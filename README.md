--- conflicted
+++ resolved
@@ -114,22 +114,6 @@
 
 #### Contract class cache behavior
 
-<<<<<<< HEAD
-`starknet_in_rust` supports caching contracts in memory. The project provides two builtin cache
-policies: null and permanent. The null cache behaves as if there was no cache at all. The permanent
-cache caches everything in memory forever.
-
-```rs
-// To use the null cache (aka. no cache at all), create the state as follows:
-let state = StarknetState::new(None, Arc::new(NullContractClassCache::default()));
-
-// If the permanent cache is preferred, then use `PermanentContractClassCache` instead:
-let state = StarknetState::new(None, Arc::new(PermanentContractClassCache::default()));
-```
-
-Custom cache policies are also supported by implementing a single trait. An example may be found
-[here](examples/lru_cache/main.rs).
-=======
 `starknet_in_rust` supports caching contracts in memory. Caching the contracts is useful for
 avoiding excessive RPC API usage and keeping the contract class deserialization overhead to the
 minimum. The project provides two builtin cache policies: null and permanent. The null cache behaves
@@ -168,7 +152,6 @@
 cache.extend(state1.state.drain_private_contract_class_cache());
 cache.extend(state2.state.drain_private_contract_class_cache());
 ```
->>>>>>> f6b550b7
 
 ### Testing
 
