pub mod rpc_state;
pub mod utils;

#[cfg(test)]
mod tests {
    use cairo_vm::vm::runners::cairo_runner::ExecutionResources;
    use pretty_assertions_sorted::{assert_eq, assert_eq_sorted};
    use starknet_api::{
        class_hash,
        core::{ClassHash, ContractAddress, PatriciaKey},
        hash::{StarkFelt, StarkHash},
        patricia_key, stark_felt,
        state::StorageKey,
        transaction::{Transaction as SNTransaction, TransactionHash},
    };
    use starknet_in_rust::{
        definitions::block_context::StarknetChainId, transaction::InvokeFunction,
    };
    use std::collections::HashMap;

    use crate::rpc_state::*;

    /// A utility macro to create a [`ContractAddress`] from a hex string / unsigned integer
    /// representation.
    /// Imported from starknet_api
    macro_rules! contract_address {
        ($s:expr) => {
            ContractAddress(patricia_key!($s))
        };
    }

    #[test]
    fn test_get_contract_class_cairo1() {
        let rpc_state = RpcState::new_infura(RpcChain::MainNet, BlockTag::Latest.into());

        let class_hash =
            class_hash!("0298e56befa6d1446b86ed5b900a9ba51fd2faa683cd6f50e8f833c0fb847216");
        // This belongs to
        // https://starkscan.co/class/0x0298e56befa6d1446b86ed5b900a9ba51fd2faa683cd6f50e8f833c0fb847216
        // which is cairo1.0

        rpc_state.get_contract_class(&class_hash);
    }

    #[test]
    fn test_get_contract_class_cairo0() {
        let rpc_state = RpcState::new_infura(RpcChain::MainNet, BlockTag::Latest.into());

        let class_hash =
            class_hash!("025ec026985a3bf9d0cc1fe17326b245dfdc3ff89b8fde106542a3ea56c5a918");
        rpc_state.get_contract_class(&class_hash);
    }

    #[test]
    fn test_get_class_hash_at() {
        let rpc_state = RpcState::new_infura(RpcChain::MainNet, BlockTag::Latest.into());
        let address =
            contract_address!("00b081f7ba1efc6fe98770b09a827ae373ef2baa6116b3d2a0bf5154136573a9");

        assert_eq!(
            rpc_state.get_class_hash_at(&address),
            class_hash!("025ec026985a3bf9d0cc1fe17326b245dfdc3ff89b8fde106542a3ea56c5a918")
        );
    }

    #[test]
    fn test_get_nonce_at() {
        let rpc_state = RpcState::new_infura(RpcChain::TestNet, BlockTag::Latest.into());
        // Contract deployed by xqft which will not be used again, so nonce changes will not break
        // this test.
        let address =
            contract_address!("07185f2a350edcc7ea072888edb4507247de23e710cbd56084c356d265626bea");
        assert_eq!(rpc_state.get_nonce_at(&address), stark_felt!("0x0"));
    }

    #[test]
    fn test_get_storage_at() {
        let rpc_state = RpcState::new_infura(RpcChain::MainNet, BlockTag::Latest.into());
        let address =
            contract_address!("00b081f7ba1efc6fe98770b09a827ae373ef2baa6116b3d2a0bf5154136573a9");
        let key = StorageKey(patricia_key!(0u128));

        assert_eq_sorted!(rpc_state.get_storage_at(&address, &key), stark_felt!("0x0"));
    }

    #[test]
    fn test_get_transaction() {
        let rpc_state = RpcState::new_infura(RpcChain::MainNet, BlockTag::Latest.into());
        let tx_hash = TransactionHash(stark_felt!(
            "06da92cfbdceac5e5e94a1f40772d6c79d34f011815606742658559ec77b6955"
        ));

        rpc_state.get_transaction(&tx_hash);
    }

    #[test]
    fn test_try_from_invoke() {
        let rpc_state = RpcState::new_infura(RpcChain::MainNet, BlockTag::Latest.into());
        let tx_hash = TransactionHash(stark_felt!(
            "06da92cfbdceac5e5e94a1f40772d6c79d34f011815606742658559ec77b6955"
        ));

        let tx = rpc_state.get_transaction(&tx_hash);
        match tx {
            SNTransaction::Invoke(tx) => {
                InvokeFunction::from_invoke_transaction(tx, StarknetChainId::MainNet)
            }
            _ => unreachable!(),
        }
        .unwrap();
    }

    #[test]
    fn test_get_block_info() {
        let rpc_state = RpcState::new_infura(RpcChain::MainNet, BlockTag::Latest.into());

        rpc_state.get_block_info();
    }

    // Tested with the following query to the Feeder Gateway API:
    // https://alpha4-2.starknet.io/feeder_gateway/get_transaction_trace?transactionHash=0x019feb888a2d53ffddb7a1750264640afab8e9c23119e648b5259f1b5e7d51bc
    #[test]
    fn test_get_transaction_trace() {
        let rpc_state = RpcState::new_infura(RpcChain::TestNet2, BlockTag::Latest.into());

        let tx_hash = TransactionHash(stark_felt!(
            "19feb888a2d53ffddb7a1750264640afab8e9c23119e648b5259f1b5e7d51bc"
        ));

        let tx_trace = rpc_state.get_transaction_trace(&tx_hash);

        assert_eq!(
            tx_trace.signature,
            vec![
                stark_felt!("ffab1c47d8d5e5b76bdcc4af79e98205716c36b440f20244c69599a91ace58"),
                stark_felt!("6aa48a0906c9c1f7381c1a040c043b649eeac1eea08f24a9d07813f6b1d05fe"),
            ]
        );

        assert_eq!(
            tx_trace.validate_invocation.calldata,
            Some(vec![
                stark_felt!("1"),
                stark_felt!("690c876e61beda61e994543af68038edac4e1cb1990ab06e52a2d27e56a1232"),
                stark_felt!("1f24f689ced5802b706d7a2e28743fe45c7bfa37431c97b1c766e9622b65573"),
                stark_felt!("0"),
                stark_felt!("9"),
                stark_felt!("9"),
                stark_felt!("4"),
                stark_felt!("4254432d55534443"),
                stark_felt!("f02e7324ecbd65ce267"),
                stark_felt!("5754492d55534443"),
                stark_felt!("8e13050d06d8f514c"),
                stark_felt!("4554482d55534443"),
                stark_felt!("f0e4a142c3551c149d"),
                stark_felt!("4a50592d55534443"),
                stark_felt!("38bd34c31a0a5c"),
            ])
        );
        assert_eq!(tx_trace.validate_invocation.retdata, Some(vec![]));
        assert_eq_sorted!(
            tx_trace.validate_invocation.execution_resources,
            ExecutionResources {
                n_steps: 790,
                n_memory_holes: 51,
                builtin_instance_counter: HashMap::from([
                    ("range_check_builtin".to_string(), 20),
                    ("ecdsa_builtin".to_string(), 1),
                    ("pedersen_builtin".to_string(), 2),
                ]),
            }
        );
        assert_eq!(tx_trace.validate_invocation.internal_calls.len(), 1);

        assert_eq!(
            tx_trace.function_invocation.as_ref().unwrap().calldata,
            Some(vec![
                stark_felt!("1"),
                stark_felt!("690c876e61beda61e994543af68038edac4e1cb1990ab06e52a2d27e56a1232"),
                stark_felt!("1f24f689ced5802b706d7a2e28743fe45c7bfa37431c97b1c766e9622b65573"),
                stark_felt!("0"),
                stark_felt!("9"),
                stark_felt!("9"),
                stark_felt!("4"),
                stark_felt!("4254432d55534443"),
                stark_felt!("f02e7324ecbd65ce267"),
                stark_felt!("5754492d55534443"),
                stark_felt!("8e13050d06d8f514c"),
                stark_felt!("4554482d55534443"),
                stark_felt!("f0e4a142c3551c149d"),
                stark_felt!("4a50592d55534443"),
                stark_felt!("38bd34c31a0a5c"),
            ])
        );
        assert_eq!(
            tx_trace.function_invocation.as_ref().unwrap().retdata,
            Some(vec![0u128.into()])
        );
        assert_eq_sorted!(
            tx_trace
                .function_invocation
                .as_ref()
                .unwrap()
                .execution_resources,
            ExecutionResources {
                n_steps: 2808,
                n_memory_holes: 136,
                builtin_instance_counter: HashMap::from([
                    ("range_check_builtin".to_string(), 49),
                    ("pedersen_builtin".to_string(), 14),
                ]),
            }
        );
        assert_eq!(
            tx_trace
                .function_invocation
                .as_ref()
                .unwrap()
                .internal_calls
                .len(),
            1
        );
        assert_eq!(
            tx_trace
                .function_invocation
                .as_ref()
                .unwrap()
                .internal_calls[0]
                .internal_calls
                .len(),
            1
        );
        assert_eq!(
            tx_trace
                .function_invocation
                .as_ref()
                .unwrap()
                .internal_calls[0]
                .internal_calls[0]
                .internal_calls
                .len(),
            7
        );

        assert_eq!(
            tx_trace.fee_transfer_invocation.calldata,
            Some(vec![
                stark_felt!("1176a1bd84444c89232ec27754698e5d2e7e1a7f1539f12027f28b23ec9f3d8"),
                stark_felt!("2b0322a23ba4"),
                stark_felt!("0"),
            ])
        );
        assert_eq!(
            tx_trace.fee_transfer_invocation.retdata,
            Some(vec![1u128.into()])
        );
        assert_eq_sorted!(
            tx_trace.fee_transfer_invocation.execution_resources,
            ExecutionResources {
                n_steps: 586,
                n_memory_holes: 42,
                builtin_instance_counter: HashMap::from([
                    ("range_check_builtin".to_string(), 21),
                    ("pedersen_builtin".to_string(), 4),
                ]),
            }
        );
        assert_eq!(tx_trace.fee_transfer_invocation.internal_calls.len(), 1);
    }

<<<<<<< HEAD
#[cfg(test)]
mod transaction_tests {
    use super::*;
    use starknet_in_rust::{
        definitions::{
            block_context::{BlockContext, StarknetChainId, StarknetOsConfig},
            constants::{
                DEFAULT_CAIRO_RESOURCE_FEE_WEIGHTS,
                DEFAULT_CONTRACT_STORAGE_COMMITMENT_TREE_HEIGHT,
                DEFAULT_GLOBAL_STATE_COMMITMENT_TREE_HEIGHT, DEFAULT_INVOKE_TX_MAX_N_STEPS,
                DEFAULT_VALIDATE_MAX_N_STEPS,
            },
        },
        execution::TransactionExecutionInfo,
        felt::felt_str,
        state::{cached_state::CachedState, contract_class_cache::PermanentContractClassCache},
    };
    use std::sync::Arc;

    fn test_tx(
        tx_hash: &str,
        network: RpcChain,
        block_number: u64,
        gas_price: u128,
    ) -> TransactionExecutionInfo {
        let tx_hash = tx_hash.strip_prefix("0x").unwrap();

        // Instantiate the RPC StateReader and the CachedState
        let block = BlockValue::Number(serde_json::to_value(block_number).unwrap());
        let rpc_state = Arc::new(RpcState::new(network, block));
        let mut state = CachedState::new(
            rpc_state.clone(),
            Arc::new(PermanentContractClassCache::default()),
        );

        let fee_token_address = Address(felt_str!(
            "049d36570d4e46f48e99674bd3fcc84644ddd6b96f7c741b1562b82f9e004dc7",
            16
        ));

        let network: StarknetChainId = rpc_state.chain.into();
        let starknet_os_config =
            StarknetOsConfig::new(network.to_felt(), fee_token_address, gas_price);

        let block_info = rpc_state.get_block_info(starknet_os_config.clone());

        let block_context = BlockContext::new(
            starknet_os_config,
            DEFAULT_CONTRACT_STORAGE_COMMITMENT_TREE_HEIGHT,
            DEFAULT_GLOBAL_STATE_COMMITMENT_TREE_HEIGHT,
            DEFAULT_CAIRO_RESOURCE_FEE_WEIGHTS.clone(),
            DEFAULT_INVOKE_TX_MAX_N_STEPS,
            DEFAULT_VALIDATE_MAX_N_STEPS,
            block_info,
            Default::default(),
            true,
        );

        let tx = rpc_state.get_transaction(tx_hash);

        tx.execute(&mut state, &block_context, 0).unwrap()
    }

    /// - Transaction Hash: `0x014640564509873cf9d24a311e1207040c8b60efd38d96caef79855f0b0075d5`
    /// - Network: `mainnet`
    /// - Type: `Invoke`
    /// - Contract: StarkGate `0x049d36570d4e46f48e99674bd3fcc84644ddd6b96f7c741b1562b82f9e004dc7`
    /// - Entrypoint: `transfer(recipient, amount)`
    /// - Fee discrepancy: test=83714806176032, explorer=67749104314311, diff=15965701861721 (23%)
    /// - Link to Explorer: https://starkscan.co/tx/0x014640564509873cf9d24a311e1207040c8b60efd38d96caef79855f0b0075d5
    #[test]
    fn test_invoke_0x014640564509873cf9d24a311e1207040c8b60efd38d96caef79855f0b0075d5() {
        let result = test_tx(
            "0x014640564509873cf9d24a311e1207040c8b60efd38d96caef79855f0b0075d5",
            RpcChain::MainNet,
            90_006,
            13563643256,
        );

        dbg!(&result.actual_resources);
        dbg!(&result.actual_fee); // test=83714806176032, explorer=67749104314311, diff=15965701861721 (23%)
        dbg!(&result.call_info.clone().unwrap().execution_resources); // Ok with explorer
        dbg!(&result.call_info.unwrap().internal_calls.len()); // Ok with explorer
    }

    /// - Transaction Hash: `0x06da92cfbdceac5e5e94a1f40772d6c79d34f011815606742658559ec77b6955`
    /// - Network: `mainnet`
    /// - Type: `Invoke`
    /// - Contract: mySwap: `0x022b05f9396d2c48183f6deaf138a57522bcc8b35b67dee919f76403d1783136` and `0x010884171baf1914edc28d7afb619b40a4051cfae78a094a55d230f19e944a28`
    /// - Entrypoint: 1 call to `approve(spender, amount)` and 1 call to `withdraw_liquidity(pool_id, shares_amount, amount_min_a, amount_min_b)`
    /// - Fee discrepancy: test=267319013054160, explorer=219298652474858, diff=48020360579302 (22%)
    /// - Link to Explorer: https://starkscan.co/tx/0x06da92cfbdceac5e5e94a1f40772d6c79d34f011815606742658559ec77b6955
    #[test]
    fn test_invoke_mainnet_0x06da92cfbdceac5e5e94a1f40772d6c79d34f011815606742658559ec77b6955() {
        let result = test_tx(
            "0x06da92cfbdceac5e5e94a1f40772d6c79d34f011815606742658559ec77b6955",
            RpcChain::MainNet,
            90_002,
            13572248835,
        );

        dbg!(&result.actual_resources);
        dbg!(&result.actual_fee); // test=267319013054160, explorer=219298652474858, diff=48020360579302 (22%)
        dbg!(&result.call_info.clone().unwrap().execution_resources); // Ok with explorer
        dbg!(&result.call_info.unwrap().internal_calls.len()); // distinct, explorer=7, test=1
    }

    /// - Transaction Hash: `0x074dab0828ec1b6cfde5188c41d41af1c198192a7d118217f95a802aa923dacf`
    /// - Network: `testnet`
    /// - Type: `Invoke`
    /// - Contract: Fibonacci `0x012d37c39a385cf56801b57626e039147abce1183ce55e419e4296398b81d9e2`
    /// - Entrypoint: `fib(first_element, second_element, n)`
    /// - Fee discrepancy: test=7252831227950, explorer=7207614784695, diff=45216443255 (0.06%)
    /// - Link to Explorer: https://testnet.starkscan.co/tx/0x074dab0828ec1b6cfde5188c41d41af1c198192a7d118217f95a802aa923dacf
=======
>>>>>>> 579156a8
    #[test]
    fn test_get_transaction_receipt() {
        let rpc_state = RpcState::new_infura(RpcChain::MainNet, BlockTag::Latest.into());
        let tx_hash = TransactionHash(stark_felt!(
            "06da92cfbdceac5e5e94a1f40772d6c79d34f011815606742658559ec77b6955"
        ));

        rpc_state.get_transaction_receipt(&tx_hash);
    }
}<|MERGE_RESOLUTION|>--- conflicted
+++ resolved
@@ -268,123 +268,6 @@
         assert_eq!(tx_trace.fee_transfer_invocation.internal_calls.len(), 1);
     }
 
-<<<<<<< HEAD
-#[cfg(test)]
-mod transaction_tests {
-    use super::*;
-    use starknet_in_rust::{
-        definitions::{
-            block_context::{BlockContext, StarknetChainId, StarknetOsConfig},
-            constants::{
-                DEFAULT_CAIRO_RESOURCE_FEE_WEIGHTS,
-                DEFAULT_CONTRACT_STORAGE_COMMITMENT_TREE_HEIGHT,
-                DEFAULT_GLOBAL_STATE_COMMITMENT_TREE_HEIGHT, DEFAULT_INVOKE_TX_MAX_N_STEPS,
-                DEFAULT_VALIDATE_MAX_N_STEPS,
-            },
-        },
-        execution::TransactionExecutionInfo,
-        felt::felt_str,
-        state::{cached_state::CachedState, contract_class_cache::PermanentContractClassCache},
-    };
-    use std::sync::Arc;
-
-    fn test_tx(
-        tx_hash: &str,
-        network: RpcChain,
-        block_number: u64,
-        gas_price: u128,
-    ) -> TransactionExecutionInfo {
-        let tx_hash = tx_hash.strip_prefix("0x").unwrap();
-
-        // Instantiate the RPC StateReader and the CachedState
-        let block = BlockValue::Number(serde_json::to_value(block_number).unwrap());
-        let rpc_state = Arc::new(RpcState::new(network, block));
-        let mut state = CachedState::new(
-            rpc_state.clone(),
-            Arc::new(PermanentContractClassCache::default()),
-        );
-
-        let fee_token_address = Address(felt_str!(
-            "049d36570d4e46f48e99674bd3fcc84644ddd6b96f7c741b1562b82f9e004dc7",
-            16
-        ));
-
-        let network: StarknetChainId = rpc_state.chain.into();
-        let starknet_os_config =
-            StarknetOsConfig::new(network.to_felt(), fee_token_address, gas_price);
-
-        let block_info = rpc_state.get_block_info(starknet_os_config.clone());
-
-        let block_context = BlockContext::new(
-            starknet_os_config,
-            DEFAULT_CONTRACT_STORAGE_COMMITMENT_TREE_HEIGHT,
-            DEFAULT_GLOBAL_STATE_COMMITMENT_TREE_HEIGHT,
-            DEFAULT_CAIRO_RESOURCE_FEE_WEIGHTS.clone(),
-            DEFAULT_INVOKE_TX_MAX_N_STEPS,
-            DEFAULT_VALIDATE_MAX_N_STEPS,
-            block_info,
-            Default::default(),
-            true,
-        );
-
-        let tx = rpc_state.get_transaction(tx_hash);
-
-        tx.execute(&mut state, &block_context, 0).unwrap()
-    }
-
-    /// - Transaction Hash: `0x014640564509873cf9d24a311e1207040c8b60efd38d96caef79855f0b0075d5`
-    /// - Network: `mainnet`
-    /// - Type: `Invoke`
-    /// - Contract: StarkGate `0x049d36570d4e46f48e99674bd3fcc84644ddd6b96f7c741b1562b82f9e004dc7`
-    /// - Entrypoint: `transfer(recipient, amount)`
-    /// - Fee discrepancy: test=83714806176032, explorer=67749104314311, diff=15965701861721 (23%)
-    /// - Link to Explorer: https://starkscan.co/tx/0x014640564509873cf9d24a311e1207040c8b60efd38d96caef79855f0b0075d5
-    #[test]
-    fn test_invoke_0x014640564509873cf9d24a311e1207040c8b60efd38d96caef79855f0b0075d5() {
-        let result = test_tx(
-            "0x014640564509873cf9d24a311e1207040c8b60efd38d96caef79855f0b0075d5",
-            RpcChain::MainNet,
-            90_006,
-            13563643256,
-        );
-
-        dbg!(&result.actual_resources);
-        dbg!(&result.actual_fee); // test=83714806176032, explorer=67749104314311, diff=15965701861721 (23%)
-        dbg!(&result.call_info.clone().unwrap().execution_resources); // Ok with explorer
-        dbg!(&result.call_info.unwrap().internal_calls.len()); // Ok with explorer
-    }
-
-    /// - Transaction Hash: `0x06da92cfbdceac5e5e94a1f40772d6c79d34f011815606742658559ec77b6955`
-    /// - Network: `mainnet`
-    /// - Type: `Invoke`
-    /// - Contract: mySwap: `0x022b05f9396d2c48183f6deaf138a57522bcc8b35b67dee919f76403d1783136` and `0x010884171baf1914edc28d7afb619b40a4051cfae78a094a55d230f19e944a28`
-    /// - Entrypoint: 1 call to `approve(spender, amount)` and 1 call to `withdraw_liquidity(pool_id, shares_amount, amount_min_a, amount_min_b)`
-    /// - Fee discrepancy: test=267319013054160, explorer=219298652474858, diff=48020360579302 (22%)
-    /// - Link to Explorer: https://starkscan.co/tx/0x06da92cfbdceac5e5e94a1f40772d6c79d34f011815606742658559ec77b6955
-    #[test]
-    fn test_invoke_mainnet_0x06da92cfbdceac5e5e94a1f40772d6c79d34f011815606742658559ec77b6955() {
-        let result = test_tx(
-            "0x06da92cfbdceac5e5e94a1f40772d6c79d34f011815606742658559ec77b6955",
-            RpcChain::MainNet,
-            90_002,
-            13572248835,
-        );
-
-        dbg!(&result.actual_resources);
-        dbg!(&result.actual_fee); // test=267319013054160, explorer=219298652474858, diff=48020360579302 (22%)
-        dbg!(&result.call_info.clone().unwrap().execution_resources); // Ok with explorer
-        dbg!(&result.call_info.unwrap().internal_calls.len()); // distinct, explorer=7, test=1
-    }
-
-    /// - Transaction Hash: `0x074dab0828ec1b6cfde5188c41d41af1c198192a7d118217f95a802aa923dacf`
-    /// - Network: `testnet`
-    /// - Type: `Invoke`
-    /// - Contract: Fibonacci `0x012d37c39a385cf56801b57626e039147abce1183ce55e419e4296398b81d9e2`
-    /// - Entrypoint: `fib(first_element, second_element, n)`
-    /// - Fee discrepancy: test=7252831227950, explorer=7207614784695, diff=45216443255 (0.06%)
-    /// - Link to Explorer: https://testnet.starkscan.co/tx/0x074dab0828ec1b6cfde5188c41d41af1c198192a7d118217f95a802aa923dacf
-=======
->>>>>>> 579156a8
     #[test]
     fn test_get_transaction_receipt() {
         let rpc_state = RpcState::new_infura(RpcChain::MainNet, BlockTag::Latest.into());
