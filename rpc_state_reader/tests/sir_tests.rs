use std::sync::Arc;

use cairo_vm::felt::{felt_str, Felt252};
use pretty_assertions_sorted::{assert_eq, assert_eq_sorted};
use starknet_api::{
    block::BlockNumber,
    core::{ClassHash as SNClassHash, ContractAddress, PatriciaKey},
    hash::{StarkFelt, StarkHash},
    stark_felt,
    state::StorageKey,
    transaction::{Transaction as SNTransaction, TransactionHash, TransactionVersion},
};
use starknet_in_rust::{
    core::{contract_address::compute_casm_class_hash, errors::state_errors::StateError},
    definitions::{
        block_context::{BlockContext, StarknetChainId, StarknetOsConfig},
        constants::{
            DEFAULT_CAIRO_RESOURCE_FEE_WEIGHTS, DEFAULT_CONTRACT_STORAGE_COMMITMENT_TREE_HEIGHT,
            DEFAULT_GLOBAL_STATE_COMMITMENT_TREE_HEIGHT, DEFAULT_INVOKE_TX_MAX_N_STEPS,
            DEFAULT_VALIDATE_MAX_N_STEPS,
        },
    },
    execution::{CallInfo, TransactionExecutionInfo},
    services::api::contract_classes::compiled_class::CompiledClass,
    state::{
        cached_state::{CachedState, ContractClassCache},
        state_api::StateReader,
        state_cache::StorageEntry,
        BlockInfo,
    },
    transaction::{Declare, DeclareV2, DeployAccount, InvokeFunction, L1Handler},
    utils::{Address, ClassHash},
};

use test_case::test_case;

use rpc_state_reader::rpc_state::*;

#[derive(Debug)]
pub struct RpcStateReader(RpcState);

impl StateReader for RpcStateReader {
    fn get_contract_class(&self, class_hash: &ClassHash) -> Result<CompiledClass, StateError> {
        let hash = SNClassHash(StarkHash::new(*class_hash).unwrap());
        Ok(CompiledClass::from(
            self.0.get_contract_class(&hash).unwrap(),
        ))
    }

    fn get_class_hash_at(&self, contract_address: &Address) -> Result<ClassHash, StateError> {
        let address = ContractAddress(
            PatriciaKey::try_from(
                StarkHash::new(contract_address.clone().0.to_be_bytes()).unwrap(),
            )
            .unwrap(),
        );
        let mut bytes = [0u8; 32];
        bytes.copy_from_slice(self.0.get_class_hash_at(&address).0.bytes());
        Ok(bytes)
    }

    fn get_nonce_at(&self, contract_address: &Address) -> Result<Felt252, StateError> {
        let address = ContractAddress(
            PatriciaKey::try_from(
                StarkHash::new(contract_address.clone().0.to_be_bytes()).unwrap(),
            )
            .unwrap(),
        );
        let nonce = self.0.get_nonce_at(&address);
        Ok(Felt252::from_bytes_be(nonce.bytes()))
    }

    fn get_storage_at(&self, storage_entry: &StorageEntry) -> Result<Felt252, StateError> {
        let (contract_address, key) = storage_entry;
        let address = ContractAddress(
            PatriciaKey::try_from(
                StarkHash::new(contract_address.clone().0.to_be_bytes()).unwrap(),
            )
            .unwrap(),
        );
        let key = StorageKey(PatriciaKey::try_from(StarkHash::new(*key).unwrap()).unwrap());
        let value = self.0.get_storage_at(&address, &key);
        Ok(Felt252::from_bytes_be(value.bytes()))
    }

    fn get_compiled_class_hash(&self, class_hash: &ClassHash) -> Result<[u8; 32], StateError> {
        Ok(*class_hash)
    }
}

#[allow(unused)]
pub fn execute_tx_configurable(
    tx_hash: &str,
    network: RpcChain,
    block_number: BlockNumber,
    skip_validate: bool,
    skip_nonce_check: bool,
) -> (
    TransactionExecutionInfo,
    TransactionTrace,
    RpcTransactionReceipt,
) {
    let fee_token_address = Address(felt_str!(
        "049d36570d4e46f48e99674bd3fcc84644ddd6b96f7c741b1562b82f9e004dc7",
        16
    ));

    let tx_hash = tx_hash.strip_prefix("0x").unwrap();

    // Instantiate the RPC StateReader and the CachedState
    let rpc_reader = RpcStateReader(RpcState::new_infura(network, block_number.into()).unwrap());
    let gas_price = rpc_reader.0.get_gas_price(block_number.0).unwrap();

    // Get values for block context before giving ownership of the reader
    let chain_id = match rpc_reader.0.chain {
        RpcChain::MainNet => StarknetChainId::MainNet,
        RpcChain::TestNet => StarknetChainId::TestNet,
        RpcChain::TestNet2 => StarknetChainId::TestNet2,
    };
    let starknet_os_config =
        StarknetOsConfig::new(chain_id.to_felt(), fee_token_address, gas_price);
    let block_info = {
        let RpcBlockInfo {
            block_number,
            block_timestamp,
            sequencer_address,
            ..
        } = rpc_reader.0.get_block_info().unwrap();

        let block_number = block_number.0;
        let block_timestamp = block_timestamp.0;
        let sequencer_address = Address(Felt252::from_bytes_be(sequencer_address.0.key().bytes()));

        BlockInfo {
            block_number,
            block_timestamp,
            gas_price,
            sequencer_address,
        }
    };

    // Get transaction before giving ownership of the reader
    let tx_hash = TransactionHash(stark_felt!(tx_hash));
    let tx = match rpc_reader.0.get_transaction(&tx_hash).unwrap() {
        SNTransaction::Invoke(tx) => InvokeFunction::from_invoke_transaction(tx, chain_id)
            .unwrap()
            .create_for_simulation(skip_validate, false, false, false, skip_nonce_check),
        SNTransaction::DeployAccount(tx) => {
            DeployAccount::from_sn_api_transaction(tx, chain_id.to_felt())
                .unwrap()
                .create_for_simulation(skip_validate, false, false, false, skip_nonce_check)
        }
        SNTransaction::Declare(tx) => {
            // Fetch the contract_class from the next block (as we don't have it in the previous one)
            let next_block_state_reader = RpcStateReader(
                RpcState::new_infura(network, (block_number.next()).into()).unwrap(),
            );
            let contract_class = next_block_state_reader
                .get_contract_class(tx.class_hash().0.bytes().try_into().unwrap())
                .unwrap();

            if tx.version() != TransactionVersion(2_u8.into()) {
                let contract_class = match contract_class {
                    CompiledClass::Deprecated(cc) => cc.as_ref().clone(),
                    _ => unreachable!(),
                };

                let declare = Declare::new_with_tx_and_class_hash(
                    contract_class,
                    Address(Felt252::from_bytes_be(tx.sender_address().0.key().bytes())),
                    tx.max_fee().0,
                    Felt252::from_bytes_be(tx.version().0.bytes()),
                    tx.signature()
                        .0
                        .iter()
                        .map(|f| Felt252::from_bytes_be(f.bytes()))
                        .collect(),
                    Felt252::from_bytes_be(tx.nonce().0.bytes()),
                    Felt252::from_bytes_be(tx_hash.0.bytes()),
                    tx.class_hash().0.bytes().try_into().unwrap(),
                )
                .unwrap();
                declare.create_for_simulation(skip_validate, false, false, false, skip_nonce_check)
            } else {
                let contract_class = match contract_class {
                    CompiledClass::Casm(cc) => cc.as_ref().clone(),
                    _ => unreachable!(),
                };

                let compiled_class_hash = compute_casm_class_hash(&contract_class).unwrap();

                let declare = DeclareV2::new_with_sierra_class_hash_and_tx_hash(
                    None,
                    Felt252::from_bytes_be(tx.class_hash().0.bytes()),
                    Some(contract_class),
                    compiled_class_hash,
                    Address(Felt252::from_bytes_be(tx.sender_address().0.key().bytes())),
                    tx.max_fee().0,
                    Felt252::from_bytes_be(tx.version().0.bytes()),
                    tx.signature()
                        .0
                        .iter()
                        .map(|f| Felt252::from_bytes_be(f.bytes()))
                        .collect(),
                    Felt252::from_bytes_be(tx.nonce().0.bytes()),
                    Felt252::from_bytes_be(tx_hash.0.bytes()),
                )
                .unwrap();
                declare.create_for_simulation(skip_validate, false, false, false, skip_nonce_check)
            }
        }
        SNTransaction::L1Handler(tx) => L1Handler::from_sn_api_tx(
            tx,
            Felt252::from_bytes_be(tx_hash.0.bytes()),
            Some(Felt252::from(u128::MAX)),
        )
        .unwrap()
        .create_for_simulation(skip_validate, false),
        _ => unimplemented!(),
    };

    let trace = rpc_reader.0.get_transaction_trace(&tx_hash).unwrap();
    let receipt = rpc_reader.0.get_transaction_receipt(&tx_hash).unwrap();

    let class_cache = ContractClassCache::default();
    let mut state = CachedState::new(Arc::new(rpc_reader), class_cache);

    let block_context = BlockContext::new(
        starknet_os_config,
        DEFAULT_CONTRACT_STORAGE_COMMITMENT_TREE_HEIGHT,
        DEFAULT_GLOBAL_STATE_COMMITMENT_TREE_HEIGHT,
        DEFAULT_CAIRO_RESOURCE_FEE_WEIGHTS.clone(),
        DEFAULT_INVOKE_TX_MAX_N_STEPS,
        DEFAULT_VALIDATE_MAX_N_STEPS,
        block_info,
        Default::default(),
        true,
    );

    (
        tx.execute(&mut state, &block_context, u128::MAX).unwrap(),
        trace,
        receipt,
    )
}

pub fn execute_tx(
    tx_hash: &str,
    network: RpcChain,
    block_number: BlockNumber,
) -> (
    TransactionExecutionInfo,
    TransactionTrace,
    RpcTransactionReceipt,
) {
    execute_tx_configurable(tx_hash, network, block_number, false, false)
}

pub fn execute_tx_without_validate(
    tx_hash: &str,
    network: RpcChain,
    block_number: BlockNumber,
) -> (
    TransactionExecutionInfo,
    TransactionTrace,
    RpcTransactionReceipt,
) {
    execute_tx_configurable(tx_hash, network, block_number, true, true)
}

#[test]
fn test_get_transaction_try_from() {
    let rpc_state = RpcState::new_infura(RpcChain::MainNet, BlockTag::Latest.into()).unwrap();
    let str_hash = stark_felt!("0x5d200ef175ba15d676a68b36f7a7b72c17c17604eda4c1efc2ed5e4973e2c91");
    let tx_hash = TransactionHash(str_hash);

    let sn_tx = rpc_state.get_transaction(&tx_hash).unwrap();
    match &sn_tx {
        SNTransaction::Invoke(sn_tx) => {
            let tx =
                InvokeFunction::from_invoke_transaction(sn_tx.clone(), StarknetChainId::MainNet)
                    .unwrap();
            assert_eq!(tx.hash_value().to_be_bytes().as_slice(), str_hash.bytes())
        }
        _ => unimplemented!(),
    };
}

#[test]
fn test_get_gas_price() {
    let block = BlockValue::Number(BlockNumber(169928));
    let rpc_state = RpcState::new_infura(RpcChain::MainNet, block).unwrap();

    let price = rpc_state.get_gas_price(169928).unwrap();
    assert_eq!(price, 22804578690);
}

#[test_case(
    "0x014640564509873cf9d24a311e1207040c8b60efd38d96caef79855f0b0075d5",
    90006,
    RpcChain::MainNet
    => ignore["old transaction, gas mismatch"]
)]
#[test_case(
    "0x025844447697eb7d5df4d8268b23aef6c11de4087936048278c2559fc35549eb",
    197000,
    RpcChain::MainNet
)]
#[test_case(
    "0x00164bfc80755f62de97ae7c98c9d67c1767259427bcf4ccfcc9683d44d54676",
    197000,
    RpcChain::MainNet
)]
#[test_case(
        "0x05d200ef175ba15d676a68b36f7a7b72c17c17604eda4c1efc2ed5e4973e2c91",
        169928, // real block 169929
        RpcChain::MainNet
    )]
#[test_case(
        "0x0528ec457cf8757f3eefdf3f0728ed09feeecc50fd97b1e4c5da94e27e9aa1d6",
        169928, // real block 169929
        RpcChain::MainNet
    )]
#[test_case(
        "0x0737677385a30ec4cbf9f6d23e74479926975b74db3d55dc5e46f4f8efee41cf",
        169928, // real block 169929
        RpcChain::MainNet
        => ignore["resource mismatch"]
    )]
#[test_case(
        "0x026c17728b9cd08a061b1f17f08034eb70df58c1a96421e73ee6738ad258a94c",
        169928, // real block 169929
        RpcChain::MainNet
    )]
#[test_case(
        // review later
        "0x0743092843086fa6d7f4a296a226ee23766b8acf16728aef7195ce5414dc4d84",
        186548, // real block     186549
        RpcChain::MainNet
        => ignore["resource mismatch"]
    )]
#[test_case(
        // fails in blockifier
        "0x00724fc4a84f489ed032ebccebfc9541eb8dc64b0e76b933ed6fc30cd6000bd1",
        186551, // real block     186552
        RpcChain::MainNet
    )]
#[test_case(
    "0x176a92e8df0128d47f24eebc17174363457a956fa233cc6a7f8561bfbd5023a",
    317092, // real block 317093
    RpcChain::MainNet
)]
#[test_case(
    "0x1cbc74e101a1533082a021ce53235cfd744899b0ff948d1949a64646e0f15c2",
    885298, // real block 885299
    RpcChain::TestNet
)]
#[test_case(
    "0x5a5de1f42f6005f3511ea6099daed9bcbcf9de334ee714e8563977e25f71601",
    281513, // real block 281514
    RpcChain::MainNet
)]
#[test_case(
    "0x26be3e906db66973de1ca5eec1ddb4f30e3087dbdce9560778937071c3d3a83",
    351268, // real block 351269
    RpcChain::MainNet
)]
#[test_case(
    "0x4f552c9430bd21ad300db56c8f4cae45d554a18fac20bf1703f180fac587d7e",
    351225, // real block 351226
    RpcChain::MainNet
)]
// DeployAccount for different account providers (as of October 2023):
// All of them were deployed on testnet using starkli
// OpenZeppelin (v0.7.0)
#[test_case(
    "0x0012696c03a0f0301af190288d9824583be813b71882308e4c5d686bf5967ec5",
    889866, // real block 889867
    RpcChain::TestNet
)]
// Braavos (v3.21.10)
#[test_case(
    "0x04dc838fd4ed265ab2ea5fbab08e67b398e3caaedf75c548113c6b2f995fc9db",
    889858, // real block 889859
    RpcChain::TestNet
)]
// Argent X (v5.7.0)
#[test_case(
    "0x01583c47a929f81f6a8c74d31708a7f161603893435d51b6897017fdcdaafee4",
    889897, // real block 889898
    RpcChain::TestNet
)]
fn starknet_in_rust_test_case_tx(hash: &str, block_number: u64, chain: RpcChain) {
    let (tx_info, trace, receipt) = execute_tx(hash, chain, BlockNumber(block_number));

    let TransactionExecutionInfo {
        call_info,
        actual_fee,
        ..
    } = tx_info;
    let CallInfo {
        execution_resources,
        internal_calls,
        ..
    } = call_info.unwrap();

    // check Cairo VM execution resources
    assert_eq_sorted!(
        execution_resources.as_ref(),
        Some(
            &trace
                .function_invocation
                .as_ref()
                .unwrap()
                .execution_resources
        ),
        "execution resources mismatch"
    );

    // check amount of internal calls
    assert_eq!(
        internal_calls.len(),
        trace
            .function_invocation
            .as_ref()
            .unwrap()
            .internal_calls
            .len(),
        "internal calls length mismatch"
    );

    // check actual fee calculation
    if receipt.actual_fee != actual_fee {
        let diff = 100 * receipt.actual_fee.abs_diff(actual_fee) / receipt.actual_fee;

        if diff >= 5 {
            assert_eq!(
                actual_fee, receipt.actual_fee,
                "actual_fee mismatch differs from the baseline by more than 5% ({diff}%)",
            );
        }
    }
}

#[test_case(
    "0x05b4665a81d89d00e529d2e298fce6606750c4f67faf43aafc893c0fc0f9d425",
    RpcChain::MainNet,
    222090,
    4
)]
#[test_case(
    "0x01e91fa12be4424264c8cad29f481a67d5d8e23f7abf94add734d64b91c90021",
    RpcChain::MainNet,
    219797,
    7
)]
#[test_case(
    "0x03ec45f8369513b0f48db25f2cf18c70c50e7d3119505ab15e39ae4ca2eb06cf",
    RpcChain::MainNet,
    219764,
    7
)]
#[test_case(
    "0x00164bfc80755f62de97ae7c98c9d67c1767259427bcf4ccfcc9683d44d54676",
    RpcChain::MainNet,
    197000,
    3
)]
fn test_sorted_events(
    tx_hash: &str,
    chain: RpcChain,
    block_number: u64,
    expected_amount_of_events: usize,
) {
    let (tx_info, _trace, _receipt) = execute_tx(tx_hash, chain, BlockNumber(block_number));

    let events_len = tx_info.get_sorted_events().unwrap().len();

    assert_eq!(expected_amount_of_events, events_len);
}

#[test_case(
    "0x00b6d59c19d5178886b4c939656167db0660fe325345138025a3cc4175b21897",
    200303, // real block     200304
    RpcChain::MainNet
)]
#[test_case(
    "0x02b28b4846a756e0cec6385d6d13f811e745a88c7e75a3ebc5fead5b4af152a3",
    200302, // real block     200304
    RpcChain::MainNet
    => ignore["broken on both due to a cairo-vm error"]
)]
fn starknet_in_rust_test_case_reverted_tx(hash: &str, block_number: u64, chain: RpcChain) {
    let (tx_info, trace, receipt) = execute_tx(hash, chain, BlockNumber(block_number));

    assert_eq!(tx_info.revert_error.is_some(), trace.revert_error.is_some());

    let diff = 100 * receipt.actual_fee.abs_diff(tx_info.actual_fee) / receipt.actual_fee;

    if diff >= 5 {
        assert_eq!(
            tx_info.actual_fee, receipt.actual_fee,
            "actual_fee mismatch differs from the baseline by more than 5% ({diff}%)",
        );
    }
}

#[test_case(
    "0x038c307a0a324dc92778820f2c6317f40157c06b12a7e537f7a16b2c015f64e7",
    274333-1,
    RpcChain::MainNet
)]
fn test_validate_fee(hash: &str, block_number: u64, chain: RpcChain) {
    let (tx_info, _trace, receipt) = execute_tx(hash, chain, BlockNumber(block_number));
    let (tx_info_without_fee, _trace, _receipt) =
        execute_tx_without_validate(hash, chain, BlockNumber(block_number));

    assert_eq!(tx_info.actual_fee, receipt.actual_fee);
    assert!(tx_info_without_fee.actual_fee < tx_info.actual_fee);
}

#[test_case(
    // Declare tx
    "0x60506c49e65d84e2cdd0e9142dc43832a0a59cb6a9cbcce1ab4f57c20ba4afb",
    347899, // real block 347900
    RpcChain::MainNet
)]
#[test_case(
    // Declare tx
    "0x1088aa18785779e1e8eef406dc495654ad42a9729b57969ad0dbf2189c40bee",
    271887, // real block 271888
    RpcChain::MainNet
)]
fn starknet_in_rust_test_case_declare_tx(hash: &str, block_number: u64, chain: RpcChain) {
    let (tx_info, _trace, receipt) = execute_tx(hash, chain, BlockNumber(block_number));
    let TransactionExecutionInfo {
        call_info,
        actual_fee,
        ..
    } = tx_info;

    assert!(call_info.is_none());

    let actual_fee = actual_fee;
    if receipt.actual_fee != actual_fee {
        let diff = 100 * receipt.actual_fee.abs_diff(actual_fee) / receipt.actual_fee;

        if diff >= 5 {
            assert_eq!(
                actual_fee, receipt.actual_fee,
                "actual_fee mismatch differs from the baseline by more than 5% ({diff}%)",
            );
        }
    }
}

#[test_case(
<<<<<<< HEAD
    "0x048ffc49f04504710e984923980fb63c4f17fb3022467251329adc75aae93c4b",
    900799, // real block 900796
    RpcChain::TestNet
)]
#[test_case(
    "0x037e199c9560666d810862bc0cf62a67aae33af6b65823068143640cdeecd8ab",
    895707, // real block 895708
    RpcChain::TestNet
)]
fn test_transaction_fee_and_retdata(hash: &str, block_number: u64, chain: RpcChain) {
    let (tx_info, trace, receipt) = execute_tx(hash, chain, BlockNumber(block_number));
=======
    "0x05dc2a26a65b0fc9e8cb17d8b3e9142abdb2b2d2dd2f3eb275256f23bddfc9f2",
    899787, // real block 899788
    RpcChain::TestNet
)]
fn starknet_in_rust_test_case_tx_skip_nonce_check(hash: &str, block_number: u64, chain: RpcChain) {
    let (tx_info, trace, receipt) =
        execute_tx_configurable(hash, chain, BlockNumber(block_number), false, true);
>>>>>>> c5c04f5f

    let TransactionExecutionInfo {
        call_info,
        actual_fee,
        ..
    } = tx_info;
    let CallInfo {
<<<<<<< HEAD
        retdata,
        ..
    } = call_info.unwrap();

=======
        execution_resources,
        internal_calls,
        ..
    } = call_info.unwrap();

    // check Cairo VM execution resources
    assert_eq_sorted!(
        execution_resources.as_ref(),
        Some(
            &trace
                .function_invocation
                .as_ref()
                .unwrap()
                .execution_resources
        ),
        "execution resources mismatch"
    );

    // check amount of internal calls
    assert_eq!(
        internal_calls.len(),
        trace
            .function_invocation
            .as_ref()
            .unwrap()
            .internal_calls
            .len(),
        "internal calls length mismatch"
    );

>>>>>>> c5c04f5f
    // check actual fee calculation
    if receipt.actual_fee != actual_fee {
        let diff = 100 * receipt.actual_fee.abs_diff(actual_fee) / receipt.actual_fee;

        if diff >= 5 {
            assert_eq!(
                actual_fee, receipt.actual_fee,
                "actual_fee mismatch differs from the baseline by more than 5% ({diff}%)",
            );
        }
    }
<<<<<<< HEAD

    let rpc_retdata: Vec<Felt252> = trace
        .function_invocation
        .unwrap()
        .retdata
        .unwrap()
        .into_iter()
        .map(|sf| Felt252::from_bytes_be(sf.bytes()))
        .collect();

    assert_eq!(retdata, rpc_retdata);
=======
>>>>>>> c5c04f5f
}<|MERGE_RESOLUTION|>--- conflicted
+++ resolved
@@ -555,19 +555,6 @@
 }
 
 #[test_case(
-<<<<<<< HEAD
-    "0x048ffc49f04504710e984923980fb63c4f17fb3022467251329adc75aae93c4b",
-    900799, // real block 900796
-    RpcChain::TestNet
-)]
-#[test_case(
-    "0x037e199c9560666d810862bc0cf62a67aae33af6b65823068143640cdeecd8ab",
-    895707, // real block 895708
-    RpcChain::TestNet
-)]
-fn test_transaction_fee_and_retdata(hash: &str, block_number: u64, chain: RpcChain) {
-    let (tx_info, trace, receipt) = execute_tx(hash, chain, BlockNumber(block_number));
-=======
     "0x05dc2a26a65b0fc9e8cb17d8b3e9142abdb2b2d2dd2f3eb275256f23bddfc9f2",
     899787, // real block 899788
     RpcChain::TestNet
@@ -575,7 +562,7 @@
 fn starknet_in_rust_test_case_tx_skip_nonce_check(hash: &str, block_number: u64, chain: RpcChain) {
     let (tx_info, trace, receipt) =
         execute_tx_configurable(hash, chain, BlockNumber(block_number), false, true);
->>>>>>> c5c04f5f
+
 
     let TransactionExecutionInfo {
         call_info,
@@ -583,12 +570,6 @@
         ..
     } = tx_info;
     let CallInfo {
-<<<<<<< HEAD
-        retdata,
-        ..
-    } = call_info.unwrap();
-
-=======
         execution_resources,
         internal_calls,
         ..
@@ -619,7 +600,7 @@
         "internal calls length mismatch"
     );
 
->>>>>>> c5c04f5f
+
     // check actual fee calculation
     if receipt.actual_fee != actual_fee {
         let diff = 100 * receipt.actual_fee.abs_diff(actual_fee) / receipt.actual_fee;
@@ -631,18 +612,4 @@
             );
         }
     }
-<<<<<<< HEAD
-
-    let rpc_retdata: Vec<Felt252> = trace
-        .function_invocation
-        .unwrap()
-        .retdata
-        .unwrap()
-        .into_iter()
-        .map(|sf| Felt252::from_bytes_be(sf.bytes()))
-        .collect();
-
-    assert_eq!(retdata, rpc_retdata);
-=======
->>>>>>> c5c04f5f
 }