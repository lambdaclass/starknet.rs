--- conflicted
+++ resolved
@@ -358,51 +358,6 @@
     }
 }
 
-<<<<<<< HEAD
-#[test]
-fn get_transaction_declare() {
-    execute_tx(
-        "0x01d32e49af3e0686c08e4c510461312dd479ac8a2e847e84e1613b2cdc5bfd50",
-        RpcChain::MainNet,
-        BlockNumber(186665),
-    );
-}
-
-#[test]
-fn get_transaction_declare_v2() {
-    execute_tx(
-        "0x042af5bd4c5a37e2bb3dd08e4f38a21624b173466417bab9626ecc22098c936b",
-        RpcChain::MainNet,
-        BlockNumber(217733),
-    );
-}
-
-#[test]
-fn get_transaction_deploy() {
-    execute_tx(
-        "0x01d08158d139345d562276f0a085d9764e618eba788bed99a238903595b17022",
-        RpcChain::MainNet,
-        BlockNumber(16575),
-    );
-}
-
-#[test]
-fn get_transaction_deploy_account() {
-    execute_tx(
-        "0x06372abe2116c75097b632543f91498a714c48dbd4b168f615b6b17c2733e9fd",
-        RpcChain::MainNet,
-        BlockNumber(217830),
-    );
-}
-
-#[test]
-fn get_transaction_invoke() {
-    execute_tx(
-        "0x033d6717664cf7d13fe1f6ce36082155b8c2cf390a9884227e12fe04e674cc39",
-        RpcChain::MainNet,
-        BlockNumber(217834),
-    );
-=======
 #[test_case(
     "0x01e91fa12be4424264c8cad29f481a67d5d8e23f7abf94add734d64b91c90021",
     RpcChain::MainNet,
@@ -458,5 +413,49 @@
             "actual_fee mismatch differs from the baseline by more than 5% ({diff}%)",
         );
     }
->>>>>>> 3febaf63
+}
+
+#[test]
+fn get_transaction_declare() {
+    execute_tx(
+        "0x01d32e49af3e0686c08e4c510461312dd479ac8a2e847e84e1613b2cdc5bfd50",
+        RpcChain::MainNet,
+        BlockNumber(186665),
+    );
+}
+
+#[test]
+fn get_transaction_declare_v2() {
+    execute_tx(
+        "0x042af5bd4c5a37e2bb3dd08e4f38a21624b173466417bab9626ecc22098c936b",
+        RpcChain::MainNet,
+        BlockNumber(217733),
+    );
+}
+
+#[test]
+fn get_transaction_deploy() {
+    execute_tx(
+        "0x01d08158d139345d562276f0a085d9764e618eba788bed99a238903595b17022",
+        RpcChain::MainNet,
+        BlockNumber(16575),
+    );
+}
+
+#[test]
+fn get_transaction_deploy_account() {
+    execute_tx(
+        "0x06372abe2116c75097b632543f91498a714c48dbd4b168f615b6b17c2733e9fd",
+        RpcChain::MainNet,
+        BlockNumber(217830),
+    );
+}
+
+#[test]
+fn get_transaction_invoke() {
+    execute_tx(
+        "0x033d6717664cf7d13fe1f6ce36082155b8c2cf390a9884227e12fe04e674cc39",
+        RpcChain::MainNet,
+        BlockNumber(217834),
+    );
 }