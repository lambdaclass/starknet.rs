--- conflicted
+++ resolved
@@ -23,22 +23,10 @@
 jobs:
   build:
     name: Build with release profile
-<<<<<<< HEAD
-    runs-on: ubuntu-22.04
-    steps:
-    - name: Checkout
-      uses: actions/checkout@v3
-    - name: Python3 Build
-      uses: actions/setup-python@v4
-      with:
-        python-version: '3.9'
-        cache: 'pip'
-=======
     runs-on: [self-hosted, debian-12]
     steps:
     - name: Checkout
       uses: actions/checkout@v3
->>>>>>> 00d4d9d9
     - name: Install Rust
       uses: dtolnay/rust-toolchain@stable
       with:
@@ -59,22 +47,6 @@
 
   lint:
     name: Lint with fmt and clippy
-<<<<<<< HEAD
-    runs-on: ubuntu-22.04
-    steps:
-    - name: Checkout
-      uses: actions/checkout@v3
-    - name: Install Rust
-      uses: dtolnay/rust-toolchain@stable
-      with:
-          toolchain: ${{ env.RUST_TOOLCHAIN }}
-          components: rustfmt, clippy
-    - name: Python3 Build
-      uses: actions/setup-python@v4
-      with:
-        python-version: '3.9'
-        cache: 'pip'
-=======
     runs-on: [self-hosted, debian-12]
     steps:
     - name: Checkout
@@ -86,7 +58,6 @@
       with:
         default: 3.9
         command: pyenv local 3.9
->>>>>>> 00d4d9d9
     - uses: Swatinem/rust-cache@v2
       with:
         cache-on-failure: true
@@ -107,32 +78,6 @@
       matrix:
         target: [ test-cairo-1, test-cairo-2, test-doctests, test-cairo-native ]
     name: Run tests
-<<<<<<< HEAD
-    runs-on: ubuntu-22.04
-    steps:
-    - name: Checkout
-      uses: actions/checkout@v3
-    - name: add llvm deb repository
-      if: ${{ matrix.target == 'test-cairo-native' }}
-      uses: myci-actions/add-deb-repo@10
-      with:
-        repo: deb http://apt.llvm.org/jammy/ llvm-toolchain-jammy-17 main
-        repo-name: llvm-repo
-        keys-asc: https://apt.llvm.org/llvm-snapshot.gpg.key
-    - name: Install LLVM
-      if: ${{ matrix.target == 'test-cairo-native' }}
-      run: sudo apt-get install -y llvm-17 llvm-17-dev llvm-17-runtime clang-17 clang-tools-17 lld-17 libpolly-17-dev libmlir-17-dev mlir-17-tools
-    - name: Install Rust
-      uses: dtolnay/rust-toolchain@stable
-      with:
-          toolchain: ${{ env.RUST_TOOLCHAIN }}
-          components: rustfmt, clippy
-    - name: Python3 Build
-      uses: actions/setup-python@v4
-      with:
-        python-version: '3.9'
-        cache: 'pip'
-=======
     runs-on: [self-hosted, debian-12]
     steps:
     - name: Checkout
@@ -144,7 +89,6 @@
       with:
         default: 3.9
         command: pyenv local 3.9
->>>>>>> 00d4d9d9
     - uses: Swatinem/rust-cache@v2
       with:
         cache-on-failure: true
@@ -183,19 +127,11 @@
         path: lcov.info
         key: coverage-cache-${{ github.sha }}
 
-<<<<<<< HEAD
-    - name: Python3 Build
-      uses: actions/setup-python@v4
-      with:
-        python-version: '3.9'
-        cache: 'pip'
-=======
     - name: Install python 3.9
       uses: gabrielfalcao/pyenv-action@v11
       with:
         default: 3.9
         command: pyenv local 3.9
->>>>>>> 00d4d9d9
     - uses: Swatinem/rust-cache@v2
       with:
         cache-on-failure: true
