[package]
name = "starknet_in_rust"
version = "0.4.0"
edition = "2021"
description = "A Rust implementation of Starknet execution logic"
license = "Apache-2.0"

[features]
default = ["with_mimalloc"]
with_mimalloc = ["dep:mimalloc"]
cairo_1_tests = []
metrics = []

[workspace]
members = ["cli", "fuzzer", "rpc_state_reader"]

[workspace.dependencies]
<<<<<<< HEAD
cairo-vm = { version = "0.8.5", features = ["cairo-1-hints"] }
starknet_api = "0.4.1"
num-traits = "0.2.15"
starknet = "0.5.0"
thiserror = "1.0.32"
cairo-lang-starknet = "2.2.0"
cairo-lang-casm = "2.2.0"
cairo-lang-runner = "2.2.0"
cairo-lang-sierra = "2.2.0"
cairo-lang-utils = "2.2.0"
=======
cairo-lang-casm = "2.1.0-rc4"
cairo-lang-runner = "2.1.0-rc4"
cairo-lang-sierra = "2.1.0-rc4"
cairo-lang-starknet = "2.1.0-rc4"
cairo-lang-utils = "2.1.0-rc4"
cairo-vm = { version = "0.8.5", features = ["cairo-1-hints"] }
num-traits = "0.2.15"
starknet = "0.5.0"
starknet_api = "0.4.1"
thiserror = "1.0.32"
>>>>>>> a1fad268

[dependencies]
anyhow = "1.0.66"
base64 = { version = "0.21.0", default-features = false, features = ["alloc"] }
cairo-lang-casm = { workspace = true }
cairo-lang-runner = { workspace = true }
cairo-lang-sierra = { workspace = true }
cairo-lang-starknet = { workspace = true }
cairo-lang-utils = { workspace = true }
cairo-native = { git = "https://github.com/lambdaclass/cairo_native", rev = "eb00476", optional = true }
cairo-vm = { workspace = true, features = ["cairo-1-hints"] }
flate2 = "1.0.25"
getset = "0.1.2"
hex = "0.4.3"
# TODO: Replace with sha3. We should look how to integrate it correctly to calculate sn_keccak
keccak = "0.1.3"
lazy_static = "1.4.0"
mimalloc = { version = "0.1.29", default-features = false, optional = true }
num-bigint = { version = "0.4", features = ["serde"] }
num-integer = "0.1.45"
num-traits = { workspace = true }
once_cell = "1.17.1"
sha3 = "0.10.1"
serde = { version = "1.0.152", features = ["derive"] }
serde_json = { version = "1.0", features = [
    "arbitrary_precision",
    "raw_value",
] }
serde_json_pythonic = "0.1.2"
starknet = { workspace = true }
starknet_api = { workspace = true }
starknet-crypto = "0.5.1"
thiserror = { workspace = true }
tracing = "0.1.37"

[dev-dependencies]
assert_matches = "1.5.0"
coverage-helper = "0.2.0"
pretty_assertions_sorted = "1.2.3"
tracing-subscriber = { version = "0.3.17", features = ["env-filter"] }

[[bench]]
path = "bench/internals.rs"
name = "internals"
harness = false<|MERGE_RESOLUTION|>--- conflicted
+++ resolved
@@ -15,29 +15,16 @@
 members = ["cli", "fuzzer", "rpc_state_reader"]
 
 [workspace.dependencies]
-<<<<<<< HEAD
-cairo-vm = { version = "0.8.5", features = ["cairo-1-hints"] }
-starknet_api = "0.4.1"
-num-traits = "0.2.15"
-starknet = "0.5.0"
-thiserror = "1.0.32"
-cairo-lang-starknet = "2.2.0"
 cairo-lang-casm = "2.2.0"
 cairo-lang-runner = "2.2.0"
 cairo-lang-sierra = "2.2.0"
+cairo-lang-starknet = "2.2.0"
 cairo-lang-utils = "2.2.0"
-=======
-cairo-lang-casm = "2.1.0-rc4"
-cairo-lang-runner = "2.1.0-rc4"
-cairo-lang-sierra = "2.1.0-rc4"
-cairo-lang-starknet = "2.1.0-rc4"
-cairo-lang-utils = "2.1.0-rc4"
 cairo-vm = { version = "0.8.5", features = ["cairo-1-hints"] }
 num-traits = "0.2.15"
 starknet = "0.5.0"
 starknet_api = "0.4.1"
 thiserror = "1.0.32"
->>>>>>> a1fad268
 
 [dependencies]
 anyhow = "1.0.66"
