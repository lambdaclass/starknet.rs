[package]
name = "starknet-rs"
version = "0.1.0"
edition = "2021"

[dependencies]
cairo-rs = { git = "https://github.com/lambdaclass/cairo-rs", package = "cairo-vm", rev = "8dba86dbec935fa04a255e2edf3d5d184950fa22" }
felt = { git = "https://github.com/lambdaclass/cairo-rs", package = "cairo-felt", rev = "8dba86dbec935fa04a255e2edf3d5d184950fa22" }
num-bigint = { version = "0.4", features = ["serde"] }
num-integer = "0.1.45"
num-traits = "0.2.15"
serde = { version = "1.0.152", features = ["derive"] }
<<<<<<< HEAD
lazy_static = "1.4.0"
starknet_api = { git = "https://github.com/lambdaclass/starknet-api", branch = "main", features = [
    "testing",
] }

[dev-dependencies.rusty-hook]
version = "0.11"
=======
serde_json = { version = "1.0", features = ["arbitrary_precision"] }
sha3 = "0.10.1"
starknet_api = { git = "https://github.com/lambdaclass/starknet-api", branch = "main", features = ["testing"] }
starknet-crypto = "0.2.0"
thiserror = { version = "1.0.32" }
>>>>>>> ec598009

[dev-dependencies]
assert_matches = "1.5.0"
rusty-hook = "0.11"<|MERGE_RESOLUTION|>--- conflicted
+++ resolved
@@ -10,21 +10,12 @@
 num-integer = "0.1.45"
 num-traits = "0.2.15"
 serde = { version = "1.0.152", features = ["derive"] }
-<<<<<<< HEAD
 lazy_static = "1.4.0"
-starknet_api = { git = "https://github.com/lambdaclass/starknet-api", branch = "main", features = [
-    "testing",
-] }
-
-[dev-dependencies.rusty-hook]
-version = "0.11"
-=======
 serde_json = { version = "1.0", features = ["arbitrary_precision"] }
 sha3 = "0.10.1"
 starknet_api = { git = "https://github.com/lambdaclass/starknet-api", branch = "main", features = ["testing"] }
 starknet-crypto = "0.2.0"
 thiserror = { version = "1.0.32" }
->>>>>>> ec598009
 
 [dev-dependencies]
 assert_matches = "1.5.0"
