--- conflicted
+++ resolved
@@ -8,13 +8,9 @@
 with_mimalloc = ["mimalloc"]
 
 [dependencies]
-<<<<<<< HEAD
 cairo-lang-starknet = { git = "https://github.com/starkware-libs/cairo" }
 cairo-lang-casm = { git = "https://github.com/starkware-libs/cairo" }
 cairo-vm = { git = "https://github.com/lambdaclass/cairo-rs", rev = "327ee7d6778bdab9573573e6af008fcc6041f9ad" }
-=======
-cairo-vm = { git = "https://github.com/lambdaclass/cairo-rs", package = "cairo-vm", rev = "327ee7d6778bdab9573573e6af008fcc6041f9ad" }
->>>>>>> e7b0583a
 getset = "0.1.2"
 lazy_static = "1.4.0"
 num-bigint = { version = "0.4", features = ["serde"] }
@@ -31,12 +27,7 @@
 clap = { version = "4.1.8", features = ["derive"] }
 actix-web = "4.3.1"
 awc = "3.1.1"
-<<<<<<< HEAD
 mimalloc = { version = "0.1.29", default-features = false, optional = true }
-=======
-cairo-lang-starknet = { git = "https://github.com/starkware-libs/cairo" }
-cairo-lang-casm = { git = "https://github.com/starkware-libs/cairo" }
->>>>>>> e7b0583a
 hex = "0.4.3"
 cargo-llvm-cov = "0.5.14"
 
@@ -47,11 +38,8 @@
 rusty-hook = "0.11"
 coverage-helper = "0.1.0"
 
-<<<<<<< HEAD
 [workspace]
 members = ["crates/starknet-contract-class", "fuzzer"]
-=======
->>>>>>> e7b0583a
 
 [[bench]]
 path = "bench/internals.rs"
