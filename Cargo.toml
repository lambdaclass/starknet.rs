[package]
name = "starknet_in_rust"
version = "0.4.0"
edition = "2021"
description = "A Rust implementation of Starknet execution logic"
license = "Apache-2.0"

[features]
default = ["with_mimalloc", "cairo-native"]
with_mimalloc = ["dep:mimalloc"]
cairo_1_tests = []
metrics = []

[workspace]
members = ["cli", "fuzzer", "rpc_state_reader"]

[workspace.dependencies]
cairo-lang-casm = "2.2.0"
cairo-lang-runner = "2.2.0"
cairo-lang-sierra = "2.2.0"
cairo-lang-starknet = "2.2.0"
cairo-lang-utils = "2.2.0"
cairo-vm = { version = "0.8.5", features = ["cairo-1-hints"] }
num-traits = "0.2.15"
starknet = "0.5.0"
starknet_api = "0.4.1"
thiserror = "1.0.32"

[dependencies]
anyhow = "1.0.66"
base64 = { version = "0.21.0", default-features = false, features = ["alloc"] }
cairo-lang-casm = { workspace = true }
cairo-lang-runner = { workspace = true }
cairo-lang-sierra = { workspace = true }
cairo-lang-starknet = { workspace = true }
cairo-lang-utils = { workspace = true }
cairo-native = { git = "https://github.com/lambdaclass/cairo_native", rev = "476654c0", optional = true }
cairo-vm = { workspace = true, features = ["cairo-1-hints"] }
flate2 = "1.0.25"
getset = "0.1.2"
hex = "0.4.3"
# TODO: Replace with sha3. We should look how to integrate it correctly to calculate sn_keccak
keccak = "0.1.3"
lazy_static = "1.4.0"
mimalloc = { version = "0.1.29", default-features = false, optional = true }
num-bigint = { version = "0.4", features = ["serde"] }
num-integer = "0.1.45"
num-traits = { workspace = true }
once_cell = "1.17.1"
sha3 = "0.10.1"
serde = { version = "1.0.152", features = ["derive"] }
serde_json = { version = "1.0", features = [
    "arbitrary_precision",
    "raw_value",
] }
serde_json_pythonic = "0.1.2"
starknet = { workspace = true }
starknet_api = { workspace = true }
starknet-crypto = "0.5.1"
thiserror = { workspace = true }
tracing = "0.1.37"

[dev-dependencies]
assert_matches = "1.5.0"
coverage-helper = "0.2.0"
pretty_assertions_sorted = "1.2.3"
tracing-subscriber = { version = "0.3.17", features = ["env-filter"] }

[[bench]]
path = "bench/internals.rs"
name = "internals"
harness = false

[[bin]]
path = "bench/cairo_native.rs"
name = "cairo_native"
harness = false

[profile.release]
<<<<<<< HEAD
debug = true
=======
#debug = true
>>>>>>> 5859dcbb
opt-level = 3
lto = "fat"
codegen-units = 1<|MERGE_RESOLUTION|>--- conflicted
+++ resolved
@@ -77,11 +77,7 @@
 harness = false
 
 [profile.release]
-<<<<<<< HEAD
-debug = true
-=======
 #debug = true
->>>>>>> 5859dcbb
 opt-level = 3
 lto = "fat"
 codegen-units = 1