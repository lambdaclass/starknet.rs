[package]
name = "starknet_in_rust"
version = "0.3.1"
edition = "2021"
description = "A Rust implementation of Starknet execution logic"
license = "Apache-2.0"

[features]
default = ["with_mimalloc"]
with_mimalloc = ["dep:mimalloc"]
cairo_1_tests = []

[workspace]
members = ["cli", "fuzzer", "rpc_state_reader", "rpc_state_reader_sn_api"]

[workspace.dependencies]
cairo-vm = { version = "0.8.5", features = ["cairo-1-hints"] }
starknet_api = "0.4.1"
num-traits = "0.2.15"
starknet = "0.5.0"
thiserror = "1.0.32"
cairo-lang-starknet = "2.2.0"
cairo-lang-casm = "2.2.0"
cairo-lang-runner = "2.2.0"
cairo-lang-sierra = "2.2.0"
cairo-lang-utils = "2.2.0"

[dependencies]
cairo-lang-starknet = { workspace = true }
cairo-lang-casm = { workspace = true }
cairo-lang-runner = { workspace = true }
cairo-lang-sierra = { workspace = true }
cairo-lang-utils = { workspace = true }
cairo-vm = { workspace = true, features = ["cairo-1-hints"] }
<<<<<<< HEAD
cairo-native = { git = "https://github.com/lambdaclass/cairo_native", branch="add-execution-result"}
=======
cairo-native = { git = "https://github.com/lambdaclass/cairo_native", branch="main", optional = true}
>>>>>>> ce2fbd99
getset = "0.1.2"
lazy_static = "1.4.0"
num-bigint = { version = "0.4", features = ["serde"] }
num-integer = "0.1.45"
num-traits = { workspace = true }
serde = { version = "1.0.152", features = ["derive"] }
serde_json = { version = "1.0", features = [
    "arbitrary_precision",
    "raw_value",
] }
sha3 = "0.10.1"
# TODO: Replace with sha3. We should look how to integrate it correctly to calculate sn_keccak
keccak = "0.1.3"
starknet_api = { workspace = true }
starknet-crypto = "0.5.1"
thiserror = { workspace = true }
mimalloc = { version = "0.1.29", default-features = false, optional = true }
hex = "0.4.3"
anyhow = "1.0.66"
once_cell = "1.17.1"
starknet = { workspace = true }
base64 = { version = "0.21.0", default-features = false, features = ["alloc"] }
flate2 = "1.0.25"
serde_json_pythonic = { git = "https://github.com/xJonathanLEI/serde_json_pythonic", tag = "v0.1.2"}

[dev-dependencies]
assert_matches = "1.5.0"
coverage-helper = "0.1.0"

[[bench]]
path = "bench/internals.rs"
name = "internals"
harness = false<|MERGE_RESOLUTION|>--- conflicted
+++ resolved
@@ -32,11 +32,7 @@
 cairo-lang-sierra = { workspace = true }
 cairo-lang-utils = { workspace = true }
 cairo-vm = { workspace = true, features = ["cairo-1-hints"] }
-<<<<<<< HEAD
-cairo-native = { git = "https://github.com/lambdaclass/cairo_native", branch="add-execution-result"}
-=======
-cairo-native = { git = "https://github.com/lambdaclass/cairo_native", branch="main", optional = true}
->>>>>>> ce2fbd99
+cairo-native = { git = "https://github.com/lambdaclass/cairo_native", branch="add-execution-result", optional = true}
 getset = "0.1.2"
 lazy_static = "1.4.0"
 num-bigint = { version = "0.4", features = ["serde"] }
