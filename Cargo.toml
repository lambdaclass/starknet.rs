[package]
name = "starknet_in_rust"
version = "0.4.0"
edition = "2021"
description = "A Rust implementation of Starknet execution logic"
license = "Apache-2.0"

[features]
default = ["with_mimalloc"]
with_mimalloc = ["dep:mimalloc"]
cairo_1_tests = []
metrics = []

[workspace]
members = ["cli", "fuzzer", "rpc_state_reader"]

[workspace.dependencies]
cairo-lang-casm = "2.2.0"
cairo-lang-runner = "2.2.0"
cairo-lang-sierra = "2.2.0"
cairo-lang-starknet = "2.2.0"
cairo-lang-utils = "2.2.0"
cairo-vm = { version = "0.8.5", features = ["cairo-1-hints"] }
num-traits = "0.2.15"
starknet = "0.5.0"
starknet_api = "0.4.1"
thiserror = "1.0.32"

[dependencies]
anyhow = "1.0.66"
base64 = { version = "0.21.0", default-features = false, features = ["alloc"] }
cairo-lang-casm = { workspace = true }
cairo-lang-runner = { workspace = true }
cairo-lang-sierra = { workspace = true }
cairo-lang-starknet = { workspace = true }
cairo-lang-utils = { workspace = true }
<<<<<<< HEAD
cairo-native = { git = "https://github.com/lambdaclass/cairo_native", rev = "eb00476", optional = true }
=======
cairo-native = { git = "https://github.com/lambdaclass/cairo_native", rev = "b2a2574727a22de44a00f3654299230a679f2b7c", optional = true }
>>>>>>> f37ede27
cairo-vm = { workspace = true, features = ["cairo-1-hints"] }
flate2 = "1.0.25"
getset = "0.1.2"
hex = "0.4.3"
# TODO: Replace with sha3. We should look how to integrate it correctly to calculate sn_keccak
keccak = "0.1.3"
lazy_static = "1.4.0"
mimalloc = { version = "0.1.29", default-features = false, optional = true }
num-bigint = { version = "0.4", features = ["serde"] }
num-integer = "0.1.45"
num-traits = { workspace = true }
once_cell = "1.17.1"
sha3 = "0.10.1"
serde = { version = "1.0.152", features = ["derive"] }
serde_json = { version = "1.0", features = [
    "arbitrary_precision",
    "raw_value",
] }
serde_json_pythonic = "0.1.2"
starknet = { workspace = true }
starknet_api = { workspace = true }
starknet-crypto = "0.5.1"
thiserror = { workspace = true }
tracing = "0.1.37"

[dev-dependencies]
assert_matches = "1.5.0"
coverage-helper = "0.2.0"
pretty_assertions_sorted = "1.2.3"
tracing-subscriber = { version = "0.3.17", features = ["env-filter"] }

[[bench]]
path = "bench/internals.rs"
name = "internals"
harness = false<|MERGE_RESOLUTION|>--- conflicted
+++ resolved
@@ -34,11 +34,7 @@
 cairo-lang-sierra = { workspace = true }
 cairo-lang-starknet = { workspace = true }
 cairo-lang-utils = { workspace = true }
-<<<<<<< HEAD
-cairo-native = { git = "https://github.com/lambdaclass/cairo_native", rev = "eb00476", optional = true }
-=======
 cairo-native = { git = "https://github.com/lambdaclass/cairo_native", rev = "b2a2574727a22de44a00f3654299230a679f2b7c", optional = true }
->>>>>>> f37ede27
 cairo-vm = { workspace = true, features = ["cairo-1-hints"] }
 flate2 = "1.0.25"
 getset = "0.1.2"
