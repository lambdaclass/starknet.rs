[package]
name = "starknet_in_rust"
version = "0.3.0"
edition = "2021"
description = "A Rust implementation of Starknet execution logic"
license = "Apache-2.0"

[features]
default = ["with_mimalloc"]
with_mimalloc = ["dep:mimalloc"]
cairo_1_tests = []

[workspace]
members = ["cli", "fuzzer", "rpc_state_reader"]

[workspace.dependencies]
cairo-vm = { version = "0.8.5", features = ["cairo-1-hints"] }
starknet_api = "0.3.0"
num-traits = "0.2.15"
starknet = "0.5.0"
thiserror = "1.0.32"

[dependencies]
<<<<<<< HEAD
cairo-lang-starknet = "2.1.0-rc2"
cairo-lang-casm = "2.1.0-rc2"
cairo-lang-runner = "2.1.0-rc2"
=======
cairo-lang-starknet = "2.0.0"
cairo-lang-casm = "2.0.0"
cairo-lang-sierra = "2.0.0"
cairo-lang-utils = "2.0.0"
>>>>>>> 644a776b
cairo-vm = { workspace = true, features = ["cairo-1-hints"] }
getset = "0.1.2"
lazy_static = "1.4.0"
num-bigint = { version = "0.4", features = ["serde"] }
num-integer = "0.1.45"
num-traits = { workspace = true }
serde = { version = "1.0.152", features = ["derive"] }
serde_json = { version = "1.0", features = [
    "arbitrary_precision",
    "raw_value",
] }
sha3 = "0.10.1"
starknet_api = { workspace = true }
starknet-crypto = "0.5.1"
thiserror = { workspace = true }
mimalloc = { version = "0.1.29", default-features = false, optional = true }
hex = "0.4.3"
anyhow = "1.0.66"
once_cell = "1.17.1"
starknet = { workspace = true }
base64 = { version = "0.21.0", default-features = false, features = ["alloc"] }
flate2 = "1.0.25"

[dev-dependencies]
assert_matches = "1.5.0"
coverage-helper = "0.1.0"

[[bench]]
path = "bench/internals.rs"
name = "internals"
harness = false<|MERGE_RESOLUTION|>--- conflicted
+++ resolved
@@ -21,16 +21,11 @@
 thiserror = "1.0.32"
 
 [dependencies]
-<<<<<<< HEAD
 cairo-lang-starknet = "2.1.0-rc2"
 cairo-lang-casm = "2.1.0-rc2"
 cairo-lang-runner = "2.1.0-rc2"
-=======
-cairo-lang-starknet = "2.0.0"
-cairo-lang-casm = "2.0.0"
-cairo-lang-sierra = "2.0.0"
-cairo-lang-utils = "2.0.0"
->>>>>>> 644a776b
+cairo-lang-sierra = "2.1.0-rc2"
+cairo-lang-utils = "2.1.0-rc2"
 cairo-vm = { workspace = true, features = ["cairo-1-hints"] }
 getset = "0.1.2"
 lazy_static = "1.4.0"
