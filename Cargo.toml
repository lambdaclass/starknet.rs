--- conflicted
+++ resolved
@@ -43,12 +43,8 @@
 cairo-lang-sierra = { workspace = true }
 cairo-lang-starknet = { workspace = true }
 cairo-lang-utils = { workspace = true }
-<<<<<<< HEAD
-cairo-native = { git = "https://github.com/lambdaclass/cairo_native", rev = "4abfe4cb45f49723e90872aaeacbc74f67204b36", optional = true }
+cairo-native = { git = "https://github.com/lambdaclass/cairo_native", rev = "16b36c8fb609c5a16ca646b9784fac291994f80f", optional = true }
 starknet-types-core = { version = "0.0.5", default-features = false, features = ["serde"] }
-=======
-cairo-native = { git = "https://github.com/lambdaclass/cairo_native", rev = "16b36c8fb609c5a16ca646b9784fac291994f80f", optional = true }
->>>>>>> 1981b7a4
 
 
 cairo-vm = { workspace = true }
