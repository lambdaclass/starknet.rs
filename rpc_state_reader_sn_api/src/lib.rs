use blockifier::execution::contract_class::{
    ContractClass as BlockifierContractClass, ContractClassV0, ContractClassV0Inner,
};
use cairo_lang_starknet::casm_contract_class::CasmContractClass;
use cairo_lang_starknet::contract_class::{
    ContractClass as SierraContractClass, ContractEntryPoints,
};
use cairo_vm::types::program::Program;
use cairo_vm::vm::runners::cairo_runner::ExecutionResources as VmExecutionResources;
use core::fmt;
use dotenv::dotenv;
use serde::{Deserialize, Deserializer};
use serde_json::json;
use starknet::core::types::ContractClass as SNContractClass;
use starknet_api::block::{BlockNumber, BlockTimestamp};
use starknet_api::core::{ChainId, ClassHash, EntryPointSelector};
use starknet_api::deprecated_contract_class::EntryPointOffset;
use starknet_api::hash::StarkFelt;
use starknet_api::transaction::{InvokeTransaction, Transaction as SNTransaction, TransactionHash};
use starknet_api::{core::ContractAddress, hash::StarkHash, state::StorageKey};
use std::collections::HashMap;
use std::env;
use std::fmt::Display;
use std::sync::Arc;
use thiserror::Error;

/// Starknet chains supported in Infura.
#[derive(Debug, Clone, Copy)]
pub enum RpcChain {
    MainNet,
    TestNet,
    TestNet2,
}

impl fmt::Display for RpcChain {
    fn fmt(&self, f: &mut fmt::Formatter<'_>) -> fmt::Result {
        match self {
            RpcChain::MainNet => write!(f, "starknet-mainnet"),
            RpcChain::TestNet => write!(f, "starknet-goerli"),
            RpcChain::TestNet2 => write!(f, "starknet-goerli2"),
        }
    }
}

/// A [StateReader] that holds all the data in memory.
///
/// This implementation is uses HTTP requests to call the RPC endpoint,
/// using Infura.
/// In order to use it an Infura API key is necessary.
pub struct RpcState {
    /// Enum with one of the supported Infura chains/
    chain: RpcChain,
    /// Infura API key.
    api_key: String,
    /// Struct that holds information on the block where we are going to use to read the state.
    block: BlockValue,
}

#[derive(Debug, Error)]
enum RpcError {
    #[error("RPC call failed with error: {0}")]
    RpcCall(String),
    #[error("Request failed with error: {0}")]
    Request(String),
}

/// Represents the tag of a block value.
#[derive(Copy, Clone)]
pub enum BlockTag {
    Latest,
    Pending,
}

impl Display for BlockTag {
    fn fmt(&self, f: &mut fmt::Formatter<'_>) -> fmt::Result {
        let string = match self {
            BlockTag::Latest => "latest",
            BlockTag::Pending => "pending",
        };
        write!(f, "{}", string)
    }
}

/// [`BlockValue`] is an Enum that represent which block we are going to use to retrieve information.
#[allow(dead_code)]
#[derive(Copy, Clone)]
pub enum BlockValue {
    /// String one of: ["latest", "pending"]
    Tag(BlockTag),
    /// Integer
    Number(BlockNumber),
    /// String with format: 0x{felt252}
    Hash(StarkHash),
}

impl From<BlockTag> for BlockValue {
    fn from(value: BlockTag) -> Self {
        BlockValue::Tag(value)
    }
}

impl From<BlockNumber> for BlockValue {
    fn from(value: BlockNumber) -> Self {
        BlockValue::Number(value)
    }
}

impl From<StarkHash> for BlockValue {
    fn from(value: StarkHash) -> Self {
        BlockValue::Hash(value)
    }
}

impl BlockValue {
    fn to_value(self) -> Result<serde_json::Value, serde_json::Error> {
        serde_json::to_value(match self {
            BlockValue::Tag(block_tag) => block_tag.to_string().into(),
            BlockValue::Number(block_number) => json!({ "block_number": block_number }),
            BlockValue::Hash(block_hash) => json!({ "block_hash": block_hash }),
        })
    }
}

pub struct RpcBlockInfo {
    /// The sequence number of the last block created.
    pub block_number: BlockNumber,
    /// Timestamp of the beginning of the last block creation attempt.
    pub block_timestamp: BlockTimestamp,
    /// The sequencer address of this block.
    pub sequencer_address: ContractAddress,
    /// The transactions of this block.
    pub transactions: Vec<SNTransaction>,
}

#[derive(Deserialize)]
pub struct RpcResponse<T> {
    result: T,
}

impl RpcState {
    pub fn new(chain: RpcChain, block: BlockValue) -> Self {
        if env::var("INFURA_API_KEY").is_err() {
            dotenv().expect("Missing .env file");
        }
        Self {
            chain,
            api_key: env::var("INFURA_API_KEY")
                .expect("Missing API Key in environment: INFURA_API_KEY"),
            block,
        }
    }

    fn rpc_call_result<T: for<'a> Deserialize<'a>>(
        &self,
        params: &serde_json::Value,
    ) -> Result<T, RpcError> {
        Ok(self.rpc_call::<RpcResponse<T>>(params)?.result)
    }

    fn rpc_call<T: for<'a> Deserialize<'a>>(
        &self,
        params: &serde_json::Value,
    ) -> Result<T, RpcError> {
        #[cfg(test)]
        {
            use std::collections::hash_map::DefaultHasher;
            use std::hash::{Hash, Hasher};
            use std::path::Path;

            let dir = Path::new("test-responses");
            let mut hasher = DefaultHasher::new();
            params.to_string().hash(&mut hasher);
            let hash = hasher.finish();
            let filename = format!("{}-{}.json", self.chain, hash);
            let file = dir.join(filename);

            if file.exists() {
                let res = std::fs::read_to_string(file).unwrap();
                serde_json::from_str(&res).map_err(|err| RpcError::RpcCall(err.to_string()))
            } else {
                let res: serde_json::Value = Self::deserialize_call(
                    self.rpc_call_no_deserialize(params)?.into_json().unwrap(),
                )?;
                std::fs::write(file, res.to_string()).unwrap();
                serde_json::from_value(res).map_err(|err| RpcError::RpcCall(err.to_string()))
            }
        }
        #[cfg(not(test))]
        {
            Self::deserialize_call(self.rpc_call_no_deserialize(params)?.into_json().unwrap())
        }
    }

    fn rpc_call_no_deserialize(
        &self,
        params: &serde_json::Value,
    ) -> Result<ureq::Response, RpcError> {
        ureq::post(&format!(
            "https://{}.infura.io/v3/{}",
            self.chain, self.api_key
        ))
        .set("Content-Type", "application/json")
        .set("accept", "application/json")
        .send_json(params)
        .map_err(|err| RpcError::Request(err.to_string()))
    }

    fn deserialize_call<T: for<'a> Deserialize<'a>>(
        response: serde_json::Value,
    ) -> Result<T, RpcError> {
        serde_json::from_value(response).map_err(|err| RpcError::RpcCall(err.to_string()))
    }
}

#[derive(Debug)]
pub struct TransactionTrace {
    pub validate_invocation: RpcCallInfo,
    pub function_invocation: RpcCallInfo,
    pub fee_transfer_invocation: RpcCallInfo,
    pub signature: Vec<StarkFelt>,
}

#[derive(Clone, Debug, Default, Deserialize, Eq, PartialEq)]
pub struct RpcExecutionResources {
    pub n_steps: usize,
    pub n_memory_holes: usize,
    pub builtin_instance_counter: HashMap<String, usize>,
}

#[derive(Debug)]
pub struct RpcCallInfo {
    pub execution_resources: VmExecutionResources,
    pub retdata: Option<Vec<StarkFelt>>,
    pub calldata: Option<Vec<StarkFelt>>,
    pub internal_calls: Vec<RpcCallInfo>,
}

#[allow(unused)]
#[derive(Debug, Deserialize)]
pub struct RpcTransactionReceipt {
    #[serde(deserialize_with = "actual_fee_deser")]
    actual_fee: u128,
    block_hash: StarkHash,
    block_number: u64,
    execution_status: String,
    #[serde(rename = "type")]
    tx_type: String,
}

fn actual_fee_deser<'de, D>(deserializer: D) -> Result<u128, D::Error>
where
    D: Deserializer<'de>,
{
    let hex: String = Deserialize::deserialize(deserializer)?;
    Ok(u128::from_str_radix(&hex[2..], 16).unwrap())
}

impl<'de> Deserialize<'de> for RpcCallInfo {
    fn deserialize<D>(deserializer: D) -> Result<Self, D::Error>
    where
        D: Deserializer<'de>,
    {
        let value: serde_json::Value = Deserialize::deserialize(deserializer)?;

        // Parse execution_resources
        let execution_resources_value = value["execution_resources"].clone();

        let execution_resources = VmExecutionResources {
            n_steps: serde_json::from_value(execution_resources_value["n_steps"].clone())
                .map_err(serde::de::Error::custom)?,
            n_memory_holes: serde_json::from_value(
                execution_resources_value["n_memory_holes"].clone(),
            )
            .map_err(serde::de::Error::custom)?,
            builtin_instance_counter: serde_json::from_value(
                execution_resources_value["builtin_instance_counter"].clone(),
            )
            .map_err(serde::de::Error::custom)?,
        };

        // Parse retdata
        let retdata_value = value["result"].clone();
        let retdata = serde_json::from_value(retdata_value).unwrap();

        // Parse calldata
        let calldata_value = value["calldata"].clone();
        let calldata = serde_json::from_value(calldata_value).unwrap();

        // Parse internal calls
        let internal_calls_value = value["internal_calls"].clone();
        let mut internal_calls = vec![];

        for call in internal_calls_value.as_array().unwrap() {
            internal_calls
                .push(serde_json::from_value(call.clone()).map_err(serde::de::Error::custom)?);
        }

        Ok(RpcCallInfo {
            execution_resources,
            retdata,
            calldata,
            internal_calls,
        })
    }
}

impl<'de> Deserialize<'de> for TransactionTrace {
    fn deserialize<D>(deserializer: D) -> Result<Self, D::Error>
    where
        D: Deserializer<'de>,
    {
        let value: serde_json::Value = Deserialize::deserialize(deserializer)?;

        let validate_invocation = value["validate_invocation"].clone();
        let function_invocation = value["function_invocation"].clone();
        let fee_transfer_invocation = value["fee_transfer_invocation"].clone();
        let signature_value = value["signature"].clone();

        Ok(TransactionTrace {
            validate_invocation: serde_json::from_value(validate_invocation)
                .map_err(serde::de::Error::custom)?,
            function_invocation: serde_json::from_value(function_invocation)
                .map_err(serde::de::Error::custom)?,
            fee_transfer_invocation: serde_json::from_value(fee_transfer_invocation)
                .map_err(serde::de::Error::custom)?,
            signature: serde_json::from_value(signature_value).map_err(serde::de::Error::custom)?,
        })
    }
}

impl RpcState {
    /// Requests the transaction trace to the Feeder Gateway API.
    /// It's useful for testing the transaction outputs like:
    /// - execution resources
    /// - actual fee
    /// - events
    /// - return data
    pub fn get_transaction_trace(&self, hash: &TransactionHash) -> TransactionTrace {
        let chain_name = self.get_chain_name();
        let response = ureq::get(&format!(
            "https://{}.starknet.io/feeder_gateway/get_transaction_trace",
            chain_name
        ))
        .query("transactionHash", &hash.0.to_string())
        .call()
        .unwrap();

        serde_json::from_str(&response.into_string().unwrap()).unwrap()
    }

    /// Requests the given transaction to the Feeder Gateway API.
    pub fn get_transaction(&self, hash: &TransactionHash) -> SNTransaction {
        let params = ureq::json!({
            "jsonrpc": "2.0",
            "method": "starknet_getTransactionByHash",
            "params": [hash.to_string()],
            "id": 1
        });
        let result = self.rpc_call::<serde_json::Value>(&params).unwrap()["result"].clone();
<<<<<<< HEAD

        deserialize_transaction_json(result).unwrap()
=======
        utils::deserialize_transaction_json(result).unwrap()
>>>>>>> ce4060b3
    }

    /// Gets the gas price of a given block.
    pub fn get_gas_price(&self, block_number: u64) -> serde_json::Result<u128> {
        let chain_name = self.get_chain_name();

        let response = ureq::get(&format!(
            "https://{}.starknet.io/feeder_gateway/get_block",
            chain_name
        ))
        .query("blockNumber", &block_number.to_string())
        .call()
        .unwrap();

        let res: serde_json::Value = response.into_json().expect("should be json");

        let gas_price_hex = res["gas_price"].as_str().unwrap();
        let gas_price = u128::from_str_radix(gas_price_hex.trim_start_matches("0x"), 16).unwrap();
        Ok(gas_price)
    }

    pub fn get_chain_name(&self) -> ChainId {
        ChainId(match self.chain {
            RpcChain::MainNet => "alpha-mainnet".to_string(),
            RpcChain::TestNet => "alpha4".to_string(),
            RpcChain::TestNet2 => "alpha4-2".to_string(),
        })
    }

    pub fn get_block_info(&self) -> RpcBlockInfo {
        let get_block_info_params = ureq::json!({
            "jsonrpc": "2.0",
            "method": "starknet_getBlockWithTxs",
            "params": [self.block.to_value().unwrap()],
            "id": 1
        });

        let block_info: serde_json::Value = self.rpc_call(&get_block_info_params).unwrap();
        let sequencer_address: StarkFelt =
            serde_json::from_value(block_info["result"]["sequencer_address"].clone()).unwrap();

        let transactions: Vec<_> = block_info["result"]["transactions"]
            .as_array()
            .unwrap()
            .iter()
            .filter_map(|result| utils::deserialize_transaction_json(result.clone()).ok())
            .collect();

        RpcBlockInfo {
            block_number: BlockNumber(
                block_info["result"]["block_number"]
                    .to_string()
                    .parse::<u64>()
                    .unwrap(),
            ),
            block_timestamp: BlockTimestamp(
                block_info["result"]["timestamp"]
                    .to_string()
                    .parse::<u64>()
                    .unwrap(),
            ),
            sequencer_address: ContractAddress(sequencer_address.try_into().unwrap()),
            transactions,
        }
    }

    pub fn get_contract_class(&self, class_hash: &ClassHash) -> SNContractClass {
        let params = ureq::json!({
            "jsonrpc": "2.0",
            "method": "starknet_getClass",
            "params": [self.block.to_value().unwrap(), class_hash.0.to_string()],
            "id": 1
        });

        self.rpc_call_result(&params).unwrap()
    }

    pub fn get_class_hash_at(&self, contract_address: &ContractAddress) -> ClassHash {
        let params = ureq::json!({
            "jsonrpc": "2.0",
            "method": "starknet_getClassHashAt",
            "params": [self.block.to_value().unwrap(), contract_address.0.key().clone().to_string()],
            "id": 1
        });

        let hash = self.rpc_call_result(&params).unwrap();

        ClassHash(hash)
    }

    pub fn get_nonce_at(&self, contract_address: &ContractAddress) -> StarkFelt {
        let params = ureq::json!({
            "jsonrpc": "2.0",
            "method": "starknet_getNonce",
            "params": [self.block.to_value().unwrap(), contract_address.0.key().clone().to_string()],
            "id": 1
        });

        self.rpc_call_result(&params).unwrap()
    }

    fn get_storage_at(&self, contract_address: &ContractAddress, key: &StorageKey) -> StarkFelt {
        let contract_address = contract_address.0.key();
        let key = key.0.key();
        let params = ureq::json!({
            "jsonrpc": "2.0",
            "method": "starknet_getStorageAt",
            "params": [contract_address.to_string(),
            key.to_string(), self.block.to_value().unwrap()],
            "id": 1
        });

        self.rpc_call_result(&params).unwrap()
    }

    /// Requests the given transaction to the Feeder Gateway API.
    pub fn get_transaction_receipt(&self, hash: &TransactionHash) -> RpcTransactionReceipt {
        let params = ureq::json!({
            "jsonrpc": "2.0",
            "method": "starknet_getTransactionReceipt",
            "params": [hash.to_string()],
            "id": 1
        });
        self.rpc_call_result(&params).unwrap()
    }
}

mod utils {
    use std::io::{self, Read};

    use cairo_lang_utils::bigint::BigUintAsHex;
    use starknet::core::types::{LegacyContractEntryPoint, LegacyEntryPointsByType};
    use starknet_api::deprecated_contract_class::{EntryPoint, EntryPointType};

    use super::*;

    #[derive(Debug, Deserialize)]
    pub struct MiddleSierraContractClass {
        pub sierra_program: Vec<BigUintAsHex>,
        pub contract_class_version: String,
        pub entry_points_by_type: ContractEntryPoints,
    }

    pub(crate) fn map_entry_points_by_type_legacy(
        entry_points_by_type: LegacyEntryPointsByType,
    ) -> HashMap<EntryPointType, Vec<EntryPoint>> {
        let entry_types_to_points = HashMap::from([
            (
                EntryPointType::Constructor,
                entry_points_by_type.constructor,
            ),
            (EntryPointType::External, entry_points_by_type.external),
            (EntryPointType::L1Handler, entry_points_by_type.l1_handler),
        ]);

        let to_contract_entry_point = |entrypoint: &LegacyContractEntryPoint| -> EntryPoint {
            let felt: StarkFelt = StarkHash::new(entrypoint.selector.to_bytes_be()).unwrap();
            EntryPoint {
                offset: EntryPointOffset(entrypoint.offset as usize),
                selector: EntryPointSelector(felt),
            }
        };

        let mut entry_points_by_type_map = HashMap::new();
        for (entry_point_type, entry_points) in entry_types_to_points.into_iter() {
            let values = entry_points
                .iter()
                .map(to_contract_entry_point)
                .collect::<Vec<_>>();
            entry_points_by_type_map.insert(entry_point_type, values);
        }

        entry_points_by_type_map
    }

    /// Uncompresses a Gz Encoded vector of bytes and returns a string or error
    /// Here &[u8] implements BufRead
    pub(crate) fn decode_reader(bytes: Vec<u8>) -> io::Result<String> {
        use flate2::bufread;
        let mut gz = bufread::GzDecoder::new(&bytes[..]);
        let mut s = String::new();
        gz.read_to_string(&mut s)?;
        Ok(s)
    }

    /// Freestanding deserialize method to avoid a new type.
    pub(crate) fn deserialize_transaction_json(
        transaction: serde_json::Value,
    ) -> serde_json::Result<SNTransaction> {
        let tx_type: String = serde_json::from_value(transaction["type"].clone())?;
        let tx_version: String = serde_json::from_value(transaction["version"].clone())?;

        match tx_type.as_str() {
            "INVOKE" => match tx_version.as_str() {
                "0x0" => Ok(SNTransaction::Invoke(InvokeTransaction::V0(
                    serde_json::from_value(transaction)?,
                ))),
                "0x1" => Ok(SNTransaction::Invoke(InvokeTransaction::V1(
                    serde_json::from_value(transaction)?,
                ))),
                x => Err(serde::de::Error::custom(format!(
                    "unimplemented invoke version: {x}"
                ))),
            },
            x => Err(serde::de::Error::custom(format!(
                "unimplemented transaction type deserialization: {x}"
            ))),
        }
    }
}

#[cfg(test)]
mod tests {
    use starknet_api::{
        core::{ClassHash, PatriciaKey},
        hash::StarkFelt,
        stark_felt,
    };
    use starknet_in_rust::{
        definitions::block_context::StarknetChainId, transaction::InvokeFunction,
    };

    use super::*;

    /// A utility macro to create a [`PatriciaKey`] from a hex string / unsigned integer representation.
    /// Imported from starknet_api
    macro_rules! patricia_key {
        ($s:expr) => {
            PatriciaKey::try_from(StarkHash::try_from($s).unwrap()).unwrap()
        };
    }

    /// A utility macro to create a [`ClassHash`] from a hex string / unsigned integer representation.
    /// Imported from starknet_api
    macro_rules! class_hash {
        ($s:expr) => {
            ClassHash(StarkHash::try_from($s).unwrap())
        };
    }

    /// A utility macro to create a [`ContractAddress`] from a hex string / unsigned integer
    /// representation.
    /// Imported from starknet_api
    macro_rules! contract_address {
        ($s:expr) => {
            ContractAddress(patricia_key!($s))
        };
    }

    #[test]
    fn test_get_contract_class_cairo1() {
        let rpc_state = RpcState::new(RpcChain::MainNet, BlockTag::Latest.into());

        let class_hash =
            class_hash!("0298e56befa6d1446b86ed5b900a9ba51fd2faa683cd6f50e8f833c0fb847216");
        // This belongs to
        // https://starkscan.co/class/0x0298e56befa6d1446b86ed5b900a9ba51fd2faa683cd6f50e8f833c0fb847216
        // which is cairo1.0

        rpc_state.get_contract_class(&class_hash);
    }

    #[test]
    fn test_get_contract_class_cairo0() {
        let rpc_state = RpcState::new(RpcChain::MainNet, BlockTag::Latest.into());

        let class_hash =
            class_hash!("025ec026985a3bf9d0cc1fe17326b245dfdc3ff89b8fde106542a3ea56c5a918");
        rpc_state.get_contract_class(&class_hash);
    }

    #[test]
    fn test_get_class_hash_at() {
        let rpc_state = RpcState::new(RpcChain::MainNet, BlockTag::Latest.into());
        let address =
            contract_address!("00b081f7ba1efc6fe98770b09a827ae373ef2baa6116b3d2a0bf5154136573a9");

        assert_eq!(
            rpc_state.get_class_hash_at(&address),
            class_hash!("025ec026985a3bf9d0cc1fe17326b245dfdc3ff89b8fde106542a3ea56c5a918")
        );
    }

    #[test]
    fn test_get_nonce_at() {
        let rpc_state = RpcState::new(RpcChain::TestNet, BlockTag::Latest.into());
        // Contract deployed by xqft which will not be used again, so nonce changes will not break
        // this test.
        let address =
            contract_address!("07185f2a350edcc7ea072888edb4507247de23e710cbd56084c356d265626bea");
        assert_eq!(rpc_state.get_nonce_at(&address), stark_felt!("0x0"));
    }

    #[test]
    fn test_get_storage_at() {
        let rpc_state = RpcState::new(RpcChain::MainNet, BlockTag::Latest.into());
        let address =
            contract_address!("00b081f7ba1efc6fe98770b09a827ae373ef2baa6116b3d2a0bf5154136573a9");
        let key = StorageKey(patricia_key!(0u128));

        assert_eq!(rpc_state.get_storage_at(&address, &key), stark_felt!("0x0"));
    }

    #[test]
    fn test_get_transaction() {
        let rpc_state = RpcState::new(RpcChain::MainNet, BlockTag::Latest.into());
        let tx_hash = TransactionHash(stark_felt!(
            "06da92cfbdceac5e5e94a1f40772d6c79d34f011815606742658559ec77b6955"
        ));

        rpc_state.get_transaction(&tx_hash);
    }

    #[test]
    fn test_try_from_invoke() {
        let rpc_state = RpcState::new(RpcChain::MainNet, BlockTag::Latest.into());
        let tx_hash = TransactionHash(stark_felt!(
            "06da92cfbdceac5e5e94a1f40772d6c79d34f011815606742658559ec77b6955"
        ));

        let tx = rpc_state.get_transaction(&tx_hash);
        match tx {
            SNTransaction::Invoke(tx) => {
                InvokeFunction::from_invoke_transaction(tx, StarknetChainId::MainNet)
            }
            _ => unreachable!(),
        }
        .unwrap();
    }

    #[test]
    fn test_get_block_info() {
        let rpc_state = RpcState::new(RpcChain::MainNet, BlockTag::Latest.into());

        rpc_state.get_block_info();
    }

    // Tested with the following query to the Feeder Gateway API:
    // https://alpha4-2.starknet.io/feeder_gateway/get_transaction_trace?transactionHash=0x019feb888a2d53ffddb7a1750264640afab8e9c23119e648b5259f1b5e7d51bc
    #[test]
    fn test_get_transaction_trace() {
        let rpc_state = RpcState::new(RpcChain::TestNet2, BlockTag::Latest.into());

        let tx_hash = TransactionHash(stark_felt!(
            "19feb888a2d53ffddb7a1750264640afab8e9c23119e648b5259f1b5e7d51bc"
        ));

        let tx_trace = rpc_state.get_transaction_trace(&tx_hash);

        assert_eq!(
            tx_trace.signature,
            vec![
                stark_felt!("ffab1c47d8d5e5b76bdcc4af79e98205716c36b440f20244c69599a91ace58"),
                stark_felt!("6aa48a0906c9c1f7381c1a040c043b649eeac1eea08f24a9d07813f6b1d05fe"),
            ]
        );

        assert_eq!(
            tx_trace.validate_invocation.calldata,
            Some(vec![
                stark_felt!("1"),
                stark_felt!("690c876e61beda61e994543af68038edac4e1cb1990ab06e52a2d27e56a1232"),
                stark_felt!("1f24f689ced5802b706d7a2e28743fe45c7bfa37431c97b1c766e9622b65573"),
                stark_felt!("0"),
                stark_felt!("9"),
                stark_felt!("9"),
                stark_felt!("4"),
                stark_felt!("4254432d55534443"),
                stark_felt!("f02e7324ecbd65ce267"),
                stark_felt!("5754492d55534443"),
                stark_felt!("8e13050d06d8f514c"),
                stark_felt!("4554482d55534443"),
                stark_felt!("f0e4a142c3551c149d"),
                stark_felt!("4a50592d55534443"),
                stark_felt!("38bd34c31a0a5c"),
            ])
        );
        assert_eq!(tx_trace.validate_invocation.retdata, Some(vec![]));
        assert_eq!(
            tx_trace.validate_invocation.execution_resources,
            VmExecutionResources {
                n_steps: 790,
                n_memory_holes: 51,
                builtin_instance_counter: HashMap::from([
                    ("range_check_builtin".to_string(), 20),
                    ("ecdsa_builtin".to_string(), 1),
                    ("pedersen_builtin".to_string(), 2),
                ]),
            }
        );
        assert_eq!(tx_trace.validate_invocation.internal_calls.len(), 1);

        assert_eq!(
            tx_trace.function_invocation.calldata,
            Some(vec![
                stark_felt!("1"),
                stark_felt!("690c876e61beda61e994543af68038edac4e1cb1990ab06e52a2d27e56a1232"),
                stark_felt!("1f24f689ced5802b706d7a2e28743fe45c7bfa37431c97b1c766e9622b65573"),
                stark_felt!("0"),
                stark_felt!("9"),
                stark_felt!("9"),
                stark_felt!("4"),
                stark_felt!("4254432d55534443"),
                stark_felt!("f02e7324ecbd65ce267"),
                stark_felt!("5754492d55534443"),
                stark_felt!("8e13050d06d8f514c"),
                stark_felt!("4554482d55534443"),
                stark_felt!("f0e4a142c3551c149d"),
                stark_felt!("4a50592d55534443"),
                stark_felt!("38bd34c31a0a5c"),
            ])
        );
        assert_eq!(
            tx_trace.function_invocation.retdata,
            Some(vec![0u128.into()])
        );
        assert_eq!(
            tx_trace.function_invocation.execution_resources,
            VmExecutionResources {
                n_steps: 2808,
                n_memory_holes: 136,
                builtin_instance_counter: HashMap::from([
                    ("range_check_builtin".to_string(), 49),
                    ("pedersen_builtin".to_string(), 14),
                ]),
            }
        );
        assert_eq!(tx_trace.function_invocation.internal_calls.len(), 1);
        assert_eq!(
            tx_trace.function_invocation.internal_calls[0]
                .internal_calls
                .len(),
            1
        );
        assert_eq!(
            tx_trace.function_invocation.internal_calls[0].internal_calls[0]
                .internal_calls
                .len(),
            7
        );

        assert_eq!(
            tx_trace.fee_transfer_invocation.calldata,
            Some(vec![
                stark_felt!("1176a1bd84444c89232ec27754698e5d2e7e1a7f1539f12027f28b23ec9f3d8"),
                stark_felt!("2b0322a23ba4"),
                stark_felt!("0"),
            ])
        );
        assert_eq!(
            tx_trace.fee_transfer_invocation.retdata,
            Some(vec![1u128.into()])
        );
        assert_eq!(
            tx_trace.fee_transfer_invocation.execution_resources,
            VmExecutionResources {
                n_steps: 586,
                n_memory_holes: 42,
                builtin_instance_counter: HashMap::from([
                    ("range_check_builtin".to_string(), 21),
                    ("pedersen_builtin".to_string(), 4),
                ]),
            }
        );
        assert_eq!(tx_trace.fee_transfer_invocation.internal_calls.len(), 1);
    }

    #[test]
    fn test_get_transaction_receipt() {
        let rpc_state = RpcState::new(RpcChain::MainNet, BlockTag::Latest.into());
        let tx_hash = TransactionHash(stark_felt!(
            "06da92cfbdceac5e5e94a1f40772d6c79d34f011815606742658559ec77b6955"
        ));

        rpc_state.get_transaction_receipt(&tx_hash);
    }
}

mod blockifier_transaction_tests {
    use blockifier::{
        block_context::BlockContext,
        execution::contract_class::ContractClass,
        state::{
            cached_state::{CachedState, GlobalContractCache},
            state_api::{StateReader, StateResult},
        },
        transaction::{
            account_transaction::AccountTransaction,
            objects::TransactionExecutionInfo,
            transactions::{ExecutableTransaction, InvokeTransaction},
        },
    };
    use starknet_api::{
        contract_address,
        core::{CompiledClassHash, Nonce, PatriciaKey},
        patricia_key, stark_felt,
        transaction::TransactionHash,
    };

    use super::*;

    pub struct RpcStateReader(RpcState);

    impl StateReader for RpcStateReader {
        fn get_storage_at(
            &mut self,
            contract_address: ContractAddress,
            key: StorageKey,
        ) -> StateResult<StarkFelt> {
            Ok(self.0.get_storage_at(&contract_address, &key))
        }

        fn get_nonce_at(&mut self, contract_address: ContractAddress) -> StateResult<Nonce> {
            Ok(Nonce(self.0.get_nonce_at(&contract_address)))
        }

        fn get_class_hash_at(
            &mut self,
            contract_address: ContractAddress,
        ) -> StateResult<ClassHash> {
            Ok(self.0.get_class_hash_at(&contract_address))
        }

        /// Returns the contract class of the given class hash.
        fn get_compiled_contract_class(
            &mut self,
            class_hash: &ClassHash,
        ) -> StateResult<ContractClass> {
            Ok(match self.0.get_contract_class(class_hash) {
                SNContractClass::Legacy(compressed_legacy_cc) => {
                    let as_str = utils::decode_reader(compressed_legacy_cc.program).unwrap();
                    let program = Program::from_bytes(as_str.as_bytes(), None).unwrap();
                    let entry_points_by_type = utils::map_entry_points_by_type_legacy(
                        compressed_legacy_cc.entry_points_by_type,
                    );
                    let inner = Arc::new(ContractClassV0Inner {
                        program,
                        entry_points_by_type,
                    });
                    BlockifierContractClass::V0(ContractClassV0(inner))
                }
                SNContractClass::Sierra(flattened_sierra_cc) => {
                    let middle_sierra: utils::MiddleSierraContractClass = {
                        let v = serde_json::to_value(flattened_sierra_cc).unwrap();
                        serde_json::from_value(v).unwrap()
                    };
                    let sierra_cc = SierraContractClass {
                        sierra_program: middle_sierra.sierra_program,
                        contract_class_version: middle_sierra.contract_class_version,
                        entry_points_by_type: middle_sierra.entry_points_by_type,
                        sierra_program_debug_info: None,
                        abi: None,
                    };
                    let casm_cc = CasmContractClass::from_contract_class(sierra_cc, false).unwrap();
                    BlockifierContractClass::V1(casm_cc.try_into().unwrap())
                }
            })
        }

        /// Returns the compiled class hash of the given class hash.
        fn get_compiled_class_hash(
            &mut self,
            class_hash: ClassHash,
        ) -> StateResult<CompiledClassHash> {
            Ok(CompiledClassHash(
                self.0
                    .get_class_hash_at(&ContractAddress(class_hash.0.try_into().unwrap()))
                    .0,
            ))
        }
    }

    #[allow(unused)]
    pub fn execute_tx(
        tx_hash: &str,
        network: RpcChain,
        block_number: BlockNumber,
    ) -> (
        TransactionExecutionInfo,
        TransactionTrace,
        RpcTransactionReceipt,
    ) {
        let tx_hash = tx_hash.strip_prefix("0x").unwrap();

        // Instantiate the RPC StateReader and the CachedState
        let rpc_reader = RpcStateReader(RpcState::new(network, block_number.into()));
        let gas_price = rpc_reader.0.get_gas_price(block_number.0).unwrap();

        // Get values for block context before giving ownership of the reader
        let chain_id = rpc_reader.0.get_chain_name();
        let RpcBlockInfo {
            block_number,
            block_timestamp,
            sequencer_address,
            ..
        } = rpc_reader.0.get_block_info();

        // Get transaction before giving ownership of the reader
        let tx_hash = TransactionHash(stark_felt!(tx_hash));
        let sn_api_tx = rpc_reader.0.get_transaction(&tx_hash);

        let trace = rpc_reader.0.get_transaction_trace(&tx_hash);
        let receipt = rpc_reader.0.get_transaction_receipt(&tx_hash);

        // Create state from RPC reader
        let global_cache = GlobalContractCache::default();
        let mut state = CachedState::new(rpc_reader, global_cache);

        let fee_token_address =
            contract_address!("049d36570d4e46f48e99674bd3fcc84644ddd6b96f7c741b1562b82f9e004dc7");

        const N_STEPS_FEE_WEIGHT: f64 = 0.01;
        let vm_resource_fee_cost = Arc::new(HashMap::from([
            ("n_steps".to_string(), N_STEPS_FEE_WEIGHT),
            ("output_builtin".to_string(), 0.0),
            ("pedersen_builtin".to_string(), N_STEPS_FEE_WEIGHT * 32.0),
            ("range_check_builtin".to_string(), N_STEPS_FEE_WEIGHT * 16.0),
            ("ecdsa_builtin".to_string(), N_STEPS_FEE_WEIGHT * 2048.0),
            ("bitwise_builtin".to_string(), N_STEPS_FEE_WEIGHT * 64.0),
            ("ec_op_builtin".to_string(), N_STEPS_FEE_WEIGHT * 1024.0),
            ("poseidon_builtin".to_string(), N_STEPS_FEE_WEIGHT * 32.0),
            (
                "segment_arena_builtin".to_string(),
                N_STEPS_FEE_WEIGHT * 10.0,
            ),
            ("keccak_builtin".to_string(), N_STEPS_FEE_WEIGHT * 2048.0), // 2**11
        ]));

        let block_context = BlockContext {
            chain_id,
            block_number,
            block_timestamp,
            sequencer_address,
            fee_token_address,
            vm_resource_fee_cost,
            gas_price,
            invoke_tx_max_n_steps: 1_000_000,
            validate_max_n_steps: 1_000_000,
            max_recursion_depth: 500,
        };

        // Map starknet_api transaction to blockifier's
        let blockifier_tx = match sn_api_tx {
            SNTransaction::Invoke(tx) => {
                let invoke = InvokeTransaction { tx, tx_hash };
                AccountTransaction::Invoke(invoke)
            }
            _ => unimplemented!(),
        };

        (
            blockifier_tx
                .execute(&mut state, &block_context, true, true)
                .unwrap(),
            trace,
            receipt,
        )
    }

    #[cfg(test)]
    mod test {
        use blockifier::execution::entry_point::CallInfo;
        use pretty_assertions::assert_eq;
        use test_case::test_case;

        use super::*;

        #[test]
        fn test_get_gas_price() {
            let block = BlockValue::Number(BlockNumber(169928));
            let rpc_state = RpcState::new(RpcChain::MainNet, block);

            let price = rpc_state.get_gas_price(169928).unwrap();
            assert_eq!(price, 22804578690);
        }

        #[test]
        fn test_recent_tx() {
            let (tx_info, trace, receipt) = execute_tx(
                "0x05d200ef175ba15d676a68b36f7a7b72c17c17604eda4c1efc2ed5e4973e2c91",
                RpcChain::MainNet,
                BlockNumber(169928),
            );

            let TransactionExecutionInfo {
                execute_call_info,
                actual_fee,
                ..
            } = tx_info;

            let CallInfo {
                vm_resources,
                inner_calls,
                ..
            } = execute_call_info.unwrap();

            assert_eq!(vm_resources, trace.function_invocation.execution_resources);
            assert_eq!(
                inner_calls.len(),
                trace.function_invocation.internal_calls.len()
            );

            assert_eq!(actual_fee.0, receipt.actual_fee);
        }

        #[test_case(
            "0x05d200ef175ba15d676a68b36f7a7b72c17c17604eda4c1efc2ed5e4973e2c91",
            169928, // real block 169929
            RpcChain::MainNet
        )]
        #[test_case(
            "0x0528ec457cf8757f3eefdf3f0728ed09feeecc50fd97b1e4c5da94e27e9aa1d6",
            169928, // real block 169929
            RpcChain::MainNet
        )]
        #[test_case(
            "0x0737677385a30ec4cbf9f6d23e74479926975b74db3d55dc5e46f4f8efee41cf",
            169928, // real block 169929
            RpcChain::MainNet
            => ignore["execution resources mismatch in blockifier"]
        )]
        #[test_case(
            "0x026c17728b9cd08a061b1f17f08034eb70df58c1a96421e73ee6738ad258a94c",
            169928, // real block 169929
            RpcChain::MainNet
        )]
        #[test_case(
            // fails: review later
            "0x0743092843086fa6d7f4a296a226ee23766b8acf16728aef7195ce5414dc4d84",
            186548, // real block     186549
            RpcChain::MainNet
            => ignore["review later"]
        )]
        #[test_case(
            // fails: review later
            "0x00724fc4a84f489ed032ebccebfc9541eb8dc64b0e76b933ed6fc30cd6000bd1",
            186551, // real block     186552
            RpcChain::MainNet
            => ignore["review later"]
        )]
        fn test_case_tx(hash: &str, block_number: u64, chain: RpcChain) {
            let (tx_info, trace, receipt) = execute_tx(hash, chain, BlockNumber(block_number));

            let TransactionExecutionInfo {
                execute_call_info,
                actual_fee,
                ..
            } = tx_info;

            let CallInfo {
                vm_resources,
                inner_calls,
                ..
            } = execute_call_info.unwrap();

            assert_eq!(
                vm_resources, trace.function_invocation.execution_resources,
                "execution resources mismatch"
            );
            assert_eq!(
                inner_calls.len(),
                trace.function_invocation.internal_calls.len(),
                "internal calls length mismatch"
            );

            assert_eq!(actual_fee.0, receipt.actual_fee, "actual_fee mismatch");
        }
    }
}

mod starknet_in_rust_transaction_tests {
    use cairo_vm::felt::{felt_str, Felt252};
    use starknet_api::{core::PatriciaKey, stark_felt, transaction::TransactionHash};
    use starknet_in_rust::{
        core::errors::state_errors::StateError,
        definitions::{
            block_context::{BlockContext, StarknetChainId, StarknetOsConfig},
            constants::{
                DEFAULT_CAIRO_RESOURCE_FEE_WEIGHTS,
                DEFAULT_CONTRACT_STORAGE_COMMITMENT_TREE_HEIGHT,
                DEFAULT_GLOBAL_STATE_COMMITMENT_TREE_HEIGHT, DEFAULT_INVOKE_TX_MAX_N_STEPS,
                DEFAULT_VALIDATE_MAX_N_STEPS,
            },
        },
        execution::TransactionExecutionInfo,
        services::api::contract_classes::compiled_class::CompiledClass,
        state::{
            cached_state::{CachedState, ContractClassCache},
            state_api::StateReader,
            state_cache::StorageEntry,
            BlockInfo,
        },
        transaction::{InvokeFunction, Transaction},
        utils::{Address, ClassHash},
    };

    use super::*;

    pub struct RpcStateReader(RpcState);

    impl StateReader for RpcStateReader {
        fn get_contract_class(&self, class_hash: &ClassHash) -> Result<CompiledClass, StateError> {
            let hash = ClassHash(StarkHash::new(*class_hash).unwrap());
            Ok(CompiledClass::from(self.0.get_contract_class(&hash)))
        }

        fn get_class_hash_at(&self, contract_address: &Address) -> Result<ClassHash, StateError> {
            let address = ContractAddress(
                PatriciaKey::try_from(
                    StarkHash::new(contract_address.clone().0.to_be_bytes()).unwrap(),
                )
                .unwrap(),
            );
            let mut bytes = [0u8; 32];
            bytes.copy_from_slice(self.0.get_class_hash_at(&address).0.bytes());
            Ok(bytes)
        }

        fn get_nonce_at(&self, contract_address: &Address) -> Result<Felt252, StateError> {
            let address = ContractAddress(
                PatriciaKey::try_from(
                    StarkHash::new(contract_address.clone().0.to_be_bytes()).unwrap(),
                )
                .unwrap(),
            );
            let nonce = self.0.get_nonce_at(&address);
            Ok(Felt252::from_bytes_be(nonce.bytes()))
        }
        fn get_storage_at(&self, storage_entry: &StorageEntry) -> Result<Felt252, StateError> {
            let (contract_address, key) = storage_entry;
            let address = ContractAddress(
                PatriciaKey::try_from(
                    StarkHash::new(contract_address.clone().0.to_be_bytes()).unwrap(),
                )
                .unwrap(),
            );
            let key = StorageKey(PatriciaKey::try_from(StarkHash::new(*key).unwrap()).unwrap());
            let value = self.0.get_storage_at(&address, &key);
            Ok(Felt252::from_bytes_be(value.bytes()))
        }
        fn get_compiled_class_hash(&self, class_hash: &ClassHash) -> Result<[u8; 32], StateError> {
            let address = ContractAddress(
                PatriciaKey::try_from(StarkHash::new(*class_hash).unwrap()).unwrap(),
            );
            let mut bytes = [0u8; 32];
            bytes.copy_from_slice(self.0.get_class_hash_at(&address).0.bytes());
            Ok(bytes)
        }
    }

    #[allow(unused)]
    pub fn execute_tx(
        tx_hash: &str,
        network: RpcChain,
        block_number: BlockNumber,
    ) -> (
        TransactionExecutionInfo,
        TransactionTrace,
        RpcTransactionReceipt,
    ) {
        let fee_token_address = Address(felt_str!(
            "049d36570d4e46f48e99674bd3fcc84644ddd6b96f7c741b1562b82f9e004dc7",
            16
        ));

        let tx_hash = tx_hash.strip_prefix("0x").unwrap();

        // Instantiate the RPC StateReader and the CachedState
        let rpc_reader = RpcStateReader(RpcState::new(network, block_number.into()));
        let gas_price = rpc_reader.0.get_gas_price(block_number.0).unwrap();

        // Get values for block context before giving ownership of the reader
        let chain_id = match rpc_reader.0.chain {
            RpcChain::MainNet => StarknetChainId::MainNet,
            RpcChain::TestNet => StarknetChainId::TestNet,
            RpcChain::TestNet2 => StarknetChainId::TestNet2,
        };
        let starknet_os_config =
            StarknetOsConfig::new(chain_id.to_felt(), fee_token_address, gas_price);
        let block_info = {
            let RpcBlockInfo {
                block_number,
                block_timestamp,
                sequencer_address,
                ..
            } = rpc_reader.0.get_block_info();

            let block_number = block_number.0;
            let block_timestamp = block_timestamp.0;
            let sequencer_address =
                Address(Felt252::from_bytes_be(sequencer_address.0.key().bytes()));

            BlockInfo {
                block_number,
                block_timestamp,
                gas_price,
                sequencer_address,
            }
        };

        // Get transaction before giving ownership of the reader
        let tx_hash = TransactionHash(stark_felt!(tx_hash));
        let tx = match rpc_reader.0.get_transaction(&tx_hash) {
            SNTransaction::Invoke(tx) => Transaction::InvokeFunction(
                InvokeFunction::from_invoke_transaction(tx, chain_id).unwrap(),
            ),
            _ => unimplemented!(),
        };

        let trace = rpc_reader.0.get_transaction_trace(&tx_hash);
        let receipt = rpc_reader.0.get_transaction_receipt(&tx_hash);

        let class_cache = ContractClassCache::default();
        let mut state = CachedState::new(Arc::new(rpc_reader), class_cache);

        let block_context = BlockContext::new(
            starknet_os_config,
            DEFAULT_CONTRACT_STORAGE_COMMITMENT_TREE_HEIGHT,
            DEFAULT_GLOBAL_STATE_COMMITMENT_TREE_HEIGHT,
            DEFAULT_CAIRO_RESOURCE_FEE_WEIGHTS.clone(),
            DEFAULT_INVOKE_TX_MAX_N_STEPS,
            DEFAULT_VALIDATE_MAX_N_STEPS,
            block_info,
            Default::default(),
            true,
        );

        (
            tx.execute(&mut state, &block_context, u128::MAX).unwrap(),
            trace,
            receipt,
        )
    }

    #[cfg(test)]
    mod test {
        use pretty_assertions::assert_eq;
        use starknet_in_rust::execution::CallInfo;
        use test_case::test_case;

        use super::*;

        #[test]
        fn test_get_transaction_try_from() {
            let rpc_state = RpcState::new(RpcChain::MainNet, BlockTag::Latest.into());
            let str_hash = "0x5d200ef175ba15d676a68b36f7a7b72c17c17604eda4c1efc2ed5e4973e2c91";
            let tx_hash = TransactionHash(stark_felt!(str_hash));

            let sn_tx = rpc_state.get_transaction(&tx_hash);
            match &sn_tx {
                SNTransaction::Invoke(sn_tx) => {
                    let tx = InvokeFunction::from_invoke_transaction(
                        sn_tx.clone(),
                        StarknetChainId::MainNet,
                    )
                    .unwrap();
                    assert_eq!(format!("0x{}", tx.hash_value().to_str_radix(16)), str_hash)
                }
                _ => unimplemented!(),
            };
        }

        #[test]
        fn test_get_gas_price() {
            let block = BlockValue::Number(BlockNumber(169928));
            let rpc_state = RpcState::new(RpcChain::MainNet, block);

            let price = rpc_state.get_gas_price(169928).unwrap();
            assert_eq!(price, 22804578690);
        }

<<<<<<< HEAD
        #[test_case(
            "0x05d200ef175ba15d676a68b36f7a7b72c17c17604eda4c1efc2ed5e4973e2c91",
            169928, // real block 169929
            RpcChain::MainNet
            => ignore["gas mismatch"]
        )]
        #[test_case(
            "0x0528ec457cf8757f3eefdf3f0728ed09feeecc50fd97b1e4c5da94e27e9aa1d6",
            169928, // real block 169929
            RpcChain::MainNet
            => ignore["gas mismatch"]
        )]
        #[test_case(
            "0x0737677385a30ec4cbf9f6d23e74479926975b74db3d55dc5e46f4f8efee41cf",
            169928, // real block 169929
            RpcChain::MainNet
            => ignore["resource mismatch"]
        )]
        #[test_case(
            "0x026c17728b9cd08a061b1f17f08034eb70df58c1a96421e73ee6738ad258a94c",
            169928, // real block 169929
            RpcChain::MainNet
            => ignore["gas mismatch"]
        )]
        #[test_case(
            // review later
            "0x0743092843086fa6d7f4a296a226ee23766b8acf16728aef7195ce5414dc4d84",
            186548, // real block     186549
            RpcChain::MainNet
            => ignore["resource mismatch"]
        )]
        #[test_case(
            // fails in blockifier too
            "0x00724fc4a84f489ed032ebccebfc9541eb8dc64b0e76b933ed6fc30cd6000bd1",
            186551, // real block     186552
            RpcChain::MainNet
            => ignore["gas mismatch"]
        )]
        fn test_case_tx(hash: &str, block_number: u64, chain: RpcChain) {
            let (tx_info, trace, receipt) = execute_tx(hash, chain, BlockNumber(block_number));
=======
        #[test]
        #[ignore = "working on fixes"]
        fn test_recent_tx() {
            let (tx_info, trace, receipt) = execute_tx(
                "0x05d200ef175ba15d676a68b36f7a7b72c17c17604eda4c1efc2ed5e4973e2c91",
                RpcChain::MainNet,
                BlockNumber(169928),
            );
>>>>>>> ce4060b3

            let TransactionExecutionInfo {
                call_info,
                actual_fee,
                ..
            } = tx_info;

            let CallInfo {
                execution_resources,
                internal_calls,
                ..
            } = call_info.unwrap();

            assert_eq!(
                execution_resources, trace.function_invocation.execution_resources,
                "execution resources mismatch"
            );
            assert_eq!(
                internal_calls.len(),
                trace.function_invocation.internal_calls.len(),
                "internal calls length mismatch"
            );

            assert_eq!(actual_fee, receipt.actual_fee, "actual_fee mismatch");
        }
    }
}<|MERGE_RESOLUTION|>--- conflicted
+++ resolved
@@ -23,6 +23,7 @@
 use std::fmt::Display;
 use std::sync::Arc;
 use thiserror::Error;
+use utils::deserialize_transaction_json;
 
 /// Starknet chains supported in Infura.
 #[derive(Debug, Clone, Copy)]
@@ -357,12 +358,8 @@
             "id": 1
         });
         let result = self.rpc_call::<serde_json::Value>(&params).unwrap()["result"].clone();
-<<<<<<< HEAD
 
         deserialize_transaction_json(result).unwrap()
-=======
-        utils::deserialize_transaction_json(result).unwrap()
->>>>>>> ce4060b3
     }
 
     /// Gets the gas price of a given block.
@@ -1334,7 +1331,6 @@
             assert_eq!(price, 22804578690);
         }
 
-<<<<<<< HEAD
         #[test_case(
             "0x05d200ef175ba15d676a68b36f7a7b72c17c17604eda4c1efc2ed5e4973e2c91",
             169928, // real block 169929
@@ -1375,16 +1371,6 @@
         )]
         fn test_case_tx(hash: &str, block_number: u64, chain: RpcChain) {
             let (tx_info, trace, receipt) = execute_tx(hash, chain, BlockNumber(block_number));
-=======
-        #[test]
-        #[ignore = "working on fixes"]
-        fn test_recent_tx() {
-            let (tx_info, trace, receipt) = execute_tx(
-                "0x05d200ef175ba15d676a68b36f7a7b72c17c17604eda4c1efc2ed5e4973e2c91",
-                RpcChain::MainNet,
-                BlockNumber(169928),
-            );
->>>>>>> ce4060b3
 
             let TransactionExecutionInfo {
                 call_info,
