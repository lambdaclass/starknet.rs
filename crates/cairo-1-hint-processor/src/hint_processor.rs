--- conflicted
+++ resolved
@@ -145,22 +145,6 @@
 }
 
 impl Cairo1HintProcessor {
-<<<<<<< HEAD
-    fn assert_le_assert_third_arc_excluded(
-        &self,
-        _vm: &mut VirtualMachine,
-        exec_scopes: &mut ExecutionScopes,
-    ) -> Result<(), HintError> {
-        let excluded_arc: i32 = exec_scopes.get("excluded_arc")?;
-
-        if excluded_arc != 2 {
-            Ok(())
-        } else {
-            Err(HintError::AssertionFailed(
-                "AssertLeAssertThirdArcExcluded assertion failed".to_string(),
-            ))
-        }
-=======
     fn alloc_constant_size(
         &self,
         vm: &mut VirtualMachine,
@@ -192,7 +176,22 @@
 
         memory_exec_scope.next_address.offset += object_size;
         Ok(())
->>>>>>> 2096391e
+    }
+
+    fn assert_le_assert_third_arc_excluded(
+        &self,
+        _vm: &mut VirtualMachine,
+        exec_scopes: &mut ExecutionScopes,
+    ) -> Result<(), HintError> {
+        let excluded_arc: i32 = exec_scopes.get("excluded_arc")?;
+
+        if excluded_arc != 2 {
+            Ok(())
+        } else {
+            Err(HintError::AssertionFailed(
+                "AssertLeAssertThirdArcExcluded assertion failed".to_string(),
+            ))
+        }
     }
 
     fn alloc_segment(&mut self, vm: &mut VirtualMachine, dst: &CellRef) -> Result<(), HintError> {
