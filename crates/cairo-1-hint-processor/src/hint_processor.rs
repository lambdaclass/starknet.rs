--- conflicted
+++ resolved
@@ -12,11 +12,7 @@
 };
 use felt::Felt252;
 use num_integer::Integer;
-<<<<<<< HEAD
 use num_traits::{identities::Zero, ToPrimitive};
-=======
-use num_traits::identities::Zero;
->>>>>>> 573c40ec
 use std::{collections::HashMap, ops::Mul};
 
 /// HintProcessor for Cairo 1 compiler hints.
@@ -209,7 +205,6 @@
         extra1: &CellRef,
         remainder_low: &CellRef,
         remainder_high: &CellRef,
-<<<<<<< HEAD
     ) -> Result<(), HintError> {
         let pow_2_128 = Felt252::from(u128::MAX) + 1u32;
         let pow_2_64 = Felt252::from(u64::MAX) + 1u32;
@@ -253,6 +248,46 @@
             cell_ref_to_relocatable(remainder_high, vm),
             remainder / pow_2_128,
         )?;
+        Ok(())
+    }
+
+    fn assert_le_if_first_arc_exclueded(
+        &self,
+        vm: &mut VirtualMachine,
+        skip_exclude_a_flag: &CellRef,
+        exec_scopes: &mut ExecutionScopes,
+    ) -> Result<(), HintError> {
+        let excluded_arc: i32 = exec_scopes.get("excluded_arc")?;
+        let val = if excluded_arc != 0 {
+            Felt252::from(1)
+        } else {
+            Felt252::from(0)
+        };
+
+        vm.insert_value(cell_ref_to_relocatable(skip_exclude_a_flag, vm), val)?;
+        Ok(())
+    }
+
+    fn linear_split(
+        &self,
+        vm: &mut VirtualMachine,
+        value: &ResOperand,
+        scalar: &ResOperand,
+        max_x: &ResOperand,
+        x: &CellRef,
+        y: &CellRef,
+    ) -> Result<(), HintError> {
+        let value = res_operand_get_val(vm, value)?;
+        let scalar = res_operand_get_val(vm, scalar)?;
+        let max_x = res_operand_get_val(vm, max_x)?;
+        let x_value = (value.clone() / scalar.clone()).min(max_x);
+        let y_value = value - x_value.clone() * scalar;
+
+        vm.insert_value(cell_ref_to_relocatable(x, vm), x_value)
+            .map_err(HintError::from)?;
+        vm.insert_value(cell_ref_to_relocatable(y, vm), y_value)
+            .map_err(HintError::from)?;
+
         Ok(())
     }
 
@@ -286,91 +321,6 @@
         )?;
 
         memory_exec_scope.next_address.offset += object_size;
-=======
-    ) -> Result<(), HintError> {
-        let pow_2_128 = Felt252::from(u128::MAX) + 1u32;
-        let pow_2_64 = Felt252::from(u64::MAX) + 1u32;
-        let dividend_low = res_operand_get_val(vm, dividend_low)?;
-        let dividend_high = res_operand_get_val(vm, dividend_high)?;
-        let divisor_low = res_operand_get_val(vm, divisor_low)?;
-        let divisor_high = res_operand_get_val(vm, divisor_high)?;
-        let dividend = dividend_low + dividend_high.mul(pow_2_128.clone());
-        let divisor = divisor_low + divisor_high.clone() * pow_2_128.clone();
-        let quotient = dividend.clone() / divisor.clone();
-        let remainder = dividend % divisor.clone();
-
-        // Guess quotient limbs.
-        let (quotient, limb) = quotient.div_rem(&pow_2_64);
-        vm.insert_value(cell_ref_to_relocatable(quotient0, vm), limb)?;
-        let (quotient, limb) = quotient.div_rem(&pow_2_64);
-        vm.insert_value(cell_ref_to_relocatable(quotient1, vm), limb)?;
-        let (quotient, limb) = quotient.div_rem(&pow_2_64);
-        if divisor_high.is_zero() {
-            vm.insert_value(cell_ref_to_relocatable(extra0, vm), limb)?;
-            vm.insert_value(cell_ref_to_relocatable(extra1, vm), quotient)?;
-        }
-
-        // Guess divisor limbs.
-        let (divisor, limb) = divisor.div_rem(&pow_2_64);
-        vm.insert_value(cell_ref_to_relocatable(divisor0, vm), limb)?;
-        let (divisor, limb) = divisor.div_rem(&pow_2_64);
-        vm.insert_value(cell_ref_to_relocatable(divisor1, vm), limb)?;
-        let (divisor, limb) = divisor.div_rem(&pow_2_64);
-        if !divisor_high.is_zero() {
-            vm.insert_value(cell_ref_to_relocatable(extra0, vm), limb)?;
-            vm.insert_value(cell_ref_to_relocatable(extra1, vm), divisor)?;
-        }
-
-        // Guess remainder limbs.
-        vm.insert_value(
-            cell_ref_to_relocatable(remainder_low, vm),
-            remainder.clone() % pow_2_128.clone(),
-        )?;
-        vm.insert_value(
-            cell_ref_to_relocatable(remainder_high, vm),
-            remainder / pow_2_128,
-        )?;
-        Ok(())
-    }
-
-    fn assert_le_if_first_arc_exclueded(
-        &self,
-        vm: &mut VirtualMachine,
-        skip_exclude_a_flag: &CellRef,
-        exec_scopes: &mut ExecutionScopes,
-    ) -> Result<(), HintError> {
-        let excluded_arc: i32 = exec_scopes.get("excluded_arc")?;
-        let val = if excluded_arc != 0 {
-            Felt252::from(1)
-        } else {
-            Felt252::from(0)
-        };
-
-        vm.insert_value(cell_ref_to_relocatable(skip_exclude_a_flag, vm), val)?;
-        Ok(())
-    }
-
-    fn linear_split(
-        &self,
-        vm: &mut VirtualMachine,
-        value: &ResOperand,
-        scalar: &ResOperand,
-        max_x: &ResOperand,
-        x: &CellRef,
-        y: &CellRef,
-    ) -> Result<(), HintError> {
-        let value = res_operand_get_val(vm, value)?;
-        let scalar = res_operand_get_val(vm, scalar)?;
-        let max_x = res_operand_get_val(vm, max_x)?;
-        let x_value = (value.clone() / scalar.clone()).min(max_x);
-        let y_value = value - x_value.clone() * scalar;
-
-        vm.insert_value(cell_ref_to_relocatable(x, vm), x_value)
-            .map_err(HintError::from)?;
-        vm.insert_value(cell_ref_to_relocatable(y, vm), y_value)
-            .map_err(HintError::from)?;
-
->>>>>>> 573c40ec
         Ok(())
     }
 }
@@ -437,8 +387,6 @@
                 remainder_low,
                 remainder_high,
             ),
-<<<<<<< HEAD
-=======
             Hint::AssertLeIsFirstArcExcluded {
                 skip_exclude_a_flag,
             } => self.assert_le_if_first_arc_exclueded(vm, skip_exclude_a_flag, exec_scopes),
@@ -449,7 +397,6 @@
                 x,
                 y,
             } => self.linear_split(vm, value, scalar, max_x, x, y),
->>>>>>> 573c40ec
             _ => todo!(),
         }
     }
