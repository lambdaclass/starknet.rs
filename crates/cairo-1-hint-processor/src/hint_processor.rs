use super::dict_manager::DictManagerExecScope;
use cairo_lang_casm::{
<<<<<<< HEAD
    hints::{CoreHint, Hint},
=======
    hints::Hint,
>>>>>>> 375e85d8
    operand::{BinOpOperand, CellRef, DerefOrImmediate, Operation, Register, ResOperand},
};
use cairo_lang_utils::extract_matches;
use cairo_rs::{
    hint_processor::hint_processor_definition::HintProcessor,
    types::exec_scope::ExecutionScopes,
    types::relocatable::MaybeRelocatable,
    types::relocatable::Relocatable,
    vm::errors::vm_errors::VirtualMachineError,
    vm::{errors::hint_errors::HintError, vm_core::VirtualMachine},
};
use felt::Felt252;
use num_integer::Integer;
use num_traits::cast::ToPrimitive;
use num_traits::identities::Zero;
use std::{collections::HashMap, ops::Mul};

use crate::dict_manager::DictManagerExecScope;

/// HintProcessor for Cairo 1 compiler hints.
struct Cairo1HintProcessor {}

/// Extracts a parameter assumed to be a buffer.
fn extract_buffer(buffer: &ResOperand) -> (&CellRef, Felt252) {
    let (cell, base_offset) = match buffer {
        ResOperand::Deref(cell) => (cell, 0.into()),
        ResOperand::BinOp(BinOpOperand {
            op: Operation::Add,
            a,
            b,
        }) => (
            a,
            extract_matches!(b, DerefOrImmediate::Immediate)
                .clone()
                .value
                .into(),
        ),
        _ => panic!("Illegal argument for a buffer."),
    };
    (cell, base_offset)
}

fn cell_ref_to_relocatable(cell_ref: &CellRef, vm: &VirtualMachine) -> Relocatable {
    let base = match cell_ref.register {
        Register::AP => vm.get_ap(),
        Register::FP => vm.get_fp(),
    };
    (base + (cell_ref.offset as i32)).unwrap()
}

fn get_cell_val(vm: &VirtualMachine, cell: &CellRef) -> Result<Felt252, VirtualMachineError> {
    Ok(vm
        .get_integer(cell_ref_to_relocatable(cell, vm))?
        .as_ref()
        .clone())
}

fn get_ptr(
    vm: &VirtualMachine,
    cell: &CellRef,
    offset: &Felt252,
) -> Result<Relocatable, VirtualMachineError> {
    Ok((vm.get_relocatable(cell_ref_to_relocatable(cell, vm))? + offset)?)
}

fn get_double_deref_val(
    vm: &VirtualMachine,
    cell: &CellRef,
    offset: &Felt252,
) -> Result<Felt252, VirtualMachineError> {
    Ok(vm.get_integer(get_ptr(vm, cell, offset)?)?.as_ref().clone())
}

/// Fetches the value of `res_operand` from the vm.
fn res_operand_get_val(
    vm: &VirtualMachine,
    res_operand: &ResOperand,
) -> Result<Felt252, VirtualMachineError> {
    match res_operand {
        ResOperand::Deref(cell) => get_cell_val(vm, cell),
        ResOperand::DoubleDeref(cell, offset) => get_double_deref_val(vm, cell, &(*offset).into()),
        ResOperand::Immediate(x) => Ok(Felt252::from(x.value.clone())),
        ResOperand::BinOp(op) => {
            let a = get_cell_val(vm, &op.a)?;
            let b = match &op.b {
                DerefOrImmediate::Deref(cell) => get_cell_val(vm, cell)?,
                DerefOrImmediate::Immediate(x) => Felt252::from(x.value.clone()),
            };
            match op.op {
                Operation::Add => Ok(a + b),
                Operation::Mul => Ok(a * b),
            }
        }
    }
}

fn extract_buffer(buffer: &ResOperand) -> (&CellRef, Felt252) {
    let (cell, base_offset) = match buffer {
        ResOperand::Deref(cell) => (cell, 0.into()),
        ResOperand::BinOp(BinOpOperand {
            op: Operation::Add,
            a,
            b,
        }) => (
            a,
            extract_matches!(b, DerefOrImmediate::Immediate)
                .clone()
                .value
                .into(),
        ),
        _ => panic!("Illegal argument for a buffer."),
    };
    (cell, base_offset)
}

impl Cairo1HintProcessor {
    fn alloc_segment(&mut self, vm: &mut VirtualMachine, dst: &CellRef) -> Result<(), HintError> {
        let segment = vm.add_memory_segment();
        vm.insert_value(cell_ref_to_relocatable(dst, vm), segment)
            .map_err(HintError::from)
    }

    fn test_less_than(
        &self,
        vm: &mut VirtualMachine,
        lhs: &ResOperand,
        rhs: &ResOperand,
        dst: &CellRef,
    ) -> Result<(), HintError> {
        let lhs_value = res_operand_get_val(vm, lhs)?;
        let rhs_value = res_operand_get_val(vm, rhs)?;
        let result = if lhs_value < rhs_value {
            Felt252::from(1)
        } else {
            Felt252::from(0)
        };

        vm.insert_value(
            cell_ref_to_relocatable(dst, vm),
            MaybeRelocatable::from(result),
        )
        .map_err(HintError::from)
    }

    fn square_root(
        &self,
        vm: &mut VirtualMachine,
        value: &ResOperand,
        dst: &CellRef,
    ) -> Result<(), HintError> {
        let value = res_operand_get_val(vm, value)?;
        let result = value.sqrt();
        vm.insert_value(
            cell_ref_to_relocatable(dst, vm),
            MaybeRelocatable::from(result),
        )
        .map_err(HintError::from)
    }

    fn test_less_than_or_equal(
        &self,
        vm: &mut VirtualMachine,
        lhs: &ResOperand,
        rhs: &ResOperand,
        dst: &CellRef,
    ) -> Result<(), HintError> {
        let lhs_value = res_operand_get_val(vm, lhs)?;
        let rhs_value = res_operand_get_val(vm, rhs)?;
        let result = if lhs_value <= rhs_value {
            Felt252::from(1)
        } else {
            Felt252::from(0)
        };

        vm.insert_value(
            cell_ref_to_relocatable(dst, vm),
            MaybeRelocatable::from(result),
        )
        .map_err(HintError::from)
    }

    fn assert_le_find_small_arcs(
        &self,
        vm: &mut VirtualMachine,
        exec_scopes: &mut ExecutionScopes,
        range_check_ptr: &ResOperand,
        a: &ResOperand,
        b: &ResOperand,
    ) -> Result<(), HintError> {
        let a_val = res_operand_get_val(vm, a)?;
        let b_val = res_operand_get_val(vm, b)?;
        let mut lengths_and_indices = vec![
            (a_val.clone(), 0),
            (b_val.clone() - a_val, 1),
            (Felt252::from(-1) - b_val, 2),
        ];
        lengths_and_indices.sort();
        exec_scopes.assign_or_update_variable("excluded_arc", Box::new(lengths_and_indices[2].1));
        // ceil((PRIME / 3) / 2 ** 128).
        let prime_over_3_high = 3544607988759775765608368578435044694_u128;
        // ceil((PRIME / 2) / 2 ** 128).
        let prime_over_2_high = 5316911983139663648412552867652567041_u128;
        let (range_check_base, range_check_offset) = extract_buffer(range_check_ptr);
        let range_check_ptr = get_ptr(vm, range_check_base, &range_check_offset)?;
        vm.insert_value(
            range_check_ptr,
            Felt252::from(lengths_and_indices[0].0.to_biguint() % prime_over_3_high),
        )?;
        vm.insert_value(
            (range_check_ptr + 1)?,
            Felt252::from(lengths_and_indices[0].0.to_biguint() / prime_over_3_high),
        )?;
        vm.insert_value(
            (range_check_ptr + 2)?,
            Felt252::from(lengths_and_indices[1].0.to_biguint() % prime_over_2_high),
        )?;
        vm.insert_value(
            (range_check_ptr + 3)?,
            Felt252::from(lengths_and_indices[1].0.to_biguint() / prime_over_2_high),
        )
        .map_err(HintError::from)
    }

    fn div_mod(
        &self,
        vm: &mut VirtualMachine,
        lhs: &ResOperand,
        rhs: &ResOperand,
        quotient: &CellRef,
        remainder: &CellRef,
    ) -> Result<(), HintError> {
        let lhs_value = res_operand_get_val(vm, lhs)?.to_biguint();
        let rhs_value = res_operand_get_val(vm, rhs)?.to_biguint();
        let quotient_value = Felt252::new(lhs_value.clone() / rhs_value.clone());
        let remainder_value = Felt252::new(lhs_value % rhs_value);
        vm.insert_value(
            cell_ref_to_relocatable(quotient, vm),
            MaybeRelocatable::from(quotient_value),
        )?;
        vm.insert_value(
            cell_ref_to_relocatable(remainder, vm),
            MaybeRelocatable::from(remainder_value),
        )
        .map_err(HintError::from)
    }

    fn get_segment_arena_index(
        &self,
        vm: &mut VirtualMachine,
        exec_scopes: &ExecutionScopes,
        dict_end_ptr: &ResOperand,
        dict_index: &CellRef,
    ) -> Result<(), HintError> {
        let (dict_base, dict_offset) = extract_buffer(dict_end_ptr);
        let dict_address = get_ptr(vm, dict_base, &dict_offset)?;
        let dict_manager_exec_scope = exec_scopes
            .get_ref::<DictManagerExecScope>("dict_manager_exec_scope")
            .expect("Trying to read from a dict while dict manager was not initialized.");
        let dict_infos_index = dict_manager_exec_scope.get_dict_infos_index(dict_address);
        vm.insert_value(
            cell_ref_to_relocatable(dict_index, vm),
            Felt252::from(dict_infos_index),
        )
        .map_err(HintError::from)
    }

    #[allow(clippy::too_many_arguments)]
    fn uint256_div_mod(
        &self,
        vm: &mut VirtualMachine,
        dividend_low: &ResOperand,
        dividend_high: &ResOperand,
        divisor_low: &ResOperand,
        divisor_high: &ResOperand,
        quotient0: &CellRef,
        quotient1: &CellRef,
        divisor0: &CellRef,
        divisor1: &CellRef,
        extra0: &CellRef,
        extra1: &CellRef,
        remainder_low: &CellRef,
        remainder_high: &CellRef,
    ) -> Result<(), HintError> {
        let pow_2_128 = Felt252::from(u128::MAX) + 1u32;
        let pow_2_64 = Felt252::from(u64::MAX) + 1u32;
        let dividend_low = res_operand_get_val(vm, dividend_low)?;
        let dividend_high = res_operand_get_val(vm, dividend_high)?;
        let divisor_low = res_operand_get_val(vm, divisor_low)?;
        let divisor_high = res_operand_get_val(vm, divisor_high)?;
        let dividend = dividend_low + dividend_high.mul(pow_2_128.clone());
        let divisor = divisor_low + divisor_high.clone() * pow_2_128.clone();
        let quotient = dividend.clone() / divisor.clone();
        let remainder = dividend % divisor.clone();

        // Guess quotient limbs.
        let (quotient, limb) = quotient.div_rem(&pow_2_64);
        vm.insert_value(cell_ref_to_relocatable(quotient0, vm), limb)?;
        let (quotient, limb) = quotient.div_rem(&pow_2_64);
        vm.insert_value(cell_ref_to_relocatable(quotient1, vm), limb)?;
        let (quotient, limb) = quotient.div_rem(&pow_2_64);
        if divisor_high.is_zero() {
            vm.insert_value(cell_ref_to_relocatable(extra0, vm), limb)?;
            vm.insert_value(cell_ref_to_relocatable(extra1, vm), quotient)?;
        }

        // Guess divisor limbs.
        let (divisor, limb) = divisor.div_rem(&pow_2_64);
        vm.insert_value(cell_ref_to_relocatable(divisor0, vm), limb)?;
        let (divisor, limb) = divisor.div_rem(&pow_2_64);
        vm.insert_value(cell_ref_to_relocatable(divisor1, vm), limb)?;
        let (divisor, limb) = divisor.div_rem(&pow_2_64);
        if !divisor_high.is_zero() {
            vm.insert_value(cell_ref_to_relocatable(extra0, vm), limb)?;
            vm.insert_value(cell_ref_to_relocatable(extra1, vm), divisor)?;
        }

        // Guess remainder limbs.
        vm.insert_value(
            cell_ref_to_relocatable(remainder_low, vm),
            remainder.clone() % pow_2_128.clone(),
        )?;
        vm.insert_value(
            cell_ref_to_relocatable(remainder_high, vm),
            remainder / pow_2_128,
        )?;
        Ok(())
    }

    fn assert_le_if_first_arc_exclueded(
        &self,
        vm: &mut VirtualMachine,
        skip_exclude_a_flag: &CellRef,
        exec_scopes: &mut ExecutionScopes,
    ) -> Result<(), HintError> {
        let excluded_arc: i32 = exec_scopes.get("excluded_arc")?;
        let val = if excluded_arc != 0 {
            Felt252::from(1)
        } else {
            Felt252::from(0)
        };

        vm.insert_value(cell_ref_to_relocatable(skip_exclude_a_flag, vm), val)?;
        Ok(())
    }

    fn linear_split(
        &self,
        vm: &mut VirtualMachine,
        value: &ResOperand,
        scalar: &ResOperand,
        max_x: &ResOperand,
        x: &CellRef,
        y: &CellRef,
    ) -> Result<(), HintError> {
        let value = res_operand_get_val(vm, value)?;
        let scalar = res_operand_get_val(vm, scalar)?;
        let max_x = res_operand_get_val(vm, max_x)?;
        let x_value = (value.clone() / scalar.clone()).min(max_x);
        let y_value = value - x_value.clone() * scalar;

        vm.insert_value(cell_ref_to_relocatable(x, vm), x_value)
            .map_err(HintError::from)?;
        vm.insert_value(cell_ref_to_relocatable(y, vm), y_value)
            .map_err(HintError::from)?;

        Ok(())
    }

<<<<<<< HEAD
    fn alloc_felt_256_dict(
        &self,
        vm: &mut VirtualMachine,
        segment_arena_ptr: &ResOperand,
        exec_scopes: &mut ExecutionScopes,
    ) -> Result<(), HintError> {
        let (cell, base_offset) = extract_buffer(segment_arena_ptr);
        let dict_manager_address = get_ptr(vm, cell, &base_offset)?;

        let n_dicts = vm
            .get_integer((dict_manager_address - 2)?)?
            .into_owned()
            .to_usize()
            .expect("Number of dictionaries too large.");
        let dict_infos_base = vm.get_relocatable((dict_manager_address - 3)?)?;

        let dict_manager_exec_scope =
            match exec_scopes.get_mut_ref::<DictManagerExecScope>("dict_manager_exec_scope") {
                Ok(dict_manager_exec_scope) => dict_manager_exec_scope,
                Err(_) => {
                    exec_scopes.assign_or_update_variable(
                        "dict_manager_exec_scope",
                        Box::<DictManagerExecScope>::default(),
                    );
                    exec_scopes.get_mut_ref::<DictManagerExecScope>("dict_manager_exec_scope")?
                }
            };
        let new_dict_segment = dict_manager_exec_scope.new_default_dict(vm);
        vm.insert_value((dict_infos_base + 3 * n_dicts)?, new_dict_segment)?;

=======
    fn assert_le_is_second_excluded(
        &self,
        vm: &mut VirtualMachine,
        skip_exclude_b_minus_a: &CellRef,
        exec_scopes: &mut ExecutionScopes,
    ) -> Result<(), HintError> {
        let excluded_arc: i32 = exec_scopes.get("excluded_arc")?;
        let val = if excluded_arc != 1 {
            Felt252::from(1)
        } else {
            Felt252::from(0)
        };

        vm.insert_value(cell_ref_to_relocatable(skip_exclude_b_minus_a, vm), val)?;
>>>>>>> 375e85d8
        Ok(())
    }
}

impl HintProcessor for Cairo1HintProcessor {
    fn execute_hint(
        &mut self,
        //Proxy to VM, contains references to necessary data
        //+ MemoryProxy, which provides the necessary methods to manipulate memory
        vm: &mut VirtualMachine,
        //Proxy to ExecutionScopes, provides the necessary methods to manipulate the scopes and
        //access current scope variables
        exec_scopes: &mut ExecutionScopes,
        //Data structure that can be downcasted to the structure generated by compile_hint
        hint_data: &Box<dyn std::any::Any>,
        //Constant values extracted from the program specification.
        _constants: &HashMap<String, Felt252>,
    ) -> Result<(), HintError> {
        let hint = hint_data.downcast_ref::<Hint>().unwrap();
        match hint {
<<<<<<< HEAD
            Hint::Core(CoreHint::AllocSegment { dst }) => self.alloc_segment(vm, dst),
            Hint::Core(CoreHint::TestLessThan { lhs, rhs, dst }) => {
                self.test_less_than(vm, lhs, rhs, dst)
            }
            Hint::Core(CoreHint::TestLessThanOrEqual { lhs, rhs, dst }) => {
=======
            Hint::GetSegmentArenaIndex {
                dict_end_ptr,
                dict_index,
            } => self.get_segment_arena_index(vm, exec_scopes, dict_end_ptr, dict_index),
            Hint::AllocSegment { dst } => self.alloc_segment(vm, dst),
            Hint::TestLessThan { lhs, rhs, dst } => self.test_less_than(vm, lhs, rhs, dst),
            Hint::AssertLeFindSmallArcs {
                range_check_ptr,
                a,
                b,
            } => self.assert_le_find_small_arcs(vm, exec_scopes, range_check_ptr, a, b),
            Hint::SquareRoot { value, dst } => self.square_root(vm, value, dst),
            Hint::TestLessThanOrEqual { lhs, rhs, dst } => {
>>>>>>> 375e85d8
                self.test_less_than_or_equal(vm, lhs, rhs, dst)
            }
            Hint::Core(CoreHint::DivMod {
                lhs,
                rhs,
                quotient,
                remainder,
            }) => self.div_mod(vm, lhs, rhs, quotient, remainder),
            Hint::Core(CoreHint::Uint256DivMod {
                dividend_low,
                dividend_high,
                divisor_low,
                divisor_high,
                quotient0,
                quotient1,
                divisor0,
                divisor1,
                extra0,
                extra1,
                remainder_low,
                remainder_high,
            }) => self.uint256_div_mod(
                vm,
                dividend_low,
                dividend_high,
                divisor_low,
                divisor_high,
                quotient0,
                quotient1,
                divisor0,
                divisor1,
                extra0,
                extra1,
                remainder_low,
                remainder_high,
            ),
            Hint::Core(CoreHint::AssertLeIsFirstArcExcluded {
                skip_exclude_a_flag,
<<<<<<< HEAD
            }) => self.assert_le_if_first_arc_exclueded(vm, skip_exclude_a_flag, exec_scopes),
            Hint::Core(CoreHint::LinearSplit {
=======
            } => self.assert_le_if_first_arc_exclueded(vm, skip_exclude_a_flag, exec_scopes),
            Hint::AssertLeIsSecondArcExcluded {
                skip_exclude_b_minus_a,
            } => self.assert_le_is_second_excluded(vm, skip_exclude_b_minus_a, exec_scopes),
            Hint::LinearSplit {
>>>>>>> 375e85d8
                value,
                scalar,
                max_x,
                x,
                y,
            }) => self.linear_split(vm, value, scalar, max_x, x, y),
            Hint::Core(CoreHint::SquareRoot { value, dst }) => self.square_root(vm, value, dst),
            Hint::Core(CoreHint::AllocFelt252Dict { segment_arena_ptr }) => {
                self.alloc_felt_256_dict(vm, segment_arena_ptr, exec_scopes)
            }
            _ => todo!(),
        }
    }
}<|MERGE_RESOLUTION|>--- conflicted
+++ resolved
@@ -1,10 +1,6 @@
 use super::dict_manager::DictManagerExecScope;
 use cairo_lang_casm::{
-<<<<<<< HEAD
     hints::{CoreHint, Hint},
-=======
-    hints::Hint,
->>>>>>> 375e85d8
     operand::{BinOpOperand, CellRef, DerefOrImmediate, Operation, Register, ResOperand},
 };
 use cairo_lang_utils::extract_matches;
@@ -21,8 +17,6 @@
 use num_traits::cast::ToPrimitive;
 use num_traits::identities::Zero;
 use std::{collections::HashMap, ops::Mul};
-
-use crate::dict_manager::DictManagerExecScope;
 
 /// HintProcessor for Cairo 1 compiler hints.
 struct Cairo1HintProcessor {}
@@ -101,25 +95,6 @@
     }
 }
 
-fn extract_buffer(buffer: &ResOperand) -> (&CellRef, Felt252) {
-    let (cell, base_offset) = match buffer {
-        ResOperand::Deref(cell) => (cell, 0.into()),
-        ResOperand::BinOp(BinOpOperand {
-            op: Operation::Add,
-            a,
-            b,
-        }) => (
-            a,
-            extract_matches!(b, DerefOrImmediate::Immediate)
-                .clone()
-                .value
-                .into(),
-        ),
-        _ => panic!("Illegal argument for a buffer."),
-    };
-    (cell, base_offset)
-}
-
 impl Cairo1HintProcessor {
     fn alloc_segment(&mut self, vm: &mut VirtualMachine, dst: &CellRef) -> Result<(), HintError> {
         let segment = vm.add_memory_segment();
@@ -373,7 +348,6 @@
         Ok(())
     }
 
-<<<<<<< HEAD
     fn alloc_felt_256_dict(
         &self,
         vm: &mut VirtualMachine,
@@ -404,7 +378,9 @@
         let new_dict_segment = dict_manager_exec_scope.new_default_dict(vm);
         vm.insert_value((dict_infos_base + 3 * n_dicts)?, new_dict_segment)?;
 
-=======
+        Ok(())
+    }
+
     fn assert_le_is_second_excluded(
         &self,
         vm: &mut VirtualMachine,
@@ -419,7 +395,6 @@
         };
 
         vm.insert_value(cell_ref_to_relocatable(skip_exclude_b_minus_a, vm), val)?;
->>>>>>> 375e85d8
         Ok(())
     }
 }
@@ -440,35 +415,28 @@
     ) -> Result<(), HintError> {
         let hint = hint_data.downcast_ref::<Hint>().unwrap();
         match hint {
-<<<<<<< HEAD
             Hint::Core(CoreHint::AllocSegment { dst }) => self.alloc_segment(vm, dst),
+
             Hint::Core(CoreHint::TestLessThan { lhs, rhs, dst }) => {
                 self.test_less_than(vm, lhs, rhs, dst)
             }
+
             Hint::Core(CoreHint::TestLessThanOrEqual { lhs, rhs, dst }) => {
-=======
-            Hint::GetSegmentArenaIndex {
+                self.test_less_than_or_equal(vm, lhs, rhs, dst)
+            }
+
+            Hint::Core(CoreHint::GetSegmentArenaIndex {
                 dict_end_ptr,
                 dict_index,
-            } => self.get_segment_arena_index(vm, exec_scopes, dict_end_ptr, dict_index),
-            Hint::AllocSegment { dst } => self.alloc_segment(vm, dst),
-            Hint::TestLessThan { lhs, rhs, dst } => self.test_less_than(vm, lhs, rhs, dst),
-            Hint::AssertLeFindSmallArcs {
-                range_check_ptr,
-                a,
-                b,
-            } => self.assert_le_find_small_arcs(vm, exec_scopes, range_check_ptr, a, b),
-            Hint::SquareRoot { value, dst } => self.square_root(vm, value, dst),
-            Hint::TestLessThanOrEqual { lhs, rhs, dst } => {
->>>>>>> 375e85d8
-                self.test_less_than_or_equal(vm, lhs, rhs, dst)
-            }
+            }) => self.get_segment_arena_index(vm, exec_scopes, dict_end_ptr, dict_index),
+
             Hint::Core(CoreHint::DivMod {
                 lhs,
                 rhs,
                 quotient,
                 remainder,
             }) => self.div_mod(vm, lhs, rhs, quotient, remainder),
+
             Hint::Core(CoreHint::Uint256DivMod {
                 dividend_low,
                 dividend_high,
@@ -499,26 +467,31 @@
             ),
             Hint::Core(CoreHint::AssertLeIsFirstArcExcluded {
                 skip_exclude_a_flag,
-<<<<<<< HEAD
             }) => self.assert_le_if_first_arc_exclueded(vm, skip_exclude_a_flag, exec_scopes),
+
+            Hint::Core(CoreHint::AssertLeIsSecondArcExcluded {
+                skip_exclude_b_minus_a,
+            }) => self.assert_le_is_second_excluded(vm, skip_exclude_b_minus_a, exec_scopes),
+
             Hint::Core(CoreHint::LinearSplit {
-=======
-            } => self.assert_le_if_first_arc_exclueded(vm, skip_exclude_a_flag, exec_scopes),
-            Hint::AssertLeIsSecondArcExcluded {
-                skip_exclude_b_minus_a,
-            } => self.assert_le_is_second_excluded(vm, skip_exclude_b_minus_a, exec_scopes),
-            Hint::LinearSplit {
->>>>>>> 375e85d8
                 value,
                 scalar,
                 max_x,
                 x,
                 y,
             }) => self.linear_split(vm, value, scalar, max_x, x, y),
+
             Hint::Core(CoreHint::SquareRoot { value, dst }) => self.square_root(vm, value, dst),
+
             Hint::Core(CoreHint::AllocFelt252Dict { segment_arena_ptr }) => {
                 self.alloc_felt_256_dict(vm, segment_arena_ptr, exec_scopes)
             }
+
+            Hint::Core(CoreHint::AssertLeFindSmallArcs {
+                range_check_ptr,
+                a,
+                b,
+            }) => self.assert_le_find_small_arcs(vm, exec_scopes, range_check_ptr, a, b),
             _ => todo!(),
         }
     }
