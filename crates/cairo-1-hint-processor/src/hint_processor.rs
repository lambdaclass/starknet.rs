use super::dict_manager::DictManagerExecScope;
use crate::dict_manager::DictSquashExecScope;
use ark_ff::fields::{Fp256, MontBackend, MontConfig};
use ark_ff::{Field, PrimeField};
use ark_std::UniformRand;
use cairo_lang_casm::{
    hints::{CoreHint, Hint},
    operand::{BinOpOperand, CellRef, DerefOrImmediate, Operation, Register, ResOperand},
};
use cairo_lang_utils::extract_matches;
use cairo_vm::felt::{felt_str, Felt252};
use cairo_vm::{
    hint_processor::hint_processor_definition::HintProcessor,
    types::exec_scope::ExecutionScopes,
    types::relocatable::MaybeRelocatable,
    types::relocatable::Relocatable,
    vm::errors::vm_errors::VirtualMachineError,
    vm::{errors::hint_errors::HintError, vm_core::VirtualMachine},
};
use num_bigint::BigUint;
use num_integer::Integer;
use num_traits::cast::ToPrimitive;
use num_traits::identities::Zero;
use std::{collections::HashMap, ops::Mul};

#[derive(MontConfig)]
#[modulus = "3618502788666131213697322783095070105623107215331596699973092056135872020481"]
#[generator = "3"]

/// Returns the Beta value of the Starkware elliptic curve.
struct FqConfig;
type Fq = Fp256<MontBackend<FqConfig, 4>>;

fn get_beta() -> Felt252 {
    felt_str!("3141592653589793238462643383279502884197169399375105820974944592307816406665")
}

/// HintProcessor for Cairo 1 compiler hints.
struct Cairo1HintProcessor {}

/// Extracts a parameter assumed to be a buffer.
fn extract_buffer(buffer: &ResOperand) -> Result<(&CellRef, Felt252), HintError> {
    let (cell, base_offset) = match buffer {
        ResOperand::Deref(cell) => (cell, 0.into()),
        ResOperand::BinOp(BinOpOperand {
            op: Operation::Add,
            a,
            b,
        }) => (
            a,
            extract_matches!(b, DerefOrImmediate::Immediate)
                .clone()
                .value
                .into(),
        ),
        _ => {
            return Err(HintError::CustomHint(
                "Illegal argument for a buffer.".to_string(),
            ))
        }
    };
    Ok((cell, base_offset))
}

fn cell_ref_to_relocatable(cell_ref: &CellRef, vm: &VirtualMachine) -> Relocatable {
    let base = match cell_ref.register {
        Register::AP => vm.get_ap(),
        Register::FP => vm.get_fp(),
    };
    (base + (cell_ref.offset as i32)).unwrap()
}

fn get_cell_val(vm: &VirtualMachine, cell: &CellRef) -> Result<Felt252, VirtualMachineError> {
    Ok(vm
        .get_integer(cell_ref_to_relocatable(cell, vm))?
        .as_ref()
        .clone())
}

fn get_ptr(
    vm: &VirtualMachine,
    cell: &CellRef,
    offset: &Felt252,
) -> Result<Relocatable, VirtualMachineError> {
    Ok((vm.get_relocatable(cell_ref_to_relocatable(cell, vm))? + offset)?)
}

fn as_relocatable(vm: &mut VirtualMachine, value: &ResOperand) -> Result<Relocatable, HintError> {
    let (base, offset) = extract_buffer(value)?;
    get_ptr(vm, base, &offset).map_err(HintError::from)
}

fn get_double_deref_val(
    vm: &VirtualMachine,
    cell: &CellRef,
    offset: &Felt252,
) -> Result<Felt252, VirtualMachineError> {
    Ok(vm.get_integer(get_ptr(vm, cell, offset)?)?.as_ref().clone())
}

/// Fetches the value of `res_operand` from the vm.
fn res_operand_get_val(
    vm: &VirtualMachine,
    res_operand: &ResOperand,
) -> Result<Felt252, VirtualMachineError> {
    match res_operand {
        ResOperand::Deref(cell) => get_cell_val(vm, cell),
        ResOperand::DoubleDeref(cell, offset) => get_double_deref_val(vm, cell, &(*offset).into()),
        ResOperand::Immediate(x) => Ok(Felt252::from(x.value.clone())),
        ResOperand::BinOp(op) => {
            let a = get_cell_val(vm, &op.a)?;
            let b = match &op.b {
                DerefOrImmediate::Deref(cell) => get_cell_val(vm, cell)?,
                DerefOrImmediate::Immediate(x) => Felt252::from(x.value.clone()),
            };
            match op.op {
                Operation::Add => Ok(a + b),
                Operation::Mul => Ok(a * b),
            }
        }
    }
}

fn as_cairo_short_string(value: &Felt252) -> Option<String> {
    let mut as_string = String::default();
    let mut is_end = false;
    for byte in value.to_bytes_be() {
        if byte == 0 {
            is_end = true;
        } else if is_end || !byte.is_ascii() {
            return None;
        } else {
            as_string.push(byte as char);
        }
    }
    Some(as_string)
}

impl Cairo1HintProcessor {
    fn alloc_segment(&mut self, vm: &mut VirtualMachine, dst: &CellRef) -> Result<(), HintError> {
        let segment = vm.add_memory_segment();
        vm.insert_value(cell_ref_to_relocatable(dst, vm), segment)
            .map_err(HintError::from)
    }

    fn test_less_than(
        &self,
        vm: &mut VirtualMachine,
        lhs: &ResOperand,
        rhs: &ResOperand,
        dst: &CellRef,
    ) -> Result<(), HintError> {
        let lhs_value = res_operand_get_val(vm, lhs)?;
        let rhs_value = res_operand_get_val(vm, rhs)?;
        let result = if lhs_value < rhs_value {
            Felt252::from(1)
        } else {
            Felt252::from(0)
        };

        vm.insert_value(
            cell_ref_to_relocatable(dst, vm),
            MaybeRelocatable::from(result),
        )
        .map_err(HintError::from)
    }

    fn square_root(
        &self,
        vm: &mut VirtualMachine,
        value: &ResOperand,
        dst: &CellRef,
    ) -> Result<(), HintError> {
        let value = res_operand_get_val(vm, value)?;
        let result = value.sqrt();
        vm.insert_value(
            cell_ref_to_relocatable(dst, vm),
            MaybeRelocatable::from(result),
        )
        .map_err(HintError::from)
    }

    fn test_less_than_or_equal(
        &self,
        vm: &mut VirtualMachine,
        lhs: &ResOperand,
        rhs: &ResOperand,
        dst: &CellRef,
    ) -> Result<(), HintError> {
        let lhs_value = res_operand_get_val(vm, lhs)?;
        let rhs_value = res_operand_get_val(vm, rhs)?;
        let result = if lhs_value <= rhs_value {
            Felt252::from(1)
        } else {
            Felt252::from(0)
        };

        vm.insert_value(
            cell_ref_to_relocatable(dst, vm),
            MaybeRelocatable::from(result),
        )
        .map_err(HintError::from)
    }

    fn assert_le_find_small_arcs(
        &self,
        vm: &mut VirtualMachine,
        exec_scopes: &mut ExecutionScopes,
        range_check_ptr: &ResOperand,
        a: &ResOperand,
        b: &ResOperand,
    ) -> Result<(), HintError> {
        let a_val = res_operand_get_val(vm, a)?;
        let b_val = res_operand_get_val(vm, b)?;
        let mut lengths_and_indices = vec![
            (a_val.clone(), 0),
            (b_val.clone() - a_val, 1),
            (Felt252::from(-1) - b_val, 2),
        ];
        lengths_and_indices.sort();
        exec_scopes.assign_or_update_variable("excluded_arc", Box::new(lengths_and_indices[2].1));
        // ceil((PRIME / 3) / 2 ** 128).
        let prime_over_3_high = 3544607988759775765608368578435044694_u128;
        // ceil((PRIME / 2) / 2 ** 128).
        let prime_over_2_high = 5316911983139663648412552867652567041_u128;
        let (range_check_base, range_check_offset) = extract_buffer(range_check_ptr)?;
        let range_check_ptr = get_ptr(vm, range_check_base, &range_check_offset)?;
        vm.insert_value(
            range_check_ptr,
            Felt252::from(lengths_and_indices[0].0.to_biguint() % prime_over_3_high),
        )?;
        vm.insert_value(
            (range_check_ptr + 1)?,
            Felt252::from(lengths_and_indices[0].0.to_biguint() / prime_over_3_high),
        )?;
        vm.insert_value(
            (range_check_ptr + 2)?,
            Felt252::from(lengths_and_indices[1].0.to_biguint() % prime_over_2_high),
        )?;
        vm.insert_value(
            (range_check_ptr + 3)?,
            Felt252::from(lengths_and_indices[1].0.to_biguint() / prime_over_2_high),
        )
        .map_err(HintError::from)
    }

    fn dict_read(
        &self,
        vm: &mut VirtualMachine,
        exec_scopes: &mut ExecutionScopes,
        dict_ptr: &ResOperand,
        key: &ResOperand,
        value_dst: &CellRef,
    ) -> Result<(), HintError> {
        let (dict_base, dict_offset) = extract_buffer(dict_ptr)?;
        let dict_address = get_ptr(vm, dict_base, &dict_offset)?;
        let key = res_operand_get_val(vm, key)?;
        let dict_manager_exec_scope =
            exec_scopes.get_mut_ref::<DictManagerExecScope>("dict_manager_exec_scope")?;

        let value = dict_manager_exec_scope
            .get_from_tracker(dict_address, &key)
            .unwrap_or_else(|| DictManagerExecScope::DICT_DEFAULT_VALUE.into());

        vm.insert_value(cell_ref_to_relocatable(value_dst, vm), value)
            .map_err(HintError::from)
    }

    fn div_mod(
        &self,
        vm: &mut VirtualMachine,
        lhs: &ResOperand,
        rhs: &ResOperand,
        quotient: &CellRef,
        remainder: &CellRef,
    ) -> Result<(), HintError> {
        let lhs_value = res_operand_get_val(vm, lhs)?.to_biguint();
        let rhs_value = res_operand_get_val(vm, rhs)?.to_biguint();
        let quotient_value = Felt252::new(lhs_value.clone() / rhs_value.clone());
        let remainder_value = Felt252::new(lhs_value % rhs_value);
        vm.insert_value(
            cell_ref_to_relocatable(quotient, vm),
            MaybeRelocatable::from(quotient_value),
        )?;
        vm.insert_value(
            cell_ref_to_relocatable(remainder, vm),
            MaybeRelocatable::from(remainder_value),
        )
        .map_err(HintError::from)
    }

    fn get_segment_arena_index(
        &self,
        vm: &mut VirtualMachine,
        exec_scopes: &mut ExecutionScopes,
        dict_end_ptr: &ResOperand,
        dict_index: &CellRef,
    ) -> Result<(), HintError> {
        let (dict_base, dict_offset) = extract_buffer(dict_end_ptr)?;
        let dict_address = get_ptr(vm, dict_base, &dict_offset)?;

        let dict_manager_exec_scope =
            exec_scopes.get_mut_ref::<DictManagerExecScope>("dict_manager_exec_scope")?;

        let dict_infos_index = dict_manager_exec_scope.get_dict_infos_index(dict_address);
        vm.insert_value(
            cell_ref_to_relocatable(dict_index, vm),
            Felt252::from(dict_infos_index),
        )
        .map_err(HintError::from)
    }

    #[allow(clippy::too_many_arguments)]
    fn uint256_div_mod(
        &self,
        vm: &mut VirtualMachine,
        dividend_low: &ResOperand,
        dividend_high: &ResOperand,
        divisor_low: &ResOperand,
        divisor_high: &ResOperand,
        quotient0: &CellRef,
        quotient1: &CellRef,
        divisor0: &CellRef,
        divisor1: &CellRef,
        extra0: &CellRef,
        extra1: &CellRef,
        remainder_low: &CellRef,
        remainder_high: &CellRef,
    ) -> Result<(), HintError> {
        let pow_2_128 = Felt252::from(u128::MAX) + 1u32;
        let pow_2_64 = Felt252::from(u64::MAX) + 1u32;
        let dividend_low = res_operand_get_val(vm, dividend_low)?;
        let dividend_high = res_operand_get_val(vm, dividend_high)?;
        let divisor_low = res_operand_get_val(vm, divisor_low)?;
        let divisor_high = res_operand_get_val(vm, divisor_high)?;
        let dividend = dividend_low + dividend_high.mul(pow_2_128.clone());
        let divisor = divisor_low + divisor_high.clone() * pow_2_128.clone();
        let quotient = dividend.clone() / divisor.clone();
        let remainder = dividend % divisor.clone();

        // Guess quotient limbs.
        let (quotient, limb) = quotient.div_rem(&pow_2_64);
        vm.insert_value(cell_ref_to_relocatable(quotient0, vm), limb)?;
        let (quotient, limb) = quotient.div_rem(&pow_2_64);
        vm.insert_value(cell_ref_to_relocatable(quotient1, vm), limb)?;
        let (quotient, limb) = quotient.div_rem(&pow_2_64);
        if divisor_high.is_zero() {
            vm.insert_value(cell_ref_to_relocatable(extra0, vm), limb)?;
            vm.insert_value(cell_ref_to_relocatable(extra1, vm), quotient)?;
        }

        // Guess divisor limbs.
        let (divisor, limb) = divisor.div_rem(&pow_2_64);
        vm.insert_value(cell_ref_to_relocatable(divisor0, vm), limb)?;
        let (divisor, limb) = divisor.div_rem(&pow_2_64);
        vm.insert_value(cell_ref_to_relocatable(divisor1, vm), limb)?;
        let (divisor, limb) = divisor.div_rem(&pow_2_64);
        if !divisor_high.is_zero() {
            vm.insert_value(cell_ref_to_relocatable(extra0, vm), limb)?;
            vm.insert_value(cell_ref_to_relocatable(extra1, vm), divisor)?;
        }

        // Guess remainder limbs.
        vm.insert_value(
            cell_ref_to_relocatable(remainder_low, vm),
            remainder.clone() % pow_2_128.clone(),
        )?;
        vm.insert_value(
            cell_ref_to_relocatable(remainder_high, vm),
            remainder / pow_2_128,
        )?;
        Ok(())
    }

    fn assert_le_if_first_arc_exclueded(
        &self,
        vm: &mut VirtualMachine,
        skip_exclude_a_flag: &CellRef,
        exec_scopes: &mut ExecutionScopes,
    ) -> Result<(), HintError> {
        let excluded_arc: i32 = exec_scopes.get("excluded_arc")?;
        let val = if excluded_arc != 0 {
            Felt252::from(1)
        } else {
            Felt252::from(0)
        };

        vm.insert_value(cell_ref_to_relocatable(skip_exclude_a_flag, vm), val)?;
        Ok(())
    }

    fn linear_split(
        &self,
        vm: &mut VirtualMachine,
        value: &ResOperand,
        scalar: &ResOperand,
        max_x: &ResOperand,
        x: &CellRef,
        y: &CellRef,
    ) -> Result<(), HintError> {
        let value = res_operand_get_val(vm, value)?;
        let scalar = res_operand_get_val(vm, scalar)?;
        let max_x = res_operand_get_val(vm, max_x)?;
        let x_value = (value.clone() / scalar.clone()).min(max_x);
        let y_value = value - x_value.clone() * scalar;

        vm.insert_value(cell_ref_to_relocatable(x, vm), x_value)
            .map_err(HintError::from)?;
        vm.insert_value(cell_ref_to_relocatable(y, vm), y_value)
            .map_err(HintError::from)?;

        Ok(())
    }

    fn random_ec_point(
        &self,
        vm: &mut VirtualMachine,
        x: &CellRef,
        y: &CellRef,
    ) -> Result<(), HintError> {
        let beta = Fq::from(get_beta().to_biguint());

        let mut rng = ark_std::test_rng();
        let (random_x, random_y_squared) = loop {
            let random_x = Fq::rand(&mut rng);
            let random_y_squared = random_x * random_x * random_x + random_x + beta;
            if random_y_squared.legendre().is_qr() {
                break (random_x, random_y_squared);
            }
        };

        let x_bigint: BigUint = random_x.into_bigint().into();
        let y_bigint: BigUint = random_y_squared
            .sqrt()
            .ok_or(HintError::CustomHint("Failed to compute sqrt".to_string()))?
            .into_bigint()
            .into();

        vm.insert_value(cell_ref_to_relocatable(x, vm), Felt252::from(x_bigint))?;
        vm.insert_value(cell_ref_to_relocatable(y, vm), Felt252::from(y_bigint))?;

        Ok(())
    }

    fn get_next_dict_key(
        &self,
        vm: &mut VirtualMachine,
        exec_scopes: &mut ExecutionScopes,
        next_key: &CellRef,
    ) -> Result<(), HintError> {
        let dict_squash_exec_scope: &mut DictSquashExecScope =
            exec_scopes.get_mut_ref("dict_squash_exec_scope")?;
        dict_squash_exec_scope.pop_current_key();
        if let Some(current_key) = dict_squash_exec_scope.current_key() {
            return vm
                .insert_value(cell_ref_to_relocatable(next_key, vm), current_key)
                .map_err(HintError::from);
        }
        Err(HintError::KeyNotFound)
    }

    fn alloc_felt_256_dict(
        &self,
        vm: &mut VirtualMachine,
        segment_arena_ptr: &ResOperand,
        exec_scopes: &mut ExecutionScopes,
    ) -> Result<(), HintError> {
        let (cell, base_offset) = extract_buffer(segment_arena_ptr)?;
        let dict_manager_address = get_ptr(vm, cell, &base_offset)?;

        let n_dicts = vm
            .get_integer((dict_manager_address - 2)?)?
            .into_owned()
            .to_usize()
            .ok_or(HintError::CustomHint(
                "Invalid number of dictionaries.".to_string(),
            ))?;

        let dict_infos_base = vm.get_relocatable((dict_manager_address - 3)?)?;

        let dict_manager_exec_scope =
            match exec_scopes.get_mut_ref::<DictManagerExecScope>("dict_manager_exec_scope") {
                Ok(dict_manager_exec_scope) => dict_manager_exec_scope,
                Err(_) => {
                    exec_scopes.assign_or_update_variable(
                        "dict_manager_exec_scope",
                        Box::<DictManagerExecScope>::default(),
                    );
                    exec_scopes.get_mut_ref::<DictManagerExecScope>("dict_manager_exec_scope")?
                }
            };
        let new_dict_segment = dict_manager_exec_scope.new_default_dict(vm);
        vm.insert_value((dict_infos_base + 3 * n_dicts)?, new_dict_segment)?;

        Ok(())
    }

    fn assert_le_is_second_excluded(
        &self,
        vm: &mut VirtualMachine,
        skip_exclude_b_minus_a: &CellRef,
        exec_scopes: &mut ExecutionScopes,
    ) -> Result<(), HintError> {
        let excluded_arc: i32 = exec_scopes.get("excluded_arc")?;
        let val = if excluded_arc != 1 {
            Felt252::from(1)
        } else {
            Felt252::from(0)
        };

        vm.insert_value(cell_ref_to_relocatable(skip_exclude_b_minus_a, vm), val)?;

        Ok(())
    }

    fn dict_write(
        &self,
        exec_scopes: &mut ExecutionScopes,
        vm: &mut VirtualMachine,
        dict_ptr: &ResOperand,
        key: &ResOperand,
        value: &ResOperand,
    ) -> Result<(), HintError> {
        let (dict_base, dict_offset) = extract_buffer(dict_ptr)?;
        let dict_address = get_ptr(vm, dict_base, &dict_offset)?;
        let key = res_operand_get_val(vm, key)?;
        let value = res_operand_get_val(vm, value)?;
        let dict_manager_exec_scope =
            exec_scopes.get_mut_ref::<DictManagerExecScope>("dict_manager_exec_scope")?;

        let prev_value = dict_manager_exec_scope
            .get_from_tracker(dict_address, &key)
            .unwrap_or_else(|| DictManagerExecScope::DICT_DEFAULT_VALUE.into());

        vm.insert_value((dict_address + 1)?, prev_value)?;
        dict_manager_exec_scope.insert_to_tracker(dict_address, key, value);
        Ok(())
    }

    #[allow(clippy::too_many_arguments)]
    fn uint256_square_root(
        &self,
        vm: &mut VirtualMachine,
        value_low: &ResOperand,
        value_high: &ResOperand,
        sqrt0: &CellRef,
        sqrt1: &CellRef,
        remainder_low: &CellRef,
        remainder_high: &CellRef,
        sqrt_mul_2_minus_remainder_ge_u128: &CellRef,
    ) -> Result<(), HintError> {
        let pow_2_128 = Felt252::from(u128::MAX) + 1u32;
        let pow_2_64 = Felt252::from(u64::MAX) + 1u32;
        let value_low = res_operand_get_val(vm, value_low)?;
        let value_high = res_operand_get_val(vm, value_high)?;
        let value = value_low + value_high * pow_2_128.clone();
        let sqrt = value.sqrt();
        let remainder = value - sqrt.clone() * sqrt.clone();
        let sqrt_mul_2_minus_remainder_ge_u128_val =
            sqrt.clone() * Felt252::from(2u32) - remainder.clone() >= pow_2_128;

        let (sqrt1_val, sqrt0_val) = sqrt.div_rem(&pow_2_64);
        vm.insert_value(cell_ref_to_relocatable(sqrt0, vm), sqrt0_val)?;
        vm.insert_value(cell_ref_to_relocatable(sqrt1, vm), sqrt1_val)?;

        let (remainder_high_val, remainder_low_val) = remainder.div_rem(&pow_2_128);

        vm.insert_value(
            cell_ref_to_relocatable(remainder_low, vm),
            remainder_low_val,
        )?;
        vm.insert_value(
            cell_ref_to_relocatable(remainder_high, vm),
            remainder_high_val,
        )?;
        vm.insert_value(
            cell_ref_to_relocatable(sqrt_mul_2_minus_remainder_ge_u128, vm),
            usize::from(sqrt_mul_2_minus_remainder_ge_u128_val),
        )?;

        Ok(())
    }

    fn dict_entry_init(
        &self,
        vm: &mut VirtualMachine,
        exec_scopes: &mut ExecutionScopes,
        dict_ptr: &ResOperand,
        key: &ResOperand,
    ) -> Result<(), HintError> {
        let (dict_base, dict_offset) = extract_buffer(dict_ptr)?;
        let dict_address = get_ptr(vm, dict_base, &dict_offset)?;
        let key = res_operand_get_val(vm, key)?;
        let dict_manager_exec_scope =
            exec_scopes.get_mut_ref::<DictManagerExecScope>("dict_manager_exec_scope")?;

        let prev_value = dict_manager_exec_scope
            .get_from_tracker(dict_address, &key)
            .unwrap_or_else(|| DictManagerExecScope::DICT_DEFAULT_VALUE.into());

        vm.insert_value((dict_address + 1)?, prev_value)
            .map_err(HintError::from)
    }

    fn debug_print(
        &self,
        vm: &mut VirtualMachine,
        start: &ResOperand,
        end: &ResOperand,
    ) -> Result<(), HintError> {
        let mut curr = as_relocatable(vm, start)?;
        let end = as_relocatable(vm, end)?;
        while curr != end {
            let value = vm.get_integer(curr)?;
            if let Some(shortstring) = as_cairo_short_string(&value) {
                println!("[DEBUG]\t{shortstring: <31}\t(raw: {value: <31})");
            } else {
                println!("[DEBUG]\t{0: <31}\t(raw: {value: <31}) ", ' ');
            }
            curr += 1;
        }
        println!();
        Ok(())
    }

    fn get_current_access_delta(
        &self,
        vm: &mut VirtualMachine,
        exec_scopes: &mut ExecutionScopes,
        index_delta_minus1: &CellRef,
    ) -> Result<(), HintError> {
        let dict_squash_exec_scope: &mut DictSquashExecScope =
            exec_scopes.get_mut_ref("dict_squash_exec_scope")?;
        let prev_access_index = dict_squash_exec_scope
            .pop_current_access_index()
            .ok_or(HintError::CustomHint("no accessed index".to_string()))?;
        let index_delta_minus_1_val = dict_squash_exec_scope
            .current_access_index()
            .ok_or(HintError::CustomHint("no index accessed".to_string()))?
            .clone()
            - prev_access_index
            - 1_u32;

        vm.insert_value(
            cell_ref_to_relocatable(index_delta_minus1, vm),
            index_delta_minus_1_val,
        )?;

        Ok(())
    }

    fn assert_all_accesses_used(
        &self,
        vm: &mut VirtualMachine,
        exec_scopes: &mut ExecutionScopes,
        n_used_accesses: &CellRef,
    ) -> Result<(), HintError> {
        let key = exec_scopes.get::<Felt252>("key")?;
        let n = get_cell_val(vm, n_used_accesses)?;

        let dict_squash_exec_scope: &mut DictSquashExecScope =
            exec_scopes.get_mut_ref("dict_squash_exec_scope")?;

        let access_indices_at_key = dict_squash_exec_scope
            .access_indices
            .get(&key.clone())
            .ok_or_else(|| HintError::NoKeyInAccessIndices(key.clone()))?;

        if n != Felt252::new(access_indices_at_key.len()) {
            return Err(HintError::NumUsedAccessesAssertFail(
                n,
                access_indices_at_key.len(),
                key,
            ));
        }

        Ok(())
    }

    fn should_skip_squash_loop(
        &self,
        vm: &mut VirtualMachine,
        exec_scopes: &mut ExecutionScopes,
        should_skip_loop: &CellRef,
    ) -> Result<(), HintError> {
        let dict_squash_exec_scope: &mut DictSquashExecScope =
            exec_scopes.get_mut_ref("dict_squash_exec_scope")?;

        let val = if dict_squash_exec_scope
            .current_access_indices()
            .ok_or(HintError::CustomHint("no indices accessed".to_string()))?
            .len()
            > 1
        {
            Felt252::from(0)
        } else {
            Felt252::from(1)
        };

        vm.insert_value(cell_ref_to_relocatable(should_skip_loop, vm), val)?;

        Ok(())
    }
}

impl HintProcessor for Cairo1HintProcessor {
    fn execute_hint(
        &mut self,
        //Proxy to VM, contains references to necessary data
        //+ MemoryProxy, which provides the necessary methods to manipulate memory
        vm: &mut VirtualMachine,
        //Proxy to ExecutionScopes, provides the necessary methods to manipulate the scopes and
        //access current scope variables
        exec_scopes: &mut ExecutionScopes,
        //Data structure that can be downcasted to the structure generated by compile_hint
        hint_data: &Box<dyn std::any::Any>,
        //Constant values extracted from the program specification.
        _constants: &HashMap<String, Felt252>,
    ) -> Result<(), HintError> {
        let hint = hint_data.downcast_ref::<Hint>().unwrap();
        match hint {
            Hint::Core(CoreHint::AllocSegment { dst }) => self.alloc_segment(vm, dst),
            Hint::Core(CoreHint::TestLessThan { lhs, rhs, dst }) => {
                self.test_less_than(vm, lhs, rhs, dst)
            }
            Hint::Core(CoreHint::TestLessThanOrEqual { lhs, rhs, dst }) => {
                self.test_less_than_or_equal(vm, lhs, rhs, dst)
            }
            Hint::Core(CoreHint::Felt252DictRead {
                dict_ptr,
                key,
                value_dst,
            }) => self.dict_read(vm, exec_scopes, dict_ptr, key, value_dst),
            Hint::Core(CoreHint::SquareRoot { value, dst }) => self.square_root(vm, value, dst),
            Hint::Core(CoreHint::GetSegmentArenaIndex {
                dict_end_ptr,
                dict_index,
            }) => self.get_segment_arena_index(vm, exec_scopes, dict_end_ptr, dict_index),

            Hint::Core(CoreHint::DivMod {
                lhs,
                rhs,
                quotient,
                remainder,
            }) => self.div_mod(vm, lhs, rhs, quotient, remainder),
            Hint::Core(CoreHint::DebugPrint { start, end }) => self.debug_print(vm, start, end),

            Hint::Core(CoreHint::Uint256SquareRoot {
                value_low,
                value_high,
                sqrt0,
                sqrt1,
                remainder_low,
                remainder_high,
                sqrt_mul_2_minus_remainder_ge_u128,
            }) => self.uint256_square_root(
                vm,
                value_low,
                value_high,
                sqrt0,
                sqrt1,
                remainder_low,
                remainder_high,
                sqrt_mul_2_minus_remainder_ge_u128,
            ),

            Hint::Core(CoreHint::GetNextDictKey { next_key }) => {
                self.get_next_dict_key(vm, exec_scopes, next_key)
            }

            Hint::Core(CoreHint::Uint256DivMod {
                dividend_low,
                dividend_high,
                divisor_low,
                divisor_high,
                quotient0,
                quotient1,
                divisor0,
                divisor1,
                extra0,
                extra1,
                remainder_low,
                remainder_high,
            }) => self.uint256_div_mod(
                vm,
                dividend_low,
                dividend_high,
                divisor_low,
                divisor_high,
                quotient0,
                quotient1,
                divisor0,
                divisor1,
                extra0,
                extra1,
                remainder_low,
                remainder_high,
            ),
            Hint::Core(CoreHint::Felt252DictWrite {
                dict_ptr,
                key,
                value,
            }) => self.dict_write(exec_scopes, vm, dict_ptr, key, value),
            Hint::Core(CoreHint::AssertLeIsFirstArcExcluded {
                skip_exclude_a_flag,
            }) => self.assert_le_if_first_arc_exclueded(vm, skip_exclude_a_flag, exec_scopes),

            Hint::Core(CoreHint::AssertAllAccessesUsed { n_used_accesses }) => {
                self.assert_all_accesses_used(vm, exec_scopes, n_used_accesses)
            }

            Hint::Core(CoreHint::AssertLeIsSecondArcExcluded {
                skip_exclude_b_minus_a,
            }) => self.assert_le_is_second_excluded(vm, skip_exclude_b_minus_a, exec_scopes),

            Hint::Core(CoreHint::LinearSplit {
                value,
                scalar,
                max_x,
                x,
                y,
            }) => self.linear_split(vm, value, scalar, max_x, x, y),

            Hint::Core(CoreHint::AllocFelt252Dict { segment_arena_ptr }) => {
                self.alloc_felt_256_dict(vm, segment_arena_ptr, exec_scopes)
            }

            Hint::Core(CoreHint::AssertLeFindSmallArcs {
                range_check_ptr,
                a,
                b,
            }) => self.assert_le_find_small_arcs(vm, exec_scopes, range_check_ptr, a, b),

<<<<<<< HEAD
            Hint::Core(CoreHint::Felt252DictEntryInit { dict_ptr, key }) => {
                self.dict_entry_init(vm, exec_scopes, dict_ptr, key)
            }
            _ => todo!(),
=======
            Hint::Core(CoreHint::GetCurrentAccessDelta { index_delta_minus1 }) => {
                self.get_current_access_delta(vm, exec_scopes, index_delta_minus1)
            }

            Hint::Core(CoreHint::RandomEcPoint { x, y }) => self.random_ec_point(vm, x, y),

            Hint::Core(CoreHint::ShouldSkipSquashLoop { should_skip_loop }) => {
                self.should_skip_squash_loop(vm, exec_scopes, should_skip_loop)
            }

            _ => unimplemented!(),
>>>>>>> aee633ba
        }
    }
}<|MERGE_RESOLUTION|>--- conflicted
+++ resolved
@@ -831,12 +831,10 @@
                 b,
             }) => self.assert_le_find_small_arcs(vm, exec_scopes, range_check_ptr, a, b),
 
-<<<<<<< HEAD
+
             Hint::Core(CoreHint::Felt252DictEntryInit { dict_ptr, key }) => {
                 self.dict_entry_init(vm, exec_scopes, dict_ptr, key)
             }
-            _ => todo!(),
-=======
             Hint::Core(CoreHint::GetCurrentAccessDelta { index_delta_minus1 }) => {
                 self.get_current_access_delta(vm, exec_scopes, index_delta_minus1)
             }
@@ -848,7 +846,6 @@
             }
 
             _ => unimplemented!(),
->>>>>>> aee633ba
         }
     }
 }