use cairo_lang_casm::{
    hints::Hint,
    operand::{BinOpOperand, CellRef, DerefOrImmediate, Operation, Register, ResOperand},
};
use cairo_lang_utils::extract_matches;
use cairo_rs::{
    hint_processor::hint_processor_definition::HintProcessor,
    types::exec_scope::ExecutionScopes,
    types::relocatable::MaybeRelocatable,
    types::relocatable::Relocatable,
    vm::errors::vm_errors::VirtualMachineError,
    vm::{errors::hint_errors::HintError, vm_core::VirtualMachine},
};
use felt::Felt252;
use num_integer::Integer;
use num_traits::identities::Zero;
use std::{collections::HashMap, ops::Mul};

use crate::dict_manager::DictManagerExecScope;

/// HintProcessor for Cairo 1 compiler hints.
struct Cairo1HintProcessor {}

fn cell_ref_to_relocatable(cell_ref: &CellRef, vm: &VirtualMachine) -> Relocatable {
    let base = match cell_ref.register {
        Register::AP => vm.get_ap(),
        Register::FP => vm.get_fp(),
    };
    (base + (cell_ref.offset as i32)).unwrap()
}

fn get_cell_val(vm: &VirtualMachine, cell: &CellRef) -> Result<Felt252, VirtualMachineError> {
    Ok(vm
        .get_integer(cell_ref_to_relocatable(cell, vm))?
        .as_ref()
        .clone())
}

fn get_ptr(
    vm: &VirtualMachine,
    cell: &CellRef,
    offset: &Felt252,
) -> Result<Relocatable, VirtualMachineError> {
    Ok((vm.get_relocatable(cell_ref_to_relocatable(cell, vm))? + offset)?)
}

fn get_double_deref_val(
    vm: &VirtualMachine,
    cell: &CellRef,
    offset: &Felt252,
) -> Result<Felt252, VirtualMachineError> {
    Ok(vm.get_integer(get_ptr(vm, cell, offset)?)?.as_ref().clone())
}

/// Fetches the value of `res_operand` from the vm.
fn res_operand_get_val(
    vm: &VirtualMachine,
    res_operand: &ResOperand,
) -> Result<Felt252, VirtualMachineError> {
    match res_operand {
        ResOperand::Deref(cell) => get_cell_val(vm, cell),
        ResOperand::DoubleDeref(cell, offset) => get_double_deref_val(vm, cell, &(*offset).into()),
        ResOperand::Immediate(x) => Ok(Felt252::from(x.value.clone())),
        ResOperand::BinOp(op) => {
            let a = get_cell_val(vm, &op.a)?;
            let b = match &op.b {
                DerefOrImmediate::Deref(cell) => get_cell_val(vm, cell)?,
                DerefOrImmediate::Immediate(x) => Felt252::from(x.value.clone()),
            };
            match op.op {
                Operation::Add => Ok(a + b),
                Operation::Mul => Ok(a * b),
            }
        }
    }
}

fn extract_buffer(buffer: &ResOperand) -> (&CellRef, Felt252) {
    let (cell, base_offset) = match buffer {
        ResOperand::Deref(cell) => (cell, 0.into()),
        ResOperand::BinOp(BinOpOperand {
            op: Operation::Add,
            a,
            b,
        }) => (
            a,
            extract_matches!(b, DerefOrImmediate::Immediate)
                .clone()
                .value
                .into(),
        ),
        _ => panic!("Illegal argument for a buffer."),
    };
    (cell, base_offset)
}

impl Cairo1HintProcessor {
    fn alloc_segment(&mut self, vm: &mut VirtualMachine, dst: &CellRef) -> Result<(), HintError> {
        let segment = vm.add_memory_segment();
        vm.insert_value(cell_ref_to_relocatable(dst, vm), segment)
            .map_err(HintError::from)
    }

    fn test_less_than(
        &self,
        vm: &mut VirtualMachine,
        lhs: &ResOperand,
        rhs: &ResOperand,
        dst: &CellRef,
    ) -> Result<(), HintError> {
        let lhs_value = res_operand_get_val(vm, lhs)?;
        let rhs_value = res_operand_get_val(vm, rhs)?;
        let result = if lhs_value < rhs_value {
            Felt252::from(1)
        } else {
            Felt252::from(0)
        };

        vm.insert_value(
            cell_ref_to_relocatable(dst, vm),
            MaybeRelocatable::from(result),
        )
        .map_err(HintError::from)
    }

    fn square_root(
        &self,
        vm: &mut VirtualMachine,
        value: &ResOperand,
        dst: &CellRef,
    ) -> Result<(), HintError> {
        let value = res_operand_get_val(vm, value)?;
        let result = value.sqrt();
        vm.insert_value(
            cell_ref_to_relocatable(dst, vm),
            MaybeRelocatable::from(result),
        )
        .map_err(HintError::from)
    }

    fn test_less_than_or_equal(
        &self,
        vm: &mut VirtualMachine,
        lhs: &ResOperand,
        rhs: &ResOperand,
        dst: &CellRef,
    ) -> Result<(), HintError> {
        let lhs_value = res_operand_get_val(vm, lhs)?;
        let rhs_value = res_operand_get_val(vm, rhs)?;
        let result = if lhs_value <= rhs_value {
            Felt252::from(1)
        } else {
            Felt252::from(0)
        };

        vm.insert_value(
            cell_ref_to_relocatable(dst, vm),
            MaybeRelocatable::from(result),
        )
        .map_err(HintError::from)
    }

<<<<<<< HEAD
    fn assert_le_find_small_arcs(
        &self,
        vm: &mut VirtualMachine,
        exec_scopes: &mut ExecutionScopes,
        range_check_ptr: &ResOperand,
        a: &ResOperand,
        b: &ResOperand,
    ) -> Result<(), HintError> {
        let a_val = res_operand_get_val(vm, a)?;
        let b_val = res_operand_get_val(vm, b)?;
        let mut lengths_and_indices = vec![
            (a_val.clone(), 0),
            (b_val.clone() - a_val, 1),
            (Felt252::from(-1) - b_val, 2),
        ];
        lengths_and_indices.sort();
        exec_scopes.assign_or_update_variable("excluded_arc", Box::new(lengths_and_indices[2].1));
        // ceil((PRIME / 3) / 2 ** 128).
        let prime_over_3_high = 3544607988759775765608368578435044694_u128;
        // ceil((PRIME / 2) / 2 ** 128).
        let prime_over_2_high = 5316911983139663648412552867652567041_u128;
        let (range_check_base, range_check_offset) = extract_buffer(range_check_ptr);
        let range_check_ptr = get_ptr(vm, range_check_base, &range_check_offset)?;
        vm.insert_value(
            range_check_ptr,
            Felt252::from(lengths_and_indices[0].0.to_biguint() % prime_over_3_high),
        )?;
        vm.insert_value(
            (range_check_ptr + 1)?,
            Felt252::from(lengths_and_indices[0].0.to_biguint() / prime_over_3_high),
        )?;
        vm.insert_value(
            (range_check_ptr + 2)?,
            Felt252::from(lengths_and_indices[1].0.to_biguint() % prime_over_2_high),
        )?;
        vm.insert_value(
            (range_check_ptr + 3)?,
            Felt252::from(lengths_and_indices[1].0.to_biguint() / prime_over_2_high),
=======
    fn div_mod(
        &self,
        vm: &mut VirtualMachine,
        lhs: &ResOperand,
        rhs: &ResOperand,
        quotient: &CellRef,
        remainder: &CellRef,
    ) -> Result<(), HintError> {
        let lhs_value = res_operand_get_val(vm, lhs)?.to_biguint();
        let rhs_value = res_operand_get_val(vm, rhs)?.to_biguint();
        let quotient_value = Felt252::new(lhs_value.clone() / rhs_value.clone());
        let remainder_value = Felt252::new(lhs_value % rhs_value);
        vm.insert_value(
            cell_ref_to_relocatable(quotient, vm),
            MaybeRelocatable::from(quotient_value),
        )?;
        vm.insert_value(
            cell_ref_to_relocatable(remainder, vm),
            MaybeRelocatable::from(remainder_value),
>>>>>>> 1fb6600f
        )
        .map_err(HintError::from)
    }

<<<<<<< HEAD
    fn get_segment_arena_index(
        &self,
        vm: &mut VirtualMachine,
        exec_scopes: &ExecutionScopes,
        dict_end_ptr: &ResOperand,
        dict_index: &CellRef,
    ) -> Result<(), HintError> {
        let (dict_base, dict_offset) = extract_buffer(dict_end_ptr);
        let dict_address = get_ptr(vm, dict_base, &dict_offset)?;
        let dict_manager_exec_scope = exec_scopes
            .get_ref::<DictManagerExecScope>("dict_manager_exec_scope")
            .expect("Trying to read from a dict while dict manager was not initialized.");
        let dict_infos_index = dict_manager_exec_scope.get_dict_infos_index(dict_address);
        vm.insert_value(
            cell_ref_to_relocatable(dict_index, vm),
            Felt252::from(dict_infos_index),
        )
        .map_err(HintError::from)
=======
    #[allow(clippy::too_many_arguments)]
    fn uint256_div_mod(
        &self,
        vm: &mut VirtualMachine,
        dividend_low: &ResOperand,
        dividend_high: &ResOperand,
        divisor_low: &ResOperand,
        divisor_high: &ResOperand,
        quotient0: &CellRef,
        quotient1: &CellRef,
        divisor0: &CellRef,
        divisor1: &CellRef,
        extra0: &CellRef,
        extra1: &CellRef,
        remainder_low: &CellRef,
        remainder_high: &CellRef,
    ) -> Result<(), HintError> {
        let pow_2_128 = Felt252::from(u128::MAX) + 1u32;
        let pow_2_64 = Felt252::from(u64::MAX) + 1u32;
        let dividend_low = res_operand_get_val(vm, dividend_low)?;
        let dividend_high = res_operand_get_val(vm, dividend_high)?;
        let divisor_low = res_operand_get_val(vm, divisor_low)?;
        let divisor_high = res_operand_get_val(vm, divisor_high)?;
        let dividend = dividend_low + dividend_high.mul(pow_2_128.clone());
        let divisor = divisor_low + divisor_high.clone() * pow_2_128.clone();
        let quotient = dividend.clone() / divisor.clone();
        let remainder = dividend % divisor.clone();

        // Guess quotient limbs.
        let (quotient, limb) = quotient.div_rem(&pow_2_64);
        vm.insert_value(cell_ref_to_relocatable(quotient0, vm), limb)?;
        let (quotient, limb) = quotient.div_rem(&pow_2_64);
        vm.insert_value(cell_ref_to_relocatable(quotient1, vm), limb)?;
        let (quotient, limb) = quotient.div_rem(&pow_2_64);
        if divisor_high.is_zero() {
            vm.insert_value(cell_ref_to_relocatable(extra0, vm), limb)?;
            vm.insert_value(cell_ref_to_relocatable(extra1, vm), quotient)?;
        }

        // Guess divisor limbs.
        let (divisor, limb) = divisor.div_rem(&pow_2_64);
        vm.insert_value(cell_ref_to_relocatable(divisor0, vm), limb)?;
        let (divisor, limb) = divisor.div_rem(&pow_2_64);
        vm.insert_value(cell_ref_to_relocatable(divisor1, vm), limb)?;
        let (divisor, limb) = divisor.div_rem(&pow_2_64);
        if !divisor_high.is_zero() {
            vm.insert_value(cell_ref_to_relocatable(extra0, vm), limb)?;
            vm.insert_value(cell_ref_to_relocatable(extra1, vm), divisor)?;
        }

        // Guess remainder limbs.
        vm.insert_value(
            cell_ref_to_relocatable(remainder_low, vm),
            remainder.clone() % pow_2_128.clone(),
        )?;
        vm.insert_value(
            cell_ref_to_relocatable(remainder_high, vm),
            remainder / pow_2_128,
        )?;
        Ok(())
>>>>>>> 1fb6600f
    }

    fn assert_le_if_first_arc_exclueded(
        &self,
        vm: &mut VirtualMachine,
        skip_exclude_a_flag: &CellRef,
        exec_scopes: &mut ExecutionScopes,
    ) -> Result<(), HintError> {
        let excluded_arc: i32 = exec_scopes.get("excluded_arc")?;
        let val = if excluded_arc != 0 {
            Felt252::from(1)
        } else {
            Felt252::from(0)
        };

        vm.insert_value(cell_ref_to_relocatable(skip_exclude_a_flag, vm), val)?;
        Ok(())
    }

    fn linear_split(
        &self,
        vm: &mut VirtualMachine,
        value: &ResOperand,
        scalar: &ResOperand,
        max_x: &ResOperand,
        x: &CellRef,
        y: &CellRef,
    ) -> Result<(), HintError> {
        let value = res_operand_get_val(vm, value)?;
        let scalar = res_operand_get_val(vm, scalar)?;
        let max_x = res_operand_get_val(vm, max_x)?;
        let x_value = (value.clone() / scalar.clone()).min(max_x);
        let y_value = value - x_value.clone() * scalar;

        vm.insert_value(cell_ref_to_relocatable(x, vm), x_value)
            .map_err(HintError::from)?;
        vm.insert_value(cell_ref_to_relocatable(y, vm), y_value)
            .map_err(HintError::from)?;

        Ok(())
    }
}

impl HintProcessor for Cairo1HintProcessor {
    fn execute_hint(
        &mut self,
        //Proxy to VM, contains references to necessary data
        //+ MemoryProxy, which provides the necessary methods to manipulate memory
        vm: &mut VirtualMachine,
        //Proxy to ExecutionScopes, provides the necessary methods to manipulate the scopes and
        //access current scope variables
        exec_scopes: &mut ExecutionScopes,
        //Data structure that can be downcasted to the structure generated by compile_hint
        hint_data: &Box<dyn std::any::Any>,
        //Constant values extracted from the program specification.
        _constants: &HashMap<String, Felt252>,
    ) -> Result<(), HintError> {
        let hint = hint_data.downcast_ref::<Hint>().unwrap();
        match hint {
            Hint::GetSegmentArenaIndex {
                dict_end_ptr,
                dict_index,
            } => self.get_segment_arena_index(vm, exec_scopes, dict_end_ptr, dict_index),
            Hint::AllocSegment { dst } => self.alloc_segment(vm, dst),
            Hint::TestLessThan { lhs, rhs, dst } => self.test_less_than(vm, lhs, rhs, dst),
<<<<<<< HEAD
            Hint::AssertLeFindSmallArcs {
                range_check_ptr,
                a,
                b,
            } => self.assert_le_find_small_arcs(vm, exec_scopes, range_check_ptr, a, b),
=======
            Hint::SquareRoot { value, dst } => self.square_root(vm, value, dst),
>>>>>>> 1fb6600f
            Hint::TestLessThanOrEqual { lhs, rhs, dst } => {
                self.test_less_than_or_equal(vm, lhs, rhs, dst)
            }
            Hint::DivMod {
                lhs,
                rhs,
                quotient,
                remainder,
            } => self.div_mod(vm, lhs, rhs, quotient, remainder),
            Hint::Uint256DivMod {
                dividend_low,
                dividend_high,
                divisor_low,
                divisor_high,
                quotient0,
                quotient1,
                divisor0,
                divisor1,
                extra0,
                extra1,
                remainder_low,
                remainder_high,
            } => self.uint256_div_mod(
                vm,
                dividend_low,
                dividend_high,
                divisor_low,
                divisor_high,
                quotient0,
                quotient1,
                divisor0,
                divisor1,
                extra0,
                extra1,
                remainder_low,
                remainder_high,
            ),
            Hint::AssertLeIsFirstArcExcluded {
                skip_exclude_a_flag,
            } => self.assert_le_if_first_arc_exclueded(vm, skip_exclude_a_flag, exec_scopes),
            Hint::LinearSplit {
                value,
                scalar,
                max_x,
                x,
                y,
            } => self.linear_split(vm, value, scalar, max_x, x, y),
            _ => todo!(),
        }
    }
}<|MERGE_RESOLUTION|>--- conflicted
+++ resolved
@@ -160,7 +160,6 @@
         .map_err(HintError::from)
     }
 
-<<<<<<< HEAD
     fn assert_le_find_small_arcs(
         &self,
         vm: &mut VirtualMachine,
@@ -199,7 +198,10 @@
         vm.insert_value(
             (range_check_ptr + 3)?,
             Felt252::from(lengths_and_indices[1].0.to_biguint() / prime_over_2_high),
-=======
+        )
+        .map_err(HintError::from)
+    }
+
     fn div_mod(
         &self,
         vm: &mut VirtualMachine,
@@ -219,12 +221,10 @@
         vm.insert_value(
             cell_ref_to_relocatable(remainder, vm),
             MaybeRelocatable::from(remainder_value),
->>>>>>> 1fb6600f
-        )
-        .map_err(HintError::from)
-    }
-
-<<<<<<< HEAD
+        )
+        .map_err(HintError::from)
+    }
+
     fn get_segment_arena_index(
         &self,
         vm: &mut VirtualMachine,
@@ -243,7 +243,8 @@
             Felt252::from(dict_infos_index),
         )
         .map_err(HintError::from)
-=======
+    }
+
     #[allow(clippy::too_many_arguments)]
     fn uint256_div_mod(
         &self,
@@ -304,7 +305,6 @@
             remainder / pow_2_128,
         )?;
         Ok(())
->>>>>>> 1fb6600f
     }
 
     fn assert_le_if_first_arc_exclueded(
@@ -370,15 +370,12 @@
             } => self.get_segment_arena_index(vm, exec_scopes, dict_end_ptr, dict_index),
             Hint::AllocSegment { dst } => self.alloc_segment(vm, dst),
             Hint::TestLessThan { lhs, rhs, dst } => self.test_less_than(vm, lhs, rhs, dst),
-<<<<<<< HEAD
             Hint::AssertLeFindSmallArcs {
                 range_check_ptr,
                 a,
                 b,
             } => self.assert_le_find_small_arcs(vm, exec_scopes, range_check_ptr, a, b),
-=======
             Hint::SquareRoot { value, dst } => self.square_root(vm, value, dst),
->>>>>>> 1fb6600f
             Hint::TestLessThanOrEqual { lhs, rhs, dst } => {
                 self.test_less_than_or_equal(vm, lhs, rhs, dst)
             }
