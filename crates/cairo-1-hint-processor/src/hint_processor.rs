--- conflicted
+++ resolved
@@ -143,7 +143,6 @@
         .map_err(HintError::from)
     }
 
-<<<<<<< HEAD
     fn assert_le_find_small_arcs(
         &self,
         vm: &mut VirtualMachine,
@@ -204,7 +203,8 @@
             Felt252::from(dict_infos_index),
         )
         .map_err(HintError::from)
-=======
+    }
+
     fn linear_split(
         &self,
         vm: &mut VirtualMachine,
@@ -225,7 +225,6 @@
         vm.insert_value(cell_ref_to_relocatable(y, vm), y_value)
             .map_err(HintError::from)?;
         Ok(())
->>>>>>> bf013957
     }
 }
 
