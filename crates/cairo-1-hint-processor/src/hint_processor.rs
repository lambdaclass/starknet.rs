--- conflicted
+++ resolved
@@ -543,6 +543,22 @@
         Ok(())
     }
 
+    fn assert_current_access_indices_is_empty(
+        &self,
+        exec_scopes: &mut ExecutionScopes,
+    ) -> Result<(), HintError> {
+        let dict_squash_exec_scope: &mut DictSquashExecScope =
+            exec_scopes.get_mut_ref("dict_squash_exec_scope")?;
+        let current_access_indices = dict_squash_exec_scope
+            .current_access_indices()
+            .ok_or(HintError::CurrentAccessIndicesNotEmpty)?;
+
+        if !current_access_indices.is_empty() {
+            return Err(HintError::CurrentAccessIndicesNotEmpty);
+        }
+        Ok(())
+    }
+
     fn dict_write(
         &self,
         exec_scopes: &mut ExecutionScopes,
@@ -567,24 +583,6 @@
         Ok(())
     }
 
-<<<<<<< HEAD
-    fn assert_current_access_indices_is_empty(
-        &self,
-        exec_scopes: &mut ExecutionScopes,
-    ) -> Result<(), HintError> {
-        let dict_squash_exec_scope: &mut DictSquashExecScope =
-            exec_scopes.get_mut_ref("dict_squash_exec_scope")?;
-        let current_access_indices = dict_squash_exec_scope
-            .current_access_indices()
-            .ok_or(HintError::CurrentAccessIndicesNotEmpty)?;
-
-        if !current_access_indices.is_empty() {
-            return Err(HintError::CurrentAccessIndicesNotEmpty);
-        }
-        Ok(())
-    }
-
-=======
     #[allow(clippy::too_many_arguments)]
     fn uint256_square_root(
         &self,
@@ -650,7 +648,6 @@
             .map_err(HintError::from)
     }
 
->>>>>>> d1f60278
     fn debug_print(
         &self,
         vm: &mut VirtualMachine,
@@ -1044,12 +1041,10 @@
                 b,
             }) => self.assert_le_find_small_arcs(vm, exec_scopes, range_check_ptr, a, b),
 
-<<<<<<< HEAD
             Hint::Core(CoreHint::AssertCurrentAccessIndicesIsEmpty) => {
                 self.assert_current_access_indices_is_empty(exec_scopes)
             }
-            _ => todo!(),
-=======
+
             Hint::Core(CoreHint::Felt252DictEntryUpdate { dict_ptr, value }) => {
                 self.felt_252_dict_entry_update(vm, exec_scopes, dict_ptr, value)
             }
@@ -1083,7 +1078,6 @@
             }
 
             _ => unimplemented!(),
->>>>>>> d1f60278
         }
     }
 }