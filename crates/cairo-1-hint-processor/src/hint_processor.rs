use ark_ff::fields::{Fp256, MontBackend, MontConfig};
use ark_ff::{Field, PrimeField};
use ark_std::UniformRand;
use cairo_lang_casm::{
    hints::Hint,
    operand::{BinOpOperand, CellRef, DerefOrImmediate, Operation, Register, ResOperand},
};
use cairo_lang_utils::extract_matches;
use cairo_rs::{
    hint_processor::hint_processor_definition::HintProcessor,
    types::exec_scope::ExecutionScopes,
    types::relocatable::MaybeRelocatable,
    types::relocatable::Relocatable,
    vm::errors::vm_errors::VirtualMachineError,
    vm::{errors::hint_errors::HintError, vm_core::VirtualMachine},
};
<<<<<<< HEAD
use felt::{felt_str as felt252_str, Felt252};
use num_bigint::BigUint;
use std::collections::HashMap;
=======
use felt::Felt252;
use num_integer::Integer;
use num_traits::identities::Zero;
use std::{collections::HashMap, ops::Mul};

use crate::dict_manager::DictManagerExecScope;
>>>>>>> 375e85d8

#[derive(MontConfig)]
#[modulus = "3618502788666131213697322783095070105623107215331596699973092056135872020481"]
#[generator = "3"]

/// Returns the Beta value of the Starkware elliptic curve.
struct FqConfig;
type Fq = Fp256<MontBackend<FqConfig, 4>>;

fn get_beta() -> Felt252 {
    felt252_str!("3141592653589793238462643383279502884197169399375105820974944592307816406665")
}

/// HintProcessor for Cairo 1 compiler hints.
struct Cairo1HintProcessor {}

fn cell_ref_to_relocatable(cell_ref: &CellRef, vm: &VirtualMachine) -> Relocatable {
    let base = match cell_ref.register {
        Register::AP => vm.get_ap(),
        Register::FP => vm.get_fp(),
    };
    (base + (cell_ref.offset as i32)).unwrap()
}

fn get_cell_val(vm: &VirtualMachine, cell: &CellRef) -> Result<Felt252, VirtualMachineError> {
    Ok(vm
        .get_integer(cell_ref_to_relocatable(cell, vm))?
        .as_ref()
        .clone())
}

fn get_ptr(
    vm: &VirtualMachine,
    cell: &CellRef,
    offset: &Felt252,
) -> Result<Relocatable, VirtualMachineError> {
    Ok((vm.get_relocatable(cell_ref_to_relocatable(cell, vm))? + offset)?)
}

fn get_double_deref_val(
    vm: &VirtualMachine,
    cell: &CellRef,
    offset: &Felt252,
) -> Result<Felt252, VirtualMachineError> {
    Ok(vm.get_integer(get_ptr(vm, cell, offset)?)?.as_ref().clone())
}

/// Fetches the value of `res_operand` from the vm.
fn res_operand_get_val(
    vm: &VirtualMachine,
    res_operand: &ResOperand,
) -> Result<Felt252, VirtualMachineError> {
    match res_operand {
        ResOperand::Deref(cell) => get_cell_val(vm, cell),
        ResOperand::DoubleDeref(cell, offset) => get_double_deref_val(vm, cell, &(*offset).into()),
        ResOperand::Immediate(x) => Ok(Felt252::from(x.value.clone())),
        ResOperand::BinOp(op) => {
            let a = get_cell_val(vm, &op.a)?;
            let b = match &op.b {
                DerefOrImmediate::Deref(cell) => get_cell_val(vm, cell)?,
                DerefOrImmediate::Immediate(x) => Felt252::from(x.value.clone()),
            };
            match op.op {
                Operation::Add => Ok(a + b),
                Operation::Mul => Ok(a * b),
            }
        }
    }
}

fn extract_buffer(buffer: &ResOperand) -> (&CellRef, Felt252) {
    let (cell, base_offset) = match buffer {
        ResOperand::Deref(cell) => (cell, 0.into()),
        ResOperand::BinOp(BinOpOperand {
            op: Operation::Add,
            a,
            b,
        }) => (
            a,
            extract_matches!(b, DerefOrImmediate::Immediate)
                .clone()
                .value
                .into(),
        ),
        _ => panic!("Illegal argument for a buffer."),
    };
    (cell, base_offset)
}

impl Cairo1HintProcessor {
    fn alloc_segment(&mut self, vm: &mut VirtualMachine, dst: &CellRef) -> Result<(), HintError> {
        let segment = vm.add_memory_segment();
        vm.insert_value(cell_ref_to_relocatable(dst, vm), segment)
            .map_err(HintError::from)
    }

    fn test_less_than(
        &self,
        vm: &mut VirtualMachine,
        lhs: &ResOperand,
        rhs: &ResOperand,
        dst: &CellRef,
    ) -> Result<(), HintError> {
        let lhs_value = res_operand_get_val(vm, lhs)?;
        let rhs_value = res_operand_get_val(vm, rhs)?;
        let result = if lhs_value < rhs_value {
            Felt252::from(1)
        } else {
            Felt252::from(0)
        };

        vm.insert_value(
            cell_ref_to_relocatable(dst, vm),
            MaybeRelocatable::from(result),
        )
        .map_err(HintError::from)
    }

    fn square_root(
        &self,
        vm: &mut VirtualMachine,
        value: &ResOperand,
        dst: &CellRef,
    ) -> Result<(), HintError> {
        let value = res_operand_get_val(vm, value)?;
        let result = value.sqrt();
        vm.insert_value(
            cell_ref_to_relocatable(dst, vm),
            MaybeRelocatable::from(result),
        )
        .map_err(HintError::from)
    }

    fn test_less_than_or_equal(
        &self,
        vm: &mut VirtualMachine,
        lhs: &ResOperand,
        rhs: &ResOperand,
        dst: &CellRef,
    ) -> Result<(), HintError> {
        let lhs_value = res_operand_get_val(vm, lhs)?;
        let rhs_value = res_operand_get_val(vm, rhs)?;
        let result = if lhs_value <= rhs_value {
            Felt252::from(1)
        } else {
            Felt252::from(0)
        };

        vm.insert_value(
            cell_ref_to_relocatable(dst, vm),
            MaybeRelocatable::from(result),
        )
        .map_err(HintError::from)
    }

    fn assert_le_find_small_arcs(
        &self,
        vm: &mut VirtualMachine,
        exec_scopes: &mut ExecutionScopes,
        range_check_ptr: &ResOperand,
        a: &ResOperand,
        b: &ResOperand,
    ) -> Result<(), HintError> {
        let a_val = res_operand_get_val(vm, a)?;
        let b_val = res_operand_get_val(vm, b)?;
        let mut lengths_and_indices = vec![
            (a_val.clone(), 0),
            (b_val.clone() - a_val, 1),
            (Felt252::from(-1) - b_val, 2),
        ];
        lengths_and_indices.sort();
        exec_scopes.assign_or_update_variable("excluded_arc", Box::new(lengths_and_indices[2].1));
        // ceil((PRIME / 3) / 2 ** 128).
        let prime_over_3_high = 3544607988759775765608368578435044694_u128;
        // ceil((PRIME / 2) / 2 ** 128).
        let prime_over_2_high = 5316911983139663648412552867652567041_u128;
        let (range_check_base, range_check_offset) = extract_buffer(range_check_ptr);
        let range_check_ptr = get_ptr(vm, range_check_base, &range_check_offset)?;
        vm.insert_value(
            range_check_ptr,
            Felt252::from(lengths_and_indices[0].0.to_biguint() % prime_over_3_high),
        )?;
        vm.insert_value(
            (range_check_ptr + 1)?,
            Felt252::from(lengths_and_indices[0].0.to_biguint() / prime_over_3_high),
        )?;
        vm.insert_value(
            (range_check_ptr + 2)?,
            Felt252::from(lengths_and_indices[1].0.to_biguint() % prime_over_2_high),
        )?;
        vm.insert_value(
            (range_check_ptr + 3)?,
            Felt252::from(lengths_and_indices[1].0.to_biguint() / prime_over_2_high),
        )
        .map_err(HintError::from)
    }

    fn div_mod(
        &self,
        vm: &mut VirtualMachine,
        lhs: &ResOperand,
        rhs: &ResOperand,
        quotient: &CellRef,
        remainder: &CellRef,
    ) -> Result<(), HintError> {
        let lhs_value = res_operand_get_val(vm, lhs)?.to_biguint();
        let rhs_value = res_operand_get_val(vm, rhs)?.to_biguint();
        let quotient_value = Felt252::new(lhs_value.clone() / rhs_value.clone());
        let remainder_value = Felt252::new(lhs_value % rhs_value);
        vm.insert_value(
            cell_ref_to_relocatable(quotient, vm),
            MaybeRelocatable::from(quotient_value),
        )?;
        vm.insert_value(
            cell_ref_to_relocatable(remainder, vm),
            MaybeRelocatable::from(remainder_value),
        )
        .map_err(HintError::from)
    }

    fn get_segment_arena_index(
        &self,
        vm: &mut VirtualMachine,
        exec_scopes: &ExecutionScopes,
        dict_end_ptr: &ResOperand,
        dict_index: &CellRef,
    ) -> Result<(), HintError> {
        let (dict_base, dict_offset) = extract_buffer(dict_end_ptr);
        let dict_address = get_ptr(vm, dict_base, &dict_offset)?;
        let dict_manager_exec_scope = exec_scopes
            .get_ref::<DictManagerExecScope>("dict_manager_exec_scope")
            .expect("Trying to read from a dict while dict manager was not initialized.");
        let dict_infos_index = dict_manager_exec_scope.get_dict_infos_index(dict_address);
        vm.insert_value(
            cell_ref_to_relocatable(dict_index, vm),
            Felt252::from(dict_infos_index),
        )
        .map_err(HintError::from)
    }

    #[allow(clippy::too_many_arguments)]
    fn uint256_div_mod(
        &self,
        vm: &mut VirtualMachine,
        dividend_low: &ResOperand,
        dividend_high: &ResOperand,
        divisor_low: &ResOperand,
        divisor_high: &ResOperand,
        quotient0: &CellRef,
        quotient1: &CellRef,
        divisor0: &CellRef,
        divisor1: &CellRef,
        extra0: &CellRef,
        extra1: &CellRef,
        remainder_low: &CellRef,
        remainder_high: &CellRef,
    ) -> Result<(), HintError> {
        let pow_2_128 = Felt252::from(u128::MAX) + 1u32;
        let pow_2_64 = Felt252::from(u64::MAX) + 1u32;
        let dividend_low = res_operand_get_val(vm, dividend_low)?;
        let dividend_high = res_operand_get_val(vm, dividend_high)?;
        let divisor_low = res_operand_get_val(vm, divisor_low)?;
        let divisor_high = res_operand_get_val(vm, divisor_high)?;
        let dividend = dividend_low + dividend_high.mul(pow_2_128.clone());
        let divisor = divisor_low + divisor_high.clone() * pow_2_128.clone();
        let quotient = dividend.clone() / divisor.clone();
        let remainder = dividend % divisor.clone();

        // Guess quotient limbs.
        let (quotient, limb) = quotient.div_rem(&pow_2_64);
        vm.insert_value(cell_ref_to_relocatable(quotient0, vm), limb)?;
        let (quotient, limb) = quotient.div_rem(&pow_2_64);
        vm.insert_value(cell_ref_to_relocatable(quotient1, vm), limb)?;
        let (quotient, limb) = quotient.div_rem(&pow_2_64);
        if divisor_high.is_zero() {
            vm.insert_value(cell_ref_to_relocatable(extra0, vm), limb)?;
            vm.insert_value(cell_ref_to_relocatable(extra1, vm), quotient)?;
        }

        // Guess divisor limbs.
        let (divisor, limb) = divisor.div_rem(&pow_2_64);
        vm.insert_value(cell_ref_to_relocatable(divisor0, vm), limb)?;
        let (divisor, limb) = divisor.div_rem(&pow_2_64);
        vm.insert_value(cell_ref_to_relocatable(divisor1, vm), limb)?;
        let (divisor, limb) = divisor.div_rem(&pow_2_64);
        if !divisor_high.is_zero() {
            vm.insert_value(cell_ref_to_relocatable(extra0, vm), limb)?;
            vm.insert_value(cell_ref_to_relocatable(extra1, vm), divisor)?;
        }

        // Guess remainder limbs.
        vm.insert_value(
            cell_ref_to_relocatable(remainder_low, vm),
            remainder.clone() % pow_2_128.clone(),
        )?;
        vm.insert_value(
            cell_ref_to_relocatable(remainder_high, vm),
            remainder / pow_2_128,
        )?;
        Ok(())
    }

    fn assert_le_if_first_arc_exclueded(
        &self,
        vm: &mut VirtualMachine,
        skip_exclude_a_flag: &CellRef,
        exec_scopes: &mut ExecutionScopes,
    ) -> Result<(), HintError> {
        let excluded_arc: i32 = exec_scopes.get("excluded_arc")?;
        let val = if excluded_arc != 0 {
            Felt252::from(1)
        } else {
            Felt252::from(0)
        };

        vm.insert_value(cell_ref_to_relocatable(skip_exclude_a_flag, vm), val)?;
        Ok(())
    }

    fn linear_split(
        &self,
        vm: &mut VirtualMachine,
        value: &ResOperand,
        scalar: &ResOperand,
        max_x: &ResOperand,
        x: &CellRef,
        y: &CellRef,
    ) -> Result<(), HintError> {
        let value = res_operand_get_val(vm, value)?;
        let scalar = res_operand_get_val(vm, scalar)?;
        let max_x = res_operand_get_val(vm, max_x)?;
        let x_value = (value.clone() / scalar.clone()).min(max_x);
        let y_value = value - x_value.clone() * scalar;

        vm.insert_value(cell_ref_to_relocatable(x, vm), x_value)
            .map_err(HintError::from)?;
        vm.insert_value(cell_ref_to_relocatable(y, vm), y_value)
            .map_err(HintError::from)?;

        Ok(())
    }

<<<<<<< HEAD
    fn random_ec_point(
        &self,
        vm: &mut VirtualMachine,
        x: &CellRef,
        y: &CellRef,
    ) -> Result<(), HintError> {
        let beta = Fq::from(get_beta().to_biguint());

        let mut rng = ark_std::test_rng();
        let (random_x, random_y_squared) = loop {
            let random_x = Fq::rand(&mut rng);
            let random_y_squared = random_x * random_x * random_x + random_x + beta;
            if random_y_squared.legendre().is_qr() {
                break (random_x, random_y_squared);
            }
        };

        let x_bigint: BigUint = random_x.into_bigint().into();
        let y_bigint: BigUint = random_y_squared.sqrt().unwrap().into_bigint().into();

        vm.insert_value(cell_ref_to_relocatable(x, vm), Felt252::from(x_bigint))?;
        vm.insert_value(cell_ref_to_relocatable(y, vm), Felt252::from(y_bigint))?;

=======
    fn assert_le_is_second_excluded(
        &self,
        vm: &mut VirtualMachine,
        skip_exclude_b_minus_a: &CellRef,
        exec_scopes: &mut ExecutionScopes,
    ) -> Result<(), HintError> {
        let excluded_arc: i32 = exec_scopes.get("excluded_arc")?;
        let val = if excluded_arc != 1 {
            Felt252::from(1)
        } else {
            Felt252::from(0)
        };

        vm.insert_value(cell_ref_to_relocatable(skip_exclude_b_minus_a, vm), val)?;
>>>>>>> 375e85d8
        Ok(())
    }
}

impl HintProcessor for Cairo1HintProcessor {
    fn execute_hint(
        &mut self,
        //Proxy to VM, contains references to necessary data
        //+ MemoryProxy, which provides the necessary methods to manipulate memory
        vm: &mut VirtualMachine,
        //Proxy to ExecutionScopes, provides the necessary methods to manipulate the scopes and
        //access current scope variables
        exec_scopes: &mut ExecutionScopes,
        //Data structure that can be downcasted to the structure generated by compile_hint
        hint_data: &Box<dyn std::any::Any>,
        //Constant values extracted from the program specification.
        _constants: &HashMap<String, Felt252>,
    ) -> Result<(), HintError> {
        let hint = hint_data.downcast_ref::<Hint>().unwrap();
        match hint {
            Hint::GetSegmentArenaIndex {
                dict_end_ptr,
                dict_index,
            } => self.get_segment_arena_index(vm, exec_scopes, dict_end_ptr, dict_index),
            Hint::AllocSegment { dst } => self.alloc_segment(vm, dst),
            Hint::TestLessThan { lhs, rhs, dst } => self.test_less_than(vm, lhs, rhs, dst),
            Hint::AssertLeFindSmallArcs {
                range_check_ptr,
                a,
                b,
            } => self.assert_le_find_small_arcs(vm, exec_scopes, range_check_ptr, a, b),
            Hint::SquareRoot { value, dst } => self.square_root(vm, value, dst),
            Hint::TestLessThanOrEqual { lhs, rhs, dst } => {
                self.test_less_than_or_equal(vm, lhs, rhs, dst)
            }
            Hint::DivMod {
                lhs,
                rhs,
                quotient,
                remainder,
            } => self.div_mod(vm, lhs, rhs, quotient, remainder),
            Hint::Uint256DivMod {
                dividend_low,
                dividend_high,
                divisor_low,
                divisor_high,
                quotient0,
                quotient1,
                divisor0,
                divisor1,
                extra0,
                extra1,
                remainder_low,
                remainder_high,
            } => self.uint256_div_mod(
                vm,
                dividend_low,
                dividend_high,
                divisor_low,
                divisor_high,
                quotient0,
                quotient1,
                divisor0,
                divisor1,
                extra0,
                extra1,
                remainder_low,
                remainder_high,
            ),
            Hint::AssertLeIsFirstArcExcluded {
                skip_exclude_a_flag,
            } => self.assert_le_if_first_arc_exclueded(vm, skip_exclude_a_flag, exec_scopes),
<<<<<<< HEAD
            Hint::RandomEcPoint { x, y } => self.random_ec_point(vm, x, y),
=======
            Hint::AssertLeIsSecondArcExcluded {
                skip_exclude_b_minus_a,
            } => self.assert_le_is_second_excluded(vm, skip_exclude_b_minus_a, exec_scopes),
>>>>>>> 375e85d8
            Hint::LinearSplit {
                value,
                scalar,
                max_x,
                x,
                y,
            } => self.linear_split(vm, value, scalar, max_x, x, y),
            _ => todo!(),
        }
    }
}<|MERGE_RESOLUTION|>--- conflicted
+++ resolved
@@ -14,18 +14,15 @@
     vm::errors::vm_errors::VirtualMachineError,
     vm::{errors::hint_errors::HintError, vm_core::VirtualMachine},
 };
-<<<<<<< HEAD
+
+use felt::Felt252;
 use felt::{felt_str as felt252_str, Felt252};
 use num_bigint::BigUint;
-use std::collections::HashMap;
-=======
-use felt::Felt252;
 use num_integer::Integer;
 use num_traits::identities::Zero;
 use std::{collections::HashMap, ops::Mul};
 
 use crate::dict_manager::DictManagerExecScope;
->>>>>>> 375e85d8
 
 #[derive(MontConfig)]
 #[modulus = "3618502788666131213697322783095070105623107215331596699973092056135872020481"]
@@ -368,7 +365,6 @@
         Ok(())
     }
 
-<<<<<<< HEAD
     fn random_ec_point(
         &self,
         vm: &mut VirtualMachine,
@@ -392,7 +388,9 @@
         vm.insert_value(cell_ref_to_relocatable(x, vm), Felt252::from(x_bigint))?;
         vm.insert_value(cell_ref_to_relocatable(y, vm), Felt252::from(y_bigint))?;
 
-=======
+        Ok(())
+    }
+
     fn assert_le_is_second_excluded(
         &self,
         vm: &mut VirtualMachine,
@@ -407,7 +405,7 @@
         };
 
         vm.insert_value(cell_ref_to_relocatable(skip_exclude_b_minus_a, vm), val)?;
->>>>>>> 375e85d8
+
         Ok(())
     }
 }
@@ -480,13 +478,13 @@
             Hint::AssertLeIsFirstArcExcluded {
                 skip_exclude_a_flag,
             } => self.assert_le_if_first_arc_exclueded(vm, skip_exclude_a_flag, exec_scopes),
-<<<<<<< HEAD
+
             Hint::RandomEcPoint { x, y } => self.random_ec_point(vm, x, y),
-=======
+
             Hint::AssertLeIsSecondArcExcluded {
                 skip_exclude_b_minus_a,
             } => self.assert_le_is_second_excluded(vm, skip_exclude_b_minus_a, exec_scopes),
->>>>>>> 375e85d8
+
             Hint::LinearSplit {
                 value,
                 scalar,
