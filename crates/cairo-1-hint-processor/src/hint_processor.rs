use super::dict_manager::DictManagerExecScope;
use cairo_lang_casm::{
    hints::{CoreHint, Hint},
    operand::{BinOpOperand, CellRef, DerefOrImmediate, Operation, Register, ResOperand},
};
use cairo_lang_utils::extract_matches;
use cairo_rs::{
    hint_processor::hint_processor_definition::HintProcessor,
    types::exec_scope::ExecutionScopes,
    types::relocatable::MaybeRelocatable,
    types::relocatable::Relocatable,
    vm::errors::vm_errors::VirtualMachineError,
    vm::{errors::hint_errors::HintError, vm_core::VirtualMachine},
};
use felt::Felt252;
use num_integer::Integer;
use num_traits::cast::ToPrimitive;
use num_traits::identities::Zero;
use std::{collections::HashMap, ops::Mul};

/// HintProcessor for Cairo 1 compiler hints.
struct Cairo1HintProcessor {}

/// Extracts a parameter assumed to be a buffer.
fn extract_buffer(buffer: &ResOperand) -> Result<(&CellRef, Felt252), HintError> {
    let (cell, base_offset) = match buffer {
        ResOperand::Deref(cell) => (cell, 0.into()),
        ResOperand::BinOp(BinOpOperand {
            op: Operation::Add,
            a,
            b,
        }) => (
            a,
            extract_matches!(b, DerefOrImmediate::Immediate)
                .clone()
                .value
                .into(),
        ),
        _ => {
            return Err(HintError::CustomHint(
                "Illegal argument for a buffer.".to_string(),
            ))
        }
    };
    Ok((cell, base_offset))
}

fn cell_ref_to_relocatable(cell_ref: &CellRef, vm: &VirtualMachine) -> Relocatable {
    let base = match cell_ref.register {
        Register::AP => vm.get_ap(),
        Register::FP => vm.get_fp(),
    };
    (base + (cell_ref.offset as i32)).unwrap()
}

fn get_cell_val(vm: &VirtualMachine, cell: &CellRef) -> Result<Felt252, VirtualMachineError> {
    Ok(vm
        .get_integer(cell_ref_to_relocatable(cell, vm))?
        .as_ref()
        .clone())
}

fn get_ptr(
    vm: &VirtualMachine,
    cell: &CellRef,
    offset: &Felt252,
) -> Result<Relocatable, VirtualMachineError> {
    Ok((vm.get_relocatable(cell_ref_to_relocatable(cell, vm))? + offset)?)
}

fn get_double_deref_val(
    vm: &VirtualMachine,
    cell: &CellRef,
    offset: &Felt252,
) -> Result<Felt252, VirtualMachineError> {
    Ok(vm.get_integer(get_ptr(vm, cell, offset)?)?.as_ref().clone())
}

/// Fetches the value of `res_operand` from the vm.
fn res_operand_get_val(
    vm: &VirtualMachine,
    res_operand: &ResOperand,
) -> Result<Felt252, VirtualMachineError> {
    match res_operand {
        ResOperand::Deref(cell) => get_cell_val(vm, cell),
        ResOperand::DoubleDeref(cell, offset) => get_double_deref_val(vm, cell, &(*offset).into()),
        ResOperand::Immediate(x) => Ok(Felt252::from(x.value.clone())),
        ResOperand::BinOp(op) => {
            let a = get_cell_val(vm, &op.a)?;
            let b = match &op.b {
                DerefOrImmediate::Deref(cell) => get_cell_val(vm, cell)?,
                DerefOrImmediate::Immediate(x) => Felt252::from(x.value.clone()),
            };
            match op.op {
                Operation::Add => Ok(a + b),
                Operation::Mul => Ok(a * b),
            }
        }
    }
}

impl Cairo1HintProcessor {
    fn alloc_segment(&mut self, vm: &mut VirtualMachine, dst: &CellRef) -> Result<(), HintError> {
        let segment = vm.add_memory_segment();
        vm.insert_value(cell_ref_to_relocatable(dst, vm), segment)
            .map_err(HintError::from)
    }

    fn test_less_than(
        &self,
        vm: &mut VirtualMachine,
        lhs: &ResOperand,
        rhs: &ResOperand,
        dst: &CellRef,
    ) -> Result<(), HintError> {
        let lhs_value = res_operand_get_val(vm, lhs)?;
        let rhs_value = res_operand_get_val(vm, rhs)?;
        let result = if lhs_value < rhs_value {
            Felt252::from(1)
        } else {
            Felt252::from(0)
        };

        vm.insert_value(
            cell_ref_to_relocatable(dst, vm),
            MaybeRelocatable::from(result),
        )
        .map_err(HintError::from)
    }

    fn square_root(
        &self,
        vm: &mut VirtualMachine,
        value: &ResOperand,
        dst: &CellRef,
    ) -> Result<(), HintError> {
        let value = res_operand_get_val(vm, value)?;
        let result = value.sqrt();
        vm.insert_value(
            cell_ref_to_relocatable(dst, vm),
            MaybeRelocatable::from(result),
        )
        .map_err(HintError::from)
    }

    fn test_less_than_or_equal(
        &self,
        vm: &mut VirtualMachine,
        lhs: &ResOperand,
        rhs: &ResOperand,
        dst: &CellRef,
    ) -> Result<(), HintError> {
        let lhs_value = res_operand_get_val(vm, lhs)?;
        let rhs_value = res_operand_get_val(vm, rhs)?;
        let result = if lhs_value <= rhs_value {
            Felt252::from(1)
        } else {
            Felt252::from(0)
        };

        vm.insert_value(
            cell_ref_to_relocatable(dst, vm),
            MaybeRelocatable::from(result),
        )
        .map_err(HintError::from)
    }

    fn assert_le_find_small_arcs(
        &self,
        vm: &mut VirtualMachine,
        exec_scopes: &mut ExecutionScopes,
        range_check_ptr: &ResOperand,
        a: &ResOperand,
        b: &ResOperand,
    ) -> Result<(), HintError> {
        let a_val = res_operand_get_val(vm, a)?;
        let b_val = res_operand_get_val(vm, b)?;
        let mut lengths_and_indices = vec![
            (a_val.clone(), 0),
            (b_val.clone() - a_val, 1),
            (Felt252::from(-1) - b_val, 2),
        ];
        lengths_and_indices.sort();
        exec_scopes.assign_or_update_variable("excluded_arc", Box::new(lengths_and_indices[2].1));
        // ceil((PRIME / 3) / 2 ** 128).
        let prime_over_3_high = 3544607988759775765608368578435044694_u128;
        // ceil((PRIME / 2) / 2 ** 128).
        let prime_over_2_high = 5316911983139663648412552867652567041_u128;
        let (range_check_base, range_check_offset) = extract_buffer(range_check_ptr)?;
        let range_check_ptr = get_ptr(vm, range_check_base, &range_check_offset)?;
        vm.insert_value(
            range_check_ptr,
            Felt252::from(lengths_and_indices[0].0.to_biguint() % prime_over_3_high),
        )?;
        vm.insert_value(
            (range_check_ptr + 1)?,
            Felt252::from(lengths_and_indices[0].0.to_biguint() / prime_over_3_high),
        )?;
        vm.insert_value(
            (range_check_ptr + 2)?,
            Felt252::from(lengths_and_indices[1].0.to_biguint() % prime_over_2_high),
        )?;
        vm.insert_value(
            (range_check_ptr + 3)?,
            Felt252::from(lengths_and_indices[1].0.to_biguint() / prime_over_2_high),
        )
        .map_err(HintError::from)
    }

    fn dict_read(
        &self,
        vm: &mut VirtualMachine,
        exec_scopes: &mut ExecutionScopes,
        dict_ptr: &ResOperand,
        key: &ResOperand,
        value_dst: &CellRef,
    ) -> Result<(), HintError> {
        let (dict_base, dict_offset) = extract_buffer(dict_ptr);
        let dict_address = get_ptr(vm, dict_base, &dict_offset)?;
        let key = res_operand_get_val(vm, key)?;
        let dict_manager_exec_scope = exec_scopes
            .get_mut_ref::<DictManagerExecScope>("dict_manager_exec_scope")
            .expect("Trying to read from a dict while dict manager was not initialized.");
        let value = dict_manager_exec_scope
            .get_from_tracker(dict_address, &key)
            .unwrap_or_else(|| DictManagerExecScope::DICT_DEFAULT_VALUE.into());
        vm.insert_value(cell_ref_to_relocatable(value_dst, vm), value)
            .map_err(HintError::from)
    }

    fn div_mod(
        &self,
        vm: &mut VirtualMachine,
        lhs: &ResOperand,
        rhs: &ResOperand,
        quotient: &CellRef,
        remainder: &CellRef,
    ) -> Result<(), HintError> {
        let lhs_value = res_operand_get_val(vm, lhs)?.to_biguint();
        let rhs_value = res_operand_get_val(vm, rhs)?.to_biguint();
        let quotient_value = Felt252::new(lhs_value.clone() / rhs_value.clone());
        let remainder_value = Felt252::new(lhs_value % rhs_value);
        vm.insert_value(
            cell_ref_to_relocatable(quotient, vm),
            MaybeRelocatable::from(quotient_value),
        )?;
        vm.insert_value(
            cell_ref_to_relocatable(remainder, vm),
            MaybeRelocatable::from(remainder_value),
        )
        .map_err(HintError::from)
    }

    fn get_segment_arena_index(
        &self,
        vm: &mut VirtualMachine,
        exec_scopes: &ExecutionScopes,
        dict_end_ptr: &ResOperand,
        dict_index: &CellRef,
    ) -> Result<(), HintError> {
        let (dict_base, dict_offset) = extract_buffer(dict_end_ptr)?;
        let dict_address = get_ptr(vm, dict_base, &dict_offset)?;
        let dict_manager_exec_scope = exec_scopes
            .get_ref::<DictManagerExecScope>("dict_manager_exec_scope")
            .expect("Trying to read from a dict while dict manager was not initialized.");
        let dict_infos_index = dict_manager_exec_scope.get_dict_infos_index(dict_address);
        vm.insert_value(
            cell_ref_to_relocatable(dict_index, vm),
            Felt252::from(dict_infos_index),
        )
        .map_err(HintError::from)
    }

    #[allow(clippy::too_many_arguments)]
    fn uint256_div_mod(
        &self,
        vm: &mut VirtualMachine,
        dividend_low: &ResOperand,
        dividend_high: &ResOperand,
        divisor_low: &ResOperand,
        divisor_high: &ResOperand,
        quotient0: &CellRef,
        quotient1: &CellRef,
        divisor0: &CellRef,
        divisor1: &CellRef,
        extra0: &CellRef,
        extra1: &CellRef,
        remainder_low: &CellRef,
        remainder_high: &CellRef,
    ) -> Result<(), HintError> {
        let pow_2_128 = Felt252::from(u128::MAX) + 1u32;
        let pow_2_64 = Felt252::from(u64::MAX) + 1u32;
        let dividend_low = res_operand_get_val(vm, dividend_low)?;
        let dividend_high = res_operand_get_val(vm, dividend_high)?;
        let divisor_low = res_operand_get_val(vm, divisor_low)?;
        let divisor_high = res_operand_get_val(vm, divisor_high)?;
        let dividend = dividend_low + dividend_high.mul(pow_2_128.clone());
        let divisor = divisor_low + divisor_high.clone() * pow_2_128.clone();
        let quotient = dividend.clone() / divisor.clone();
        let remainder = dividend % divisor.clone();

        // Guess quotient limbs.
        let (quotient, limb) = quotient.div_rem(&pow_2_64);
        vm.insert_value(cell_ref_to_relocatable(quotient0, vm), limb)?;
        let (quotient, limb) = quotient.div_rem(&pow_2_64);
        vm.insert_value(cell_ref_to_relocatable(quotient1, vm), limb)?;
        let (quotient, limb) = quotient.div_rem(&pow_2_64);
        if divisor_high.is_zero() {
            vm.insert_value(cell_ref_to_relocatable(extra0, vm), limb)?;
            vm.insert_value(cell_ref_to_relocatable(extra1, vm), quotient)?;
        }

        // Guess divisor limbs.
        let (divisor, limb) = divisor.div_rem(&pow_2_64);
        vm.insert_value(cell_ref_to_relocatable(divisor0, vm), limb)?;
        let (divisor, limb) = divisor.div_rem(&pow_2_64);
        vm.insert_value(cell_ref_to_relocatable(divisor1, vm), limb)?;
        let (divisor, limb) = divisor.div_rem(&pow_2_64);
        if !divisor_high.is_zero() {
            vm.insert_value(cell_ref_to_relocatable(extra0, vm), limb)?;
            vm.insert_value(cell_ref_to_relocatable(extra1, vm), divisor)?;
        }

        // Guess remainder limbs.
        vm.insert_value(
            cell_ref_to_relocatable(remainder_low, vm),
            remainder.clone() % pow_2_128.clone(),
        )?;
        vm.insert_value(
            cell_ref_to_relocatable(remainder_high, vm),
            remainder / pow_2_128,
        )?;
        Ok(())
    }

    fn assert_le_if_first_arc_exclueded(
        &self,
        vm: &mut VirtualMachine,
        skip_exclude_a_flag: &CellRef,
        exec_scopes: &mut ExecutionScopes,
    ) -> Result<(), HintError> {
        let excluded_arc: i32 = exec_scopes.get("excluded_arc")?;
        let val = if excluded_arc != 0 {
            Felt252::from(1)
        } else {
            Felt252::from(0)
        };

        vm.insert_value(cell_ref_to_relocatable(skip_exclude_a_flag, vm), val)?;
        Ok(())
    }

    fn linear_split(
        &self,
        vm: &mut VirtualMachine,
        value: &ResOperand,
        scalar: &ResOperand,
        max_x: &ResOperand,
        x: &CellRef,
        y: &CellRef,
    ) -> Result<(), HintError> {
        let value = res_operand_get_val(vm, value)?;
        let scalar = res_operand_get_val(vm, scalar)?;
        let max_x = res_operand_get_val(vm, max_x)?;
        let x_value = (value.clone() / scalar.clone()).min(max_x);
        let y_value = value - x_value.clone() * scalar;

        vm.insert_value(cell_ref_to_relocatable(x, vm), x_value)
            .map_err(HintError::from)?;
        vm.insert_value(cell_ref_to_relocatable(y, vm), y_value)
            .map_err(HintError::from)?;

        Ok(())
    }

    fn alloc_felt_256_dict(
        &self,
        vm: &mut VirtualMachine,
        segment_arena_ptr: &ResOperand,
        exec_scopes: &mut ExecutionScopes,
    ) -> Result<(), HintError> {
        let (cell, base_offset) = extract_buffer(segment_arena_ptr)?;
        let dict_manager_address = get_ptr(vm, cell, &base_offset)?;

        let n_dicts = vm
            .get_integer((dict_manager_address - 2)?)?
            .into_owned()
            .to_usize()
            .expect("Number of dictionaries too large.");
        let dict_infos_base = vm.get_relocatable((dict_manager_address - 3)?)?;

        let dict_manager_exec_scope =
            match exec_scopes.get_mut_ref::<DictManagerExecScope>("dict_manager_exec_scope") {
                Ok(dict_manager_exec_scope) => dict_manager_exec_scope,
                Err(_) => {
                    exec_scopes.assign_or_update_variable(
                        "dict_manager_exec_scope",
                        Box::<DictManagerExecScope>::default(),
                    );
                    exec_scopes.get_mut_ref::<DictManagerExecScope>("dict_manager_exec_scope")?
                }
            };
        let new_dict_segment = dict_manager_exec_scope.new_default_dict(vm);
        vm.insert_value((dict_infos_base + 3 * n_dicts)?, new_dict_segment)?;

        Ok(())
    }

    fn assert_le_is_second_excluded(
        &self,
        vm: &mut VirtualMachine,
        skip_exclude_b_minus_a: &CellRef,
        exec_scopes: &mut ExecutionScopes,
    ) -> Result<(), HintError> {
        let excluded_arc: i32 = exec_scopes.get("excluded_arc")?;
        let val = if excluded_arc != 1 {
            Felt252::from(1)
        } else {
            Felt252::from(0)
        };

        vm.insert_value(cell_ref_to_relocatable(skip_exclude_b_minus_a, vm), val)?;
        Ok(())
    }

    fn dict_write(
        &self,
        exec_scopes: &mut ExecutionScopes,
        vm: &mut VirtualMachine,
        dict_ptr: &ResOperand,
        key: &ResOperand,
        value: &ResOperand,
    ) -> Result<(), HintError> {
        let (dict_base, dict_offset) = extract_buffer(dict_ptr);
        let dict_address = get_ptr(vm, dict_base, &dict_offset)?;
        let key = res_operand_get_val(vm, key)?;
        let value = res_operand_get_val(vm, value)?;
        let dict_manager_exec_scope = exec_scopes
            .get_mut_ref::<DictManagerExecScope>("dict_manager_exec_scope")
            .expect("Trying to write to a dict while dict manager was not initialized.");

        let prev_value = dict_manager_exec_scope
            .get_from_tracker(dict_address, &key)
            .unwrap_or_else(|| DictManagerExecScope::DICT_DEFAULT_VALUE.into());

        vm.insert_value((dict_address + 1)?, prev_value)?;
        dict_manager_exec_scope.insert_to_tracker(dict_address, key, value);

        Ok(())
    }
}

impl HintProcessor for Cairo1HintProcessor {
    fn execute_hint(
        &mut self,
        //Proxy to VM, contains references to necessary data
        //+ MemoryProxy, which provides the necessary methods to manipulate memory
        vm: &mut VirtualMachine,
        //Proxy to ExecutionScopes, provides the necessary methods to manipulate the scopes and
        //access current scope variables
        exec_scopes: &mut ExecutionScopes,
        //Data structure that can be downcasted to the structure generated by compile_hint
        hint_data: &Box<dyn std::any::Any>,
        //Constant values extracted from the program specification.
        _constants: &HashMap<String, Felt252>,
    ) -> Result<(), HintError> {
        let hint = hint_data.downcast_ref::<Hint>().unwrap();
        match hint {
<<<<<<< HEAD
            Hint::GetSegmentArenaIndex {
                dict_end_ptr,
                dict_index,
            } => self.get_segment_arena_index(vm, exec_scopes, dict_end_ptr, dict_index),
            Hint::AllocSegment { dst } => self.alloc_segment(vm, dst),
            Hint::TestLessThan { lhs, rhs, dst } => self.test_less_than(vm, lhs, rhs, dst),
            Hint::AssertLeFindSmallArcs {
                range_check_ptr,
                a,
                b,
            } => self.assert_le_find_small_arcs(vm, exec_scopes, range_check_ptr, a, b),
            Hint::TestLessThanOrEqual { lhs, rhs, dst } => {
                self.test_less_than_or_equal(vm, lhs, rhs, dst)
            }
            Hint::Felt252DictRead {
                dict_ptr,
                key,
                value_dst,
            } => self.dict_read(vm, exec_scopes, dict_ptr, key, value_dst),
            Hint::SquareRoot { value, dst } => self.square_root(vm, value, dst),
            Hint::DivMod {
=======
            Hint::Core(CoreHint::AllocSegment { dst }) => self.alloc_segment(vm, dst),

            Hint::Core(CoreHint::TestLessThan { lhs, rhs, dst }) => {
                self.test_less_than(vm, lhs, rhs, dst)
            }

            Hint::Core(CoreHint::TestLessThanOrEqual { lhs, rhs, dst }) => {
                self.test_less_than_or_equal(vm, lhs, rhs, dst)
            }

            Hint::Core(CoreHint::GetSegmentArenaIndex {
                dict_end_ptr,
                dict_index,
            }) => self.get_segment_arena_index(vm, exec_scopes, dict_end_ptr, dict_index),

            Hint::Core(CoreHint::DivMod {
>>>>>>> ee134918
                lhs,
                rhs,
                quotient,
                remainder,
            }) => self.div_mod(vm, lhs, rhs, quotient, remainder),

            Hint::Core(CoreHint::Uint256DivMod {
                dividend_low,
                dividend_high,
                divisor_low,
                divisor_high,
                quotient0,
                quotient1,
                divisor0,
                divisor1,
                extra0,
                extra1,
                remainder_low,
                remainder_high,
            }) => self.uint256_div_mod(
                vm,
                dividend_low,
                dividend_high,
                divisor_low,
                divisor_high,
                quotient0,
                quotient1,
                divisor0,
                divisor1,
                extra0,
                extra1,
                remainder_low,
                remainder_high,
            ),
<<<<<<< HEAD
            Hint::Felt252DictWrite {
                dict_ptr,
                key,
                value,
            } => self.dict_write(exec_scopes, vm, dict_ptr, key, value),
            Hint::AssertLeIsFirstArcExcluded {
=======
            Hint::Core(CoreHint::AssertLeIsFirstArcExcluded {
>>>>>>> ee134918
                skip_exclude_a_flag,
            }) => self.assert_le_if_first_arc_exclueded(vm, skip_exclude_a_flag, exec_scopes),

            Hint::Core(CoreHint::AssertLeIsSecondArcExcluded {
                skip_exclude_b_minus_a,
            }) => self.assert_le_is_second_excluded(vm, skip_exclude_b_minus_a, exec_scopes),

            Hint::Core(CoreHint::LinearSplit {
                value,
                scalar,
                max_x,
                x,
                y,
            }) => self.linear_split(vm, value, scalar, max_x, x, y),

            Hint::Core(CoreHint::SquareRoot { value, dst }) => self.square_root(vm, value, dst),

            Hint::Core(CoreHint::AllocFelt252Dict { segment_arena_ptr }) => {
                self.alloc_felt_256_dict(vm, segment_arena_ptr, exec_scopes)
            }

            Hint::Core(CoreHint::AssertLeFindSmallArcs {
                range_check_ptr,
                a,
                b,
            }) => self.assert_le_find_small_arcs(vm, exec_scopes, range_check_ptr, a, b),
            _ => todo!(),
        }
    }
}<|MERGE_RESOLUTION|>--- conflicted
+++ resolved
@@ -431,7 +431,7 @@
         key: &ResOperand,
         value: &ResOperand,
     ) -> Result<(), HintError> {
-        let (dict_base, dict_offset) = extract_buffer(dict_ptr);
+        let (dict_base, dict_offset) = extract_buffer(dict_ptr)?;
         let dict_address = get_ptr(vm, dict_base, &dict_offset)?;
         let key = res_operand_get_val(vm, key)?;
         let value = res_operand_get_val(vm, value)?;
@@ -466,52 +466,23 @@
     ) -> Result<(), HintError> {
         let hint = hint_data.downcast_ref::<Hint>().unwrap();
         match hint {
-<<<<<<< HEAD
-            Hint::GetSegmentArenaIndex {
-                dict_end_ptr,
-                dict_index,
-            } => self.get_segment_arena_index(vm, exec_scopes, dict_end_ptr, dict_index),
-            Hint::AllocSegment { dst } => self.alloc_segment(vm, dst),
-            Hint::TestLessThan { lhs, rhs, dst } => self.test_less_than(vm, lhs, rhs, dst),
-            Hint::AssertLeFindSmallArcs {
-                range_check_ptr,
-                a,
-                b,
-            } => self.assert_le_find_small_arcs(vm, exec_scopes, range_check_ptr, a, b),
-            Hint::TestLessThanOrEqual { lhs, rhs, dst } => {
+            Hint::Core(CoreHint::AllocSegment { dst }) => self.alloc_segment(vm, dst),
+            Hint::Core(CoreHint::TestLessThan { lhs, rhs, dst }) => {
+                self.test_less_than(vm, lhs, rhs, dst)
+            }
+            Hint::Core(CoreHint::TestLessThanOrEqual { lhs, rhs, dst }) => {
                 self.test_less_than_or_equal(vm, lhs, rhs, dst)
             }
-            Hint::Felt252DictRead {
+            Hint::Core(CoreHint::Felt252DictRead {
                 dict_ptr,
                 key,
                 value_dst,
-            } => self.dict_read(vm, exec_scopes, dict_ptr, key, value_dst),
-            Hint::SquareRoot { value, dst } => self.square_root(vm, value, dst),
-            Hint::DivMod {
-=======
-            Hint::Core(CoreHint::AllocSegment { dst }) => self.alloc_segment(vm, dst),
-
-            Hint::Core(CoreHint::TestLessThan { lhs, rhs, dst }) => {
-                self.test_less_than(vm, lhs, rhs, dst)
-            }
-
-            Hint::Core(CoreHint::TestLessThanOrEqual { lhs, rhs, dst }) => {
-                self.test_less_than_or_equal(vm, lhs, rhs, dst)
-            }
-
+            }) => self.dict_read(vm, exec_scopes, dict_ptr, key, value_dst),
+            Hint::Core(CoreHint::SquareRoot { value, dst }) => self.square_root(vm, value, dst),
             Hint::Core(CoreHint::GetSegmentArenaIndex {
                 dict_end_ptr,
                 dict_index,
             }) => self.get_segment_arena_index(vm, exec_scopes, dict_end_ptr, dict_index),
-
-            Hint::Core(CoreHint::DivMod {
->>>>>>> ee134918
-                lhs,
-                rhs,
-                quotient,
-                remainder,
-            }) => self.div_mod(vm, lhs, rhs, quotient, remainder),
-
             Hint::Core(CoreHint::Uint256DivMod {
                 dividend_low,
                 dividend_high,
@@ -540,16 +511,12 @@
                 remainder_low,
                 remainder_high,
             ),
-<<<<<<< HEAD
-            Hint::Felt252DictWrite {
+            Hint::Core(CoreHint::Felt252DictWrite {
                 dict_ptr,
                 key,
                 value,
-            } => self.dict_write(exec_scopes, vm, dict_ptr, key, value),
-            Hint::AssertLeIsFirstArcExcluded {
-=======
+            }) => self.dict_write(exec_scopes, vm, dict_ptr, key, value),
             Hint::Core(CoreHint::AssertLeIsFirstArcExcluded {
->>>>>>> ee134918
                 skip_exclude_a_flag,
             }) => self.assert_le_if_first_arc_exclueded(vm, skip_exclude_a_flag, exec_scopes),
 
@@ -576,6 +543,12 @@
                 a,
                 b,
             }) => self.assert_le_find_small_arcs(vm, exec_scopes, range_check_ptr, a, b),
+            Hint::Core(CoreHint::DivMod {
+                lhs,
+                rhs,
+                quotient,
+                remainder,
+            }) => self.div_mod(vm, lhs, rhs, quotient, remainder),
             _ => todo!(),
         }
     }
