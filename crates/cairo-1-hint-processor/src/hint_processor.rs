--- conflicted
+++ resolved
@@ -143,7 +143,6 @@
         .map_err(HintError::from)
     }
 
-<<<<<<< HEAD
     fn assert_le_find_small_arcs(
         &self,
         vm: &mut VirtualMachine,
@@ -182,8 +181,10 @@
         vm.insert_value(
             (range_check_ptr + 3)?,
             Felt252::from(lengths_and_indices[1].0.to_biguint() / prime_over_2_high),
-        )?;
-=======
+        )
+        .map_err(HintError::from)
+    }
+
     fn get_segment_arena_index(
         &self,
         vm: &mut VirtualMachine,
@@ -202,7 +203,6 @@
             Felt252::from(dict_infos_index),
         )
         .map_err(HintError::from)
->>>>>>> 7e547a15
     }
 }
 
