use crate::dict_manager::DictSquashExecScope;

use super::dict_manager::DictManagerExecScope;
use ark_ff::fields::{Fp256, MontBackend, MontConfig};
use ark_ff::{Field, PrimeField};
use ark_std::UniformRand;
use cairo_lang_casm::{
    hints::{CoreHint, Hint},
    operand::{BinOpOperand, CellRef, DerefOrImmediate, Operation, Register, ResOperand},
};
use cairo_lang_utils::extract_matches;
use cairo_vm::felt::{felt_str, Felt252};
use cairo_vm::{
    hint_processor::hint_processor_definition::HintProcessor,
    types::exec_scope::ExecutionScopes,
    types::relocatable::MaybeRelocatable,
    types::relocatable::Relocatable,
    vm::errors::vm_errors::VirtualMachineError,
    vm::{errors::hint_errors::HintError, vm_core::VirtualMachine},
};
use num_bigint::BigUint;
use num_integer::Integer;
use num_traits::cast::ToPrimitive;
use num_traits::identities::Zero;
use std::{collections::HashMap, ops::Mul};

#[derive(MontConfig)]
#[modulus = "3618502788666131213697322783095070105623107215331596699973092056135872020481"]
#[generator = "3"]

/// Returns the Beta value of the Starkware elliptic curve.
struct FqConfig;
type Fq = Fp256<MontBackend<FqConfig, 4>>;

fn get_beta() -> Felt252 {
    felt_str!("3141592653589793238462643383279502884197169399375105820974944592307816406665")
}

/// HintProcessor for Cairo 1 compiler hints.
struct Cairo1HintProcessor {}

/// Extracts a parameter assumed to be a buffer.
fn extract_buffer(buffer: &ResOperand) -> Result<(&CellRef, Felt252), HintError> {
    let (cell, base_offset) = match buffer {
        ResOperand::Deref(cell) => (cell, 0.into()),
        ResOperand::BinOp(BinOpOperand {
            op: Operation::Add,
            a,
            b,
        }) => (
            a,
            extract_matches!(b, DerefOrImmediate::Immediate)
                .clone()
                .value
                .into(),
        ),
        _ => {
            return Err(HintError::CustomHint(
                "Illegal argument for a buffer.".to_string(),
            ))
        }
    };
    Ok((cell, base_offset))
}

fn cell_ref_to_relocatable(cell_ref: &CellRef, vm: &VirtualMachine) -> Relocatable {
    let base = match cell_ref.register {
        Register::AP => vm.get_ap(),
        Register::FP => vm.get_fp(),
    };
    (base + (cell_ref.offset as i32)).unwrap()
}

fn get_cell_val(vm: &VirtualMachine, cell: &CellRef) -> Result<Felt252, VirtualMachineError> {
    Ok(vm
        .get_integer(cell_ref_to_relocatable(cell, vm))?
        .as_ref()
        .clone())
}

fn get_ptr(
    vm: &VirtualMachine,
    cell: &CellRef,
    offset: &Felt252,
) -> Result<Relocatable, VirtualMachineError> {
    Ok((vm.get_relocatable(cell_ref_to_relocatable(cell, vm))? + offset)?)
}

fn as_relocatable(vm: &mut VirtualMachine, value: &ResOperand) -> Result<Relocatable, HintError> {
    let (base, offset) = extract_buffer(value)?;
    get_ptr(vm, base, &offset).map_err(HintError::from)
}

fn get_double_deref_val(
    vm: &VirtualMachine,
    cell: &CellRef,
    offset: &Felt252,
) -> Result<Felt252, VirtualMachineError> {
    Ok(vm.get_integer(get_ptr(vm, cell, offset)?)?.as_ref().clone())
}

/// Fetches the value of `res_operand` from the vm.
fn res_operand_get_val(
    vm: &VirtualMachine,
    res_operand: &ResOperand,
) -> Result<Felt252, VirtualMachineError> {
    match res_operand {
        ResOperand::Deref(cell) => get_cell_val(vm, cell),
        ResOperand::DoubleDeref(cell, offset) => get_double_deref_val(vm, cell, &(*offset).into()),
        ResOperand::Immediate(x) => Ok(Felt252::from(x.value.clone())),
        ResOperand::BinOp(op) => {
            let a = get_cell_val(vm, &op.a)?;
            let b = match &op.b {
                DerefOrImmediate::Deref(cell) => get_cell_val(vm, cell)?,
                DerefOrImmediate::Immediate(x) => Felt252::from(x.value.clone()),
            };
            match op.op {
                Operation::Add => Ok(a + b),
                Operation::Mul => Ok(a * b),
            }
        }
    }
}

fn as_cairo_short_string(value: &Felt252) -> Option<String> {
    let mut as_string = String::default();
    let mut is_end = false;
    for byte in value.to_bytes_be() {
        if byte == 0 {
            is_end = true;
        } else if is_end || !byte.is_ascii() {
            return None;
        } else {
            as_string.push(byte as char);
        }
    }
    Some(as_string)
}

impl Cairo1HintProcessor {
    fn alloc_segment(&mut self, vm: &mut VirtualMachine, dst: &CellRef) -> Result<(), HintError> {
        let segment = vm.add_memory_segment();
        vm.insert_value(cell_ref_to_relocatable(dst, vm), segment)
            .map_err(HintError::from)
    }

    fn test_less_than(
        &self,
        vm: &mut VirtualMachine,
        lhs: &ResOperand,
        rhs: &ResOperand,
        dst: &CellRef,
    ) -> Result<(), HintError> {
        let lhs_value = res_operand_get_val(vm, lhs)?;
        let rhs_value = res_operand_get_val(vm, rhs)?;
        let result = if lhs_value < rhs_value {
            Felt252::from(1)
        } else {
            Felt252::from(0)
        };

        vm.insert_value(
            cell_ref_to_relocatable(dst, vm),
            MaybeRelocatable::from(result),
        )
        .map_err(HintError::from)
    }

    fn square_root(
        &self,
        vm: &mut VirtualMachine,
        value: &ResOperand,
        dst: &CellRef,
    ) -> Result<(), HintError> {
        let value = res_operand_get_val(vm, value)?;
        let result = value.sqrt();
        vm.insert_value(
            cell_ref_to_relocatable(dst, vm),
            MaybeRelocatable::from(result),
        )
        .map_err(HintError::from)
    }

    fn test_less_than_or_equal(
        &self,
        vm: &mut VirtualMachine,
        lhs: &ResOperand,
        rhs: &ResOperand,
        dst: &CellRef,
    ) -> Result<(), HintError> {
        let lhs_value = res_operand_get_val(vm, lhs)?;
        let rhs_value = res_operand_get_val(vm, rhs)?;
        let result = if lhs_value <= rhs_value {
            Felt252::from(1)
        } else {
            Felt252::from(0)
        };

        vm.insert_value(
            cell_ref_to_relocatable(dst, vm),
            MaybeRelocatable::from(result),
        )
        .map_err(HintError::from)
    }

    fn assert_le_find_small_arcs(
        &self,
        vm: &mut VirtualMachine,
        exec_scopes: &mut ExecutionScopes,
        range_check_ptr: &ResOperand,
        a: &ResOperand,
        b: &ResOperand,
    ) -> Result<(), HintError> {
        let a_val = res_operand_get_val(vm, a)?;
        let b_val = res_operand_get_val(vm, b)?;
        let mut lengths_and_indices = vec![
            (a_val.clone(), 0),
            (b_val.clone() - a_val, 1),
            (Felt252::from(-1) - b_val, 2),
        ];
        lengths_and_indices.sort();
        exec_scopes.assign_or_update_variable("excluded_arc", Box::new(lengths_and_indices[2].1));
        // ceil((PRIME / 3) / 2 ** 128).
        let prime_over_3_high = 3544607988759775765608368578435044694_u128;
        // ceil((PRIME / 2) / 2 ** 128).
        let prime_over_2_high = 5316911983139663648412552867652567041_u128;
        let (range_check_base, range_check_offset) = extract_buffer(range_check_ptr)?;
        let range_check_ptr = get_ptr(vm, range_check_base, &range_check_offset)?;
        vm.insert_value(
            range_check_ptr,
            Felt252::from(lengths_and_indices[0].0.to_biguint() % prime_over_3_high),
        )?;
        vm.insert_value(
            (range_check_ptr + 1)?,
            Felt252::from(lengths_and_indices[0].0.to_biguint() / prime_over_3_high),
        )?;
        vm.insert_value(
            (range_check_ptr + 2)?,
            Felt252::from(lengths_and_indices[1].0.to_biguint() % prime_over_2_high),
        )?;
        vm.insert_value(
            (range_check_ptr + 3)?,
            Felt252::from(lengths_and_indices[1].0.to_biguint() / prime_over_2_high),
        )
        .map_err(HintError::from)
    }

    fn dict_read(
        &self,
        vm: &mut VirtualMachine,
        exec_scopes: &mut ExecutionScopes,
        dict_ptr: &ResOperand,
        key: &ResOperand,
        value_dst: &CellRef,
    ) -> Result<(), HintError> {
        let (dict_base, dict_offset) = extract_buffer(dict_ptr)?;
        let dict_address = get_ptr(vm, dict_base, &dict_offset)?;
        let key = res_operand_get_val(vm, key)?;
        let dict_manager_exec_scope =
            exec_scopes.get_mut_ref::<DictManagerExecScope>("dict_manager_exec_scope")?;

        let value = dict_manager_exec_scope
            .get_from_tracker(dict_address, &key)
            .unwrap_or_else(|| DictManagerExecScope::DICT_DEFAULT_VALUE.into());

        vm.insert_value(cell_ref_to_relocatable(value_dst, vm), value)
            .map_err(HintError::from)
    }

    fn div_mod(
        &self,
        vm: &mut VirtualMachine,
        lhs: &ResOperand,
        rhs: &ResOperand,
        quotient: &CellRef,
        remainder: &CellRef,
    ) -> Result<(), HintError> {
        let lhs_value = res_operand_get_val(vm, lhs)?.to_biguint();
        let rhs_value = res_operand_get_val(vm, rhs)?.to_biguint();
        let quotient_value = Felt252::new(lhs_value.clone() / rhs_value.clone());
        let remainder_value = Felt252::new(lhs_value % rhs_value);
        vm.insert_value(
            cell_ref_to_relocatable(quotient, vm),
            MaybeRelocatable::from(quotient_value),
        )?;
        vm.insert_value(
            cell_ref_to_relocatable(remainder, vm),
            MaybeRelocatable::from(remainder_value),
        )
        .map_err(HintError::from)
    }

    fn get_segment_arena_index(
        &self,
        vm: &mut VirtualMachine,
        exec_scopes: &mut ExecutionScopes,
        dict_end_ptr: &ResOperand,
        dict_index: &CellRef,
    ) -> Result<(), HintError> {
        let (dict_base, dict_offset) = extract_buffer(dict_end_ptr)?;
        let dict_address = get_ptr(vm, dict_base, &dict_offset)?;

        let dict_manager_exec_scope =
            exec_scopes.get_mut_ref::<DictManagerExecScope>("dict_manager_exec_scope")?;

        let dict_infos_index = dict_manager_exec_scope.get_dict_infos_index(dict_address);
        vm.insert_value(
            cell_ref_to_relocatable(dict_index, vm),
            Felt252::from(dict_infos_index),
        )
        .map_err(HintError::from)
    }

    #[allow(clippy::too_many_arguments)]
    fn uint256_div_mod(
        &self,
        vm: &mut VirtualMachine,
        dividend_low: &ResOperand,
        dividend_high: &ResOperand,
        divisor_low: &ResOperand,
        divisor_high: &ResOperand,
        quotient0: &CellRef,
        quotient1: &CellRef,
        divisor0: &CellRef,
        divisor1: &CellRef,
        extra0: &CellRef,
        extra1: &CellRef,
        remainder_low: &CellRef,
        remainder_high: &CellRef,
    ) -> Result<(), HintError> {
        let pow_2_128 = Felt252::from(u128::MAX) + 1u32;
        let pow_2_64 = Felt252::from(u64::MAX) + 1u32;
        let dividend_low = res_operand_get_val(vm, dividend_low)?;
        let dividend_high = res_operand_get_val(vm, dividend_high)?;
        let divisor_low = res_operand_get_val(vm, divisor_low)?;
        let divisor_high = res_operand_get_val(vm, divisor_high)?;
        let dividend = dividend_low + dividend_high.mul(pow_2_128.clone());
        let divisor = divisor_low + divisor_high.clone() * pow_2_128.clone();
        let quotient = dividend.clone() / divisor.clone();
        let remainder = dividend % divisor.clone();

        // Guess quotient limbs.
        let (quotient, limb) = quotient.div_rem(&pow_2_64);
        vm.insert_value(cell_ref_to_relocatable(quotient0, vm), limb)?;
        let (quotient, limb) = quotient.div_rem(&pow_2_64);
        vm.insert_value(cell_ref_to_relocatable(quotient1, vm), limb)?;
        let (quotient, limb) = quotient.div_rem(&pow_2_64);
        if divisor_high.is_zero() {
            vm.insert_value(cell_ref_to_relocatable(extra0, vm), limb)?;
            vm.insert_value(cell_ref_to_relocatable(extra1, vm), quotient)?;
        }

        // Guess divisor limbs.
        let (divisor, limb) = divisor.div_rem(&pow_2_64);
        vm.insert_value(cell_ref_to_relocatable(divisor0, vm), limb)?;
        let (divisor, limb) = divisor.div_rem(&pow_2_64);
        vm.insert_value(cell_ref_to_relocatable(divisor1, vm), limb)?;
        let (divisor, limb) = divisor.div_rem(&pow_2_64);
        if !divisor_high.is_zero() {
            vm.insert_value(cell_ref_to_relocatable(extra0, vm), limb)?;
            vm.insert_value(cell_ref_to_relocatable(extra1, vm), divisor)?;
        }

        // Guess remainder limbs.
        vm.insert_value(
            cell_ref_to_relocatable(remainder_low, vm),
            remainder.clone() % pow_2_128.clone(),
        )?;
        vm.insert_value(
            cell_ref_to_relocatable(remainder_high, vm),
            remainder / pow_2_128,
        )?;
        Ok(())
    }

    fn assert_le_if_first_arc_exclueded(
        &self,
        vm: &mut VirtualMachine,
        skip_exclude_a_flag: &CellRef,
        exec_scopes: &mut ExecutionScopes,
    ) -> Result<(), HintError> {
        let excluded_arc: i32 = exec_scopes.get("excluded_arc")?;
        let val = if excluded_arc != 0 {
            Felt252::from(1)
        } else {
            Felt252::from(0)
        };

        vm.insert_value(cell_ref_to_relocatable(skip_exclude_a_flag, vm), val)?;
        Ok(())
    }

    fn linear_split(
        &self,
        vm: &mut VirtualMachine,
        value: &ResOperand,
        scalar: &ResOperand,
        max_x: &ResOperand,
        x: &CellRef,
        y: &CellRef,
    ) -> Result<(), HintError> {
        let value = res_operand_get_val(vm, value)?;
        let scalar = res_operand_get_val(vm, scalar)?;
        let max_x = res_operand_get_val(vm, max_x)?;
        let x_value = (value.clone() / scalar.clone()).min(max_x);
        let y_value = value - x_value.clone() * scalar;

        vm.insert_value(cell_ref_to_relocatable(x, vm), x_value)
            .map_err(HintError::from)?;
        vm.insert_value(cell_ref_to_relocatable(y, vm), y_value)
            .map_err(HintError::from)?;

        Ok(())
    }

    fn field_sqrt(
        &self,
        vm: &mut VirtualMachine,
        val: &ResOperand,
        sqrt: &CellRef,
    ) -> Result<(), HintError> {
        let value = Fq::from(res_operand_get_val(vm, val)?.to_biguint());

        let three_fq = Fq::from(Felt252::new(3).to_biguint());
        let res = if value.legendre().is_qr() {
            value
        } else {
            value * three_fq
        };

        if let Some(root) = res.sqrt() {
            let root0: BigUint = root.into_bigint().into();
            let root1: BigUint = (-root).into_bigint().into();
            let root = Felt252::from(std::cmp::min(root0, root1));
            vm.insert_value(cell_ref_to_relocatable(sqrt, vm), root)
                .map_err(HintError::from)
        } else {
            Err(HintError::CustomHint(
                "Field element is not a square".to_string(),
            ))
        }
    }

    fn random_ec_point(
        &self,
        vm: &mut VirtualMachine,
        x: &CellRef,
        y: &CellRef,
    ) -> Result<(), HintError> {
        let beta = Fq::from(get_beta().to_biguint());

        let mut rng = ark_std::test_rng();
        let (random_x, random_y_squared) = loop {
            let random_x = Fq::rand(&mut rng);
            let random_y_squared = random_x * random_x * random_x + random_x + beta;
            if random_y_squared.legendre().is_qr() {
                break (random_x, random_y_squared);
            }
        };

        let x_bigint: BigUint = random_x.into_bigint().into();
        let y_bigint: BigUint = random_y_squared
            .sqrt()
            .ok_or(HintError::CustomHint("Failed to compute sqrt".to_string()))?
            .into_bigint()
            .into();

        vm.insert_value(cell_ref_to_relocatable(x, vm), Felt252::from(x_bigint))?;
        vm.insert_value(cell_ref_to_relocatable(y, vm), Felt252::from(y_bigint))?;

        Ok(())
    }

    fn get_next_dict_key(
        &self,
        vm: &mut VirtualMachine,
        exec_scopes: &mut ExecutionScopes,
        next_key: &CellRef,
    ) -> Result<(), HintError> {
        let dict_squash_exec_scope: &mut DictSquashExecScope =
            exec_scopes.get_mut_ref("dict_squash_exec_scope")?;
        dict_squash_exec_scope.pop_current_key();
        if let Some(current_key) = dict_squash_exec_scope.current_key() {
            return vm
                .insert_value(cell_ref_to_relocatable(next_key, vm), current_key)
                .map_err(HintError::from);
        }
        Err(HintError::KeyNotFound)
    }

    fn alloc_felt_256_dict(
        &self,
        vm: &mut VirtualMachine,
        segment_arena_ptr: &ResOperand,
        exec_scopes: &mut ExecutionScopes,
    ) -> Result<(), HintError> {
        let (cell, base_offset) = extract_buffer(segment_arena_ptr)?;
        let dict_manager_address = get_ptr(vm, cell, &base_offset)?;

        let n_dicts = vm
            .get_integer((dict_manager_address - 2)?)?
            .into_owned()
            .to_usize()
            .ok_or(HintError::CustomHint(
                "Invalid number of dictionaries.".to_string(),
            ))?;

        let dict_infos_base = vm.get_relocatable((dict_manager_address - 3)?)?;

        let dict_manager_exec_scope =
            match exec_scopes.get_mut_ref::<DictManagerExecScope>("dict_manager_exec_scope") {
                Ok(dict_manager_exec_scope) => dict_manager_exec_scope,
                Err(_) => {
                    exec_scopes.assign_or_update_variable(
                        "dict_manager_exec_scope",
                        Box::<DictManagerExecScope>::default(),
                    );
                    exec_scopes.get_mut_ref::<DictManagerExecScope>("dict_manager_exec_scope")?
                }
            };
        let new_dict_segment = dict_manager_exec_scope.new_default_dict(vm);
        vm.insert_value((dict_infos_base + 3 * n_dicts)?, new_dict_segment)?;

        Ok(())
    }

    fn assert_le_is_second_excluded(
        &self,
        vm: &mut VirtualMachine,
        skip_exclude_b_minus_a: &CellRef,
        exec_scopes: &mut ExecutionScopes,
    ) -> Result<(), HintError> {
        let excluded_arc: i32 = exec_scopes.get("excluded_arc")?;
        let val = if excluded_arc != 1 {
            Felt252::from(1)
        } else {
            Felt252::from(0)
        };

        vm.insert_value(cell_ref_to_relocatable(skip_exclude_b_minus_a, vm), val)?;

        Ok(())
    }

    fn dict_write(
        &self,
        exec_scopes: &mut ExecutionScopes,
        vm: &mut VirtualMachine,
        dict_ptr: &ResOperand,
        key: &ResOperand,
        value: &ResOperand,
    ) -> Result<(), HintError> {
        let (dict_base, dict_offset) = extract_buffer(dict_ptr)?;
        let dict_address = get_ptr(vm, dict_base, &dict_offset)?;
        let key = res_operand_get_val(vm, key)?;
        let value = res_operand_get_val(vm, value)?;
        let dict_manager_exec_scope =
            exec_scopes.get_mut_ref::<DictManagerExecScope>("dict_manager_exec_scope")?;

        let prev_value = dict_manager_exec_scope
            .get_from_tracker(dict_address, &key)
            .unwrap_or_else(|| DictManagerExecScope::DICT_DEFAULT_VALUE.into());

        vm.insert_value((dict_address + 1)?, prev_value)?;
        dict_manager_exec_scope.insert_to_tracker(dict_address, key, value);
        Ok(())
    }

    #[allow(clippy::too_many_arguments)]
    fn uint256_square_root(
        &self,
        vm: &mut VirtualMachine,
        value_low: &ResOperand,
        value_high: &ResOperand,
        sqrt0: &CellRef,
        sqrt1: &CellRef,
        remainder_low: &CellRef,
        remainder_high: &CellRef,
        sqrt_mul_2_minus_remainder_ge_u128: &CellRef,
    ) -> Result<(), HintError> {
        let pow_2_128 = Felt252::from(u128::MAX) + 1u32;
        let pow_2_64 = Felt252::from(u64::MAX) + 1u32;
        let value_low = res_operand_get_val(vm, value_low)?;
        let value_high = res_operand_get_val(vm, value_high)?;
        let value = value_low + value_high * pow_2_128.clone();
        let sqrt = value.sqrt();
        let remainder = value - sqrt.clone() * sqrt.clone();
        let sqrt_mul_2_minus_remainder_ge_u128_val =
            sqrt.clone() * Felt252::from(2u32) - remainder.clone() >= pow_2_128;

        let (sqrt1_val, sqrt0_val) = sqrt.div_rem(&pow_2_64);
        vm.insert_value(cell_ref_to_relocatable(sqrt0, vm), sqrt0_val)?;
        vm.insert_value(cell_ref_to_relocatable(sqrt1, vm), sqrt1_val)?;

        let (remainder_high_val, remainder_low_val) = remainder.div_rem(&pow_2_128);

        vm.insert_value(
            cell_ref_to_relocatable(remainder_low, vm),
            remainder_low_val,
        )?;
        vm.insert_value(
            cell_ref_to_relocatable(remainder_high, vm),
            remainder_high_val,
        )?;
        vm.insert_value(
            cell_ref_to_relocatable(sqrt_mul_2_minus_remainder_ge_u128, vm),
            usize::from(sqrt_mul_2_minus_remainder_ge_u128_val),
        )?;

        Ok(())
    }

    fn dict_entry_init(
        &self,
        vm: &mut VirtualMachine,
        exec_scopes: &mut ExecutionScopes,
        dict_ptr: &ResOperand,
        key: &ResOperand,
    ) -> Result<(), HintError> {
        let (dict_base, dict_offset) = extract_buffer(dict_ptr)?;
        let dict_address = get_ptr(vm, dict_base, &dict_offset)?;
        let key = res_operand_get_val(vm, key)?;
        let dict_manager_exec_scope =
            exec_scopes.get_mut_ref::<DictManagerExecScope>("dict_manager_exec_scope")?;

        let prev_value = dict_manager_exec_scope
            .get_from_tracker(dict_address, &key)
            .unwrap_or_else(|| DictManagerExecScope::DICT_DEFAULT_VALUE.into());

        vm.insert_value((dict_address + 1)?, prev_value)
            .map_err(HintError::from)
    }

    fn debug_print(
        &self,
        vm: &mut VirtualMachine,
        start: &ResOperand,
        end: &ResOperand,
    ) -> Result<(), HintError> {
        let mut curr = as_relocatable(vm, start)?;
        let end = as_relocatable(vm, end)?;
        while curr != end {
            let value = vm.get_integer(curr)?;
            if let Some(shortstring) = as_cairo_short_string(&value) {
                println!("[DEBUG]\t{shortstring: <31}\t(raw: {value: <31})");
            } else {
                println!("[DEBUG]\t{0: <31}\t(raw: {value: <31}) ", ' ');
            }
            curr += 1;
        }
        println!();
        Ok(())
    }

<<<<<<< HEAD
    fn get_current_access_index(
        &self,
        vm: &mut VirtualMachine,
        exec_scopes: &mut ExecutionScopes,
        range_check_ptr: &ResOperand,
    ) -> Result<(), HintError> {
        let dict_squash_exec_scope: &mut DictSquashExecScope =
            exec_scopes.get_mut_ref("dict_squash_exec_scope")?;
        let (range_check_base, range_check_offset) = extract_buffer(range_check_ptr)?;
        let range_check_ptr = get_ptr(vm, range_check_base, &range_check_offset)?;
        let current_access_index =
            dict_squash_exec_scope
                .current_access_index()
                .ok_or(HintError::CustomHint(
                    "No current accessed index".to_string(),
                ))?;
        vm.insert_value(range_check_ptr, current_access_index)?;
=======
    fn init_squash_data(
        &self,
        vm: &mut VirtualMachine,
        exec_scopes: &mut ExecutionScopes,
        dict_accesses: &ResOperand,
        n_accesses: &ResOperand,
        big_keys: &CellRef,
    ) -> Result<(), HintError> {
        let dict_access_size = 3;
        let rangecheck_bound = Felt252::from(u128::MAX) + 1u32;

        exec_scopes.assign_or_update_variable(
            "dict_squash_exec_scope",
            Box::<DictSquashExecScope>::default(),
        );
        let dict_squash_exec_scope =
            exec_scopes.get_mut_ref::<DictSquashExecScope>("dict_squash_exec_scope")?;
        let (dict_accesses_base, dict_accesses_offset) = extract_buffer(dict_accesses)?;
        let dict_accesses_address = get_ptr(vm, dict_accesses_base, &dict_accesses_offset)?;
        let n_accesses =
            res_operand_get_val(vm, n_accesses)?
                .to_usize()
                .ok_or(HintError::CustomHint(
                    "Number of accesses is too large or negative.".to_string(),
                ))?;

        for i in 0..n_accesses {
            let current_key = vm.get_integer((dict_accesses_address + i * dict_access_size)?)?;
            dict_squash_exec_scope
                .access_indices
                .entry(current_key.into_owned())
                .and_modify(|indices| indices.push(Felt252::from(i)))
                .or_insert_with(|| vec![Felt252::from(i)]);
        }
        // Reverse the accesses in order to pop them in order later.
        for (_, accesses) in dict_squash_exec_scope.access_indices.iter_mut() {
            accesses.reverse();
        }

        dict_squash_exec_scope.keys = dict_squash_exec_scope
            .access_indices
            .keys()
            .cloned()
            .collect();
        dict_squash_exec_scope.keys.sort_by(|a, b| b.cmp(a));
        // big_keys indicates if the keys are greater than rangecheck_bound. If they are not
        // a simple range check is used instead of assert_le_felt252.

        let val = if dict_squash_exec_scope.keys[0] < rangecheck_bound {
            Felt252::from(0)
        } else {
            Felt252::from(1)
        };

        vm.insert_value(cell_ref_to_relocatable(big_keys, vm), val)?;

        vm.insert_value(
            cell_ref_to_relocatable(big_keys, vm),
            dict_squash_exec_scope
                .current_key()
                .ok_or(HintError::CustomHint("No current key".to_string()))?,
        )?;
>>>>>>> 69b65b35

        Ok(())
    }

    fn get_current_access_delta(
        &self,
        vm: &mut VirtualMachine,
        exec_scopes: &mut ExecutionScopes,
        index_delta_minus1: &CellRef,
    ) -> Result<(), HintError> {
        let dict_squash_exec_scope: &mut DictSquashExecScope =
            exec_scopes.get_mut_ref("dict_squash_exec_scope")?;
        let prev_access_index = dict_squash_exec_scope
            .pop_current_access_index()
            .ok_or(HintError::CustomHint("no accessed index".to_string()))?;
        let index_delta_minus_1_val = dict_squash_exec_scope
            .current_access_index()
            .ok_or(HintError::CustomHint("no index accessed".to_string()))?
            .clone()
            - prev_access_index
            - 1_u32;

        vm.insert_value(
            cell_ref_to_relocatable(index_delta_minus1, vm),
            index_delta_minus_1_val,
        )?;

        Ok(())
    }

    fn assert_all_accesses_used(
        &self,
        vm: &mut VirtualMachine,
        exec_scopes: &mut ExecutionScopes,
        n_used_accesses: &CellRef,
    ) -> Result<(), HintError> {
        let key = exec_scopes.get::<Felt252>("key")?;
        let n = get_cell_val(vm, n_used_accesses)?;

        let dict_squash_exec_scope: &mut DictSquashExecScope =
            exec_scopes.get_mut_ref("dict_squash_exec_scope")?;

        let access_indices_at_key = dict_squash_exec_scope
            .access_indices
            .get(&key.clone())
            .ok_or_else(|| HintError::NoKeyInAccessIndices(key.clone()))?;

        if n != Felt252::new(access_indices_at_key.len()) {
            return Err(HintError::NumUsedAccessesAssertFail(
                n,
                access_indices_at_key.len(),
                key,
            ));
        }

        Ok(())
    }

    fn should_skip_squash_loop(
        &self,
        vm: &mut VirtualMachine,
        exec_scopes: &mut ExecutionScopes,
        should_skip_loop: &CellRef,
    ) -> Result<(), HintError> {
        let dict_squash_exec_scope: &mut DictSquashExecScope =
            exec_scopes.get_mut_ref("dict_squash_exec_scope")?;

        let val = if dict_squash_exec_scope
            .current_access_indices()
            .ok_or(HintError::CustomHint("no indices accessed".to_string()))?
            .len()
            > 1
        {
            Felt252::from(0)
        } else {
            Felt252::from(1)
        };
        vm.insert_value(cell_ref_to_relocatable(should_skip_loop, vm), val)?;

        Ok(())
    }

    fn assert_lt_assert_valid_input(
        &self,
        vm: &VirtualMachine,
        _exec_scopes: &mut ExecutionScopes,
        a: &ResOperand,
        b: &ResOperand,
    ) -> Result<(), HintError> {
        let a_val = res_operand_get_val(vm, a)?;
        let b_val = res_operand_get_val(vm, b)?;
        if a_val >= b_val {
            return Err(HintError::AssertLtFelt252(a_val, b_val));
        };

        Ok(())
    }
}

impl HintProcessor for Cairo1HintProcessor {
    fn execute_hint(
        &mut self,
        //Proxy to VM, contains references to necessary data
        //+ MemoryProxy, which provides the necessary methods to manipulate memory
        vm: &mut VirtualMachine,
        //Proxy to ExecutionScopes, provides the necessary methods to manipulate the scopes and
        //access current scope variables
        exec_scopes: &mut ExecutionScopes,
        //Data structure that can be downcasted to the structure generated by compile_hint
        hint_data: &Box<dyn std::any::Any>,
        //Constant values extracted from the program specification.
        _constants: &HashMap<String, Felt252>,
    ) -> Result<(), HintError> {
        let hint = hint_data.downcast_ref::<Hint>().unwrap();
        match hint {
            Hint::Core(CoreHint::AllocSegment { dst }) => self.alloc_segment(vm, dst),
            Hint::Core(CoreHint::TestLessThan { lhs, rhs, dst }) => {
                self.test_less_than(vm, lhs, rhs, dst)
            }
            Hint::Core(CoreHint::TestLessThanOrEqual { lhs, rhs, dst }) => {
                self.test_less_than_or_equal(vm, lhs, rhs, dst)
            }
            Hint::Core(CoreHint::Felt252DictRead {
                dict_ptr,
                key,
                value_dst,
            }) => self.dict_read(vm, exec_scopes, dict_ptr, key, value_dst),
            Hint::Core(CoreHint::SquareRoot { value, dst }) => self.square_root(vm, value, dst),
            Hint::Core(CoreHint::GetSegmentArenaIndex {
                dict_end_ptr,
                dict_index,
            }) => self.get_segment_arena_index(vm, exec_scopes, dict_end_ptr, dict_index),

            Hint::Core(CoreHint::DivMod {
                lhs,
                rhs,
                quotient,
                remainder,
            }) => self.div_mod(vm, lhs, rhs, quotient, remainder),
            Hint::Core(CoreHint::DebugPrint { start, end }) => self.debug_print(vm, start, end),

            Hint::Core(CoreHint::Uint256SquareRoot {
                value_low,
                value_high,
                sqrt0,
                sqrt1,
                remainder_low,
                remainder_high,
                sqrt_mul_2_minus_remainder_ge_u128,
            }) => self.uint256_square_root(
                vm,
                value_low,
                value_high,
                sqrt0,
                sqrt1,
                remainder_low,
                remainder_high,
                sqrt_mul_2_minus_remainder_ge_u128,
            ),

            Hint::Core(CoreHint::GetNextDictKey { next_key }) => {
                self.get_next_dict_key(vm, exec_scopes, next_key)
            }

            Hint::Core(CoreHint::Uint256DivMod {
                dividend_low,
                dividend_high,
                divisor_low,
                divisor_high,
                quotient0,
                quotient1,
                divisor0,
                divisor1,
                extra0,
                extra1,
                remainder_low,
                remainder_high,
            }) => self.uint256_div_mod(
                vm,
                dividend_low,
                dividend_high,
                divisor_low,
                divisor_high,
                quotient0,
                quotient1,
                divisor0,
                divisor1,
                extra0,
                extra1,
                remainder_low,
                remainder_high,
            ),
            Hint::Core(CoreHint::Felt252DictWrite {
                dict_ptr,
                key,
                value,
            }) => self.dict_write(exec_scopes, vm, dict_ptr, key, value),
            Hint::Core(CoreHint::AssertLeIsFirstArcExcluded {
                skip_exclude_a_flag,
            }) => self.assert_le_if_first_arc_exclueded(vm, skip_exclude_a_flag, exec_scopes),

            Hint::Core(CoreHint::FieldSqrt { val, sqrt }) => self.field_sqrt(vm, val, sqrt),

            Hint::Core(CoreHint::AssertAllAccessesUsed { n_used_accesses }) => {
                self.assert_all_accesses_used(vm, exec_scopes, n_used_accesses)
            }

            Hint::Core(CoreHint::AssertLeIsSecondArcExcluded {
                skip_exclude_b_minus_a,
            }) => self.assert_le_is_second_excluded(vm, skip_exclude_b_minus_a, exec_scopes),

            Hint::Core(CoreHint::LinearSplit {
                value,
                scalar,
                max_x,
                x,
                y,
            }) => self.linear_split(vm, value, scalar, max_x, x, y),

            Hint::Core(CoreHint::AllocFelt252Dict { segment_arena_ptr }) => {
                self.alloc_felt_256_dict(vm, segment_arena_ptr, exec_scopes)
            }

            Hint::Core(CoreHint::AssertLeFindSmallArcs {
                range_check_ptr,
                a,
                b,
            }) => self.assert_le_find_small_arcs(vm, exec_scopes, range_check_ptr, a, b),

<<<<<<< HEAD
            Hint::Core(CoreHint::GetCurrentAccessIndex { range_check_ptr }) => {
                self.get_current_access_index(vm, exec_scopes, range_check_ptr)
            }
=======
            Hint::Core(CoreHint::InitSquashData {
                dict_accesses,
                n_accesses,
                big_keys,
                ..
            }) => self.init_squash_data(vm, exec_scopes, dict_accesses, n_accesses, big_keys),
>>>>>>> 69b65b35

            Hint::Core(CoreHint::Felt252DictEntryInit { dict_ptr, key }) => {
                self.dict_entry_init(vm, exec_scopes, dict_ptr, key)
            }

            Hint::Core(CoreHint::GetCurrentAccessDelta { index_delta_minus1 }) => {
                self.get_current_access_delta(vm, exec_scopes, index_delta_minus1)
            }

            Hint::Core(CoreHint::RandomEcPoint { x, y }) => self.random_ec_point(vm, x, y),

            Hint::Core(CoreHint::ShouldSkipSquashLoop { should_skip_loop }) => {
                self.should_skip_squash_loop(vm, exec_scopes, should_skip_loop)
            }
            Hint::Core(CoreHint::AssertLtAssertValidInput { a, b }) => {
                self.assert_lt_assert_valid_input(vm, exec_scopes, a, b)
            }

            _ => unimplemented!(),
        }
    }
}<|MERGE_RESOLUTION|>--- conflicted
+++ resolved
@@ -652,7 +652,6 @@
         Ok(())
     }
 
-<<<<<<< HEAD
     fn get_current_access_index(
         &self,
         vm: &mut VirtualMachine,
@@ -670,7 +669,10 @@
                     "No current accessed index".to_string(),
                 ))?;
         vm.insert_value(range_check_ptr, current_access_index)?;
-=======
+
+        Ok(())
+    }
+
     fn init_squash_data(
         &self,
         vm: &mut VirtualMachine,
@@ -733,7 +735,6 @@
                 .current_key()
                 .ok_or(HintError::CustomHint("No current key".to_string()))?,
         )?;
->>>>>>> 69b65b35
 
         Ok(())
     }
@@ -963,18 +964,16 @@
                 b,
             }) => self.assert_le_find_small_arcs(vm, exec_scopes, range_check_ptr, a, b),
 
-<<<<<<< HEAD
             Hint::Core(CoreHint::GetCurrentAccessIndex { range_check_ptr }) => {
                 self.get_current_access_index(vm, exec_scopes, range_check_ptr)
             }
-=======
+
             Hint::Core(CoreHint::InitSquashData {
                 dict_accesses,
                 n_accesses,
                 big_keys,
                 ..
             }) => self.init_squash_data(vm, exec_scopes, dict_accesses, n_accesses, big_keys),
->>>>>>> 69b65b35
 
             Hint::Core(CoreHint::Felt252DictEntryInit { dict_ptr, key }) => {
                 self.dict_entry_init(vm, exec_scopes, dict_ptr, key)
