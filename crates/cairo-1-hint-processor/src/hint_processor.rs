--- conflicted
+++ resolved
@@ -283,12 +283,8 @@
         let (dict_base, dict_offset) = extract_buffer(dict_end_ptr)?;
         let dict_address = get_ptr(vm, dict_base, &dict_offset)?;
         let dict_manager_exec_scope =
-<<<<<<< HEAD
-            exec_scopes.get_ref::<DictManagerExecScope>("dict_manager_exec_scope")?;
-=======
             exec_scopes.get_mut_ref::<DictManagerExecScope>("dict_manager_exec_scope")?;
 
->>>>>>> aca6a5f5
         let dict_infos_index = dict_manager_exec_scope.get_dict_infos_index(dict_address);
         vm.insert_value(
             cell_ref_to_relocatable(dict_index, vm),
