#![deny(warnings)]

mod cached_state;
mod starknet_state;
mod types;

<<<<<<< HEAD
use crate::types::{
    transaction_execution_info::PyTransactionExecutionInfo,
    transactions::{
        declare::PyInternalDeclare, deploy::PyInternalDeploy,
        deploy_account::PyInternalDeployAccount, invoke_function::PyInternalInvokeFunction,
    },
};
=======
use std::ops::Shl;
>>>>>>> 0d4bdac3

use self::{
    cached_state::PyCachedState,
    types::{
        block_info::PyBlockInfo, call_info::PyCallInfo, contract_class::PyContractClass,
        contract_entry_point::PyContractEntryPoint, execution_resources::PyExecutionResources,
        ordered_event::PyOrderedEvent, ordered_l2_to_l1_message::PyOrderedL2ToL1Message,
    },
};
use cairo_felt::{felt_str, Felt252};
use pyo3::prelude::*;
use starknet_rs::{
    business_logic::state::cached_state::UNINITIALIZED_CLASS_HASH,
    definitions::constants::{
        DEFAULT_CONTRACT_STORAGE_COMMITMENT_TREE_HEIGHT, DEFAULT_GAS_PRICE,
        DEFAULT_SEQUENCER_ADDRESS, DEFAULT_VALIDATE_MAX_N_STEPS, TRANSACTION_VERSION,
    },
    services::api::contract_class::ContractClass,
};

use starknet_state::PyStarknetState;
use types::general_config::{PyStarknetChainId, PyStarknetGeneralConfig, PyStarknetOsConfig};

#[cfg(all(feature = "extension-module", feature = "embedded-python"))]
compile_error!("\"extension-module\" is incompatible with \"embedded-python\" as it inhibits linking with cpython");

#[pymodule]
pub fn starknet_rs_py(_py: Python, m: &PyModule) -> PyResult<()> {
    eprintln!("WARN: using starknet_rs_py");
    m.add_class::<PyStarknetState>()?;
    // starkware.starknet.business_logic.state.state
    m.add_class::<PyBlockInfo>()?;
    m.add_class::<PyCachedState>()?;
    m.add_class::<PyStarknetGeneralConfig>()?;
    m.add_class::<PyStarknetOsConfig>()?;
    m.add_class::<PyStarknetChainId>()?;
    m.add_class::<PyContractClass>()?;
    m.add_class::<PyContractEntryPoint>()?;
    m.add_class::<PyExecutionResources>()?;
    m.add_class::<PyOrderedEvent>()?;
    m.add_class::<PyOrderedL2ToL1Message>()?;
    m.add_class::<PyCallInfo>()?;

    m.add_class::<PyTransactionExecutionInfo>()?;
    m.add_class::<PyInternalDeclare>()?;
    m.add_class::<PyInternalDeploy>()?;
    m.add_class::<PyInternalDeployAccount>()?;
    m.add_class::<PyInternalInvokeFunction>()?;

    //  starkware.starknet.business_logic.transaction.objects
    // m.add_class::<PyInternalTransaction>()?; // Is just used for type checking
    // m.add_class::<PyInternalAccountTransaction>()?;
    // m.add_class::<PyInternalL1Handler>()?;  // isn't implemented

    //  starkware.starknet.core.os.transaction_hash.transaction_hash
    // m.add_class::<PyTransactionHashPrefix>()?;
    // m.add_function(calculate_declare_transaction_hash)?;
    // m.add_function(calculate_deploy_transaction_hash)?;
    // m.add_function(calculate_transaction_hash_common)?;

    // m.add_function(build_general_config)?;

    //  starkware.starknet.public.abi
    // m.add_function(get_selector_from_name)?;

    // m.add_class::<PyAbiEntryType>()?;
    // m.add_function(get_storage_var_address)?;

    //  starkware.starknet.testing.starknet
    // m.add_class::<PyStarknet>()?;
    // m.add_class::<PyStarknetCallInfo>()?;

    //  starkware.starknet.testing.state

    //  starkware.starknet.core.os.contract_address.contract_address
    // m.add_function(calculate_contract_address_from_hash)?;
    // m.add_function(calculate_contract_address)?;

    //  starkware.starknet.core.os.block_hash.block_hash
    // m.add_function(calculate_block_hash)?;
    // m.add_function(calculate_event_hash)?;

    //  starkware.starknet.definitions.error_codes
    // m.add_class::<PyStarknetErrorCode>()?;

    //  starkware.starknet.services.api.feeder_gateway.response_objects
    // m.add_class::<PyBlockIdentifier>()?; this one is a Python Union
    // m.add_class::<PyBlockStateUpdate>()?;
    // m.add_class::<PyBlockStatus>()?;
    // m.add_class::<PyBlockTransactionTraces>()?;
    // m.add_class::<PyTransactionSimulationInfo>()?;
    // m.add_class::<PyStarknetBlock>()?;
    // m.add_class::<PyTransactionInfo>()?;
    // m.add_class::<PyTransactionReceipt>()?;
    // m.add_class::<PyTransactionStatus>()?;
    // m.add_class::<PyTransactionTrace>()?;
    // m.add_class::<PyTransactionExecution>()?;
    // m.add_class::<PyTransactionSpecificInfo>()?;
    // m.add_class::<PyFeeEstimationInfo>()?;
    // m.add_class::<PyDeployedContract>()?;
    // m.add_class::<PyStateDiff>()?;
    // m.add_class::<PyStorageEntry>()?;
    // m.add_class::<PyEvent>()?;
    // m.add_class::<PyFunctionInvocation>()?;
    // m.add_class::<PyL2ToL1Message>()?;
    // m.add_class::<PyDeclareSpecificInfo>()?;
    // m.add_class::<PyDeployAccountSpecificInfo>()?;
    // m.add_class::<PyDeploySpecificInfo>()?;
    // m.add_class::<PyInvokeSpecificInfo>()?;
    // m.add_class::<PyL1HandlerSpecificInfo>()?;

    //  starkware.starknet.business_logic.execution.execute_entry_point
    // m.add_class::<PyExecuteEntryPoint>()?;

    //  starkware.starknet.business_logic.execution.objects
    // m.add_class::<PyTransactionExecutionContext>()?;
    // m.add_class::<PyResourcesMapping>()?;

    //  starkware.starknet.business_logic.fact_state.state
    // m.add_class::<PyExecutionResourcesManager>()?;

    //  starkware.starknet.business_logic.state.state_api
    // m.add_class::<PySyncState>()?;
    // m.add_class::<PyStateReader>()?;

    //  starkware.starknet.business_logic.utils
    // m.add_function(validate_contract_deployed)?;
    // m.add_function(verify_version)?;

    //  starkware.starknet.core.os.class_hash
    // m.add_function(get_contract_class_struct)?;
    // m.add_function(load_program)?;
    // m.add_function(compute_class_hash)?;

    //  starkware.starknet.core.os.os_utils
    // m.add_function(prepare_os_context)?;
    // m.add_function(validate_and_process_os_context)?;

    //  starkware.starknet.core.os.segment_utils
    // m.add_function(get_os_segment_ptr_range)?;
    // m.add_function(validate_segment_pointers)?;

    //  starkware.starknet.core.os.syscall_utils
    // m.add_class::<PyBusinessLogicSysCallHandler>()?;
    // m.add_class::<PyHandlerException>()?;

    //  starkware.starknet.services.api.feeder_gateway.feeder_gateway_client
    // m.add_class::<PyFeederGatewayClient>()?;

    //  starkware.starknet.services.api.gateway.transaction
    // m.add_class::<PyAccountTransaction>()?;
    // m.add_class::<PyDeclare>()?;
    // m.add_class::<PyDeployAccount>()?;
    // m.add_class::<PyInvokeFunction>()?;
    // m.add_class::<PyDeploy>()?;
    // m.add_class::<PyTransaction>()?;

    //  starkware.starknet.testing.contract
    // m.add_class::<PyStarknetContract>()?;

    //  starkware.starknet.business_logic.transaction.fee
    // m.add_function(calculate_tx_fee)?;

    //  starkware.starknet.definitions.transaction_type
    // m.add_class::<PyTransactionType>()?;

    //  starkware.starknet.services.api.feeder_gateway.request_objects
    // m.add_class::<PyCallFunction>()?;
    // m.add_class::<PyCallL1Handler>()?;

    //  starkware.starknet.services.api.messages
    // m.add_class::<PyStarknetMessageToL1>()?;

    //  starkware.starknet.services.api.gateway.transaction_utils
    // m.add_function(compress_program)?;
    // m.add_function(decompress_program)?;

    //  starkware.starknet.wallets.open_zeppelin
    // m.add_function(sign_deploy_account_tx)?;
    // m.add_function(sign_invoke_tx)?;

    //  starkware.starknet.cli.starknet_cli
    // m.add_function(get_salt)?;

    // ~~~~~~~~~~~~~~~~~~~~
    //  Exported Constants
    // ~~~~~~~~~~~~~~~~~~~~

    m.add("DEFAULT_GAS_PRICE", DEFAULT_GAS_PRICE)?;

    // in cairo-lang they're equal
    m.add("DEFAULT_MAX_STEPS", DEFAULT_VALIDATE_MAX_N_STEPS)?;
    m.add("DEFAULT_VALIDATE_MAX_STEPS", DEFAULT_VALIDATE_MAX_N_STEPS)?;

    m.add("DEFAULT_CHAIN_ID", PyStarknetChainId::testnet())?;
    m.add(
        "DEFAULT_SEQUENCER_ADDRESS",
        DEFAULT_SEQUENCER_ADDRESS.0.to_biguint(),
    )?;

    // The sender address used by default in declare transactions of version 0.
    m.add(
        "DEFAULT_DECLARE_SENDER_ADDRESS",
        Felt252::from(1).to_biguint(),
    )?;

    // OS context offset.
    m.add("SYSCALL_PTR_OFFSET", Felt252::from(0).to_biguint())?;

    // open_zeppelin's account contract
    m.add(
        "account_contract",
        PyContractClass {
            inner: ContractClass::try_from(include_str!("../../../starknet_programs/Account.json"))
                .expect("program couldn't be parsed"),
        },
    )?;

    m.add("LATEST_BLOCK_ID", "latest")?;
    m.add("PENDING_BLOCK_ID", "pending")?;

    m.add(
        "FAULTY_CLASS_HASH",
        felt_str!("748273551117330086452242911863358006088276559700222288674638023319407008063")
            .to_biguint(),
    )?;

    m.add("UNINITIALIZED_CLASS_HASH", *UNINITIALIZED_CLASS_HASH)?;

    // Indentation for transactions meant to query and not addressed to the OS.
    let query_version_base = Felt252::from(1).shl(128u32); // == 2 ** 128
    let query_version = query_version_base + Felt252::from(TRANSACTION_VERSION);
    m.add("QUERY_VERSION", query_version.to_biguint())?;

    m.add("TRANSACTION_VERSION", TRANSACTION_VERSION)?;

    // The (empirical) L1 gas cost of each Cairo step.
    pub const N_STEPS_FEE_WEIGHT: f64 = 0.05;
    m.add("N_STEPS_FEE_WEIGHT", N_STEPS_FEE_WEIGHT)?;

    m.add(
        "CONTRACT_STATES_COMMITMENT_TREE_HEIGHT",
        DEFAULT_CONTRACT_STORAGE_COMMITMENT_TREE_HEIGHT,
    )?;

    m.add("EVENT_COMMITMENT_TREE_HEIGHT", 64)?;
    m.add("TRANSACTION_COMMITMENT_TREE_HEIGHT", 64)?;

    // Felt252 number of bits
    m.add("CONTRACT_ADDRESS_BITS", 251)?;

    Ok(())
}

#[cfg(test)]
mod test {
    use pyo3::prelude::*;

    #[test]
    fn starknet_rs_py_test() {
        Python::with_gil(|py| {
            let module = PyModule::new(py, "My Module");
            assert!(crate::starknet_rs_py(py, module.unwrap()).is_ok());
        });
    }
}<|MERGE_RESOLUTION|>--- conflicted
+++ resolved
@@ -3,18 +3,6 @@
 mod cached_state;
 mod starknet_state;
 mod types;
-
-<<<<<<< HEAD
-use crate::types::{
-    transaction_execution_info::PyTransactionExecutionInfo,
-    transactions::{
-        declare::PyInternalDeclare, deploy::PyInternalDeploy,
-        deploy_account::PyInternalDeployAccount, invoke_function::PyInternalInvokeFunction,
-    },
-};
-=======
-use std::ops::Shl;
->>>>>>> 0d4bdac3
 
 use self::{
     cached_state::PyCachedState,
@@ -22,6 +10,13 @@
         block_info::PyBlockInfo, call_info::PyCallInfo, contract_class::PyContractClass,
         contract_entry_point::PyContractEntryPoint, execution_resources::PyExecutionResources,
         ordered_event::PyOrderedEvent, ordered_l2_to_l1_message::PyOrderedL2ToL1Message,
+    },
+};
+use crate::types::{
+    transaction_execution_info::PyTransactionExecutionInfo,
+    transactions::{
+        declare::PyInternalDeclare, deploy::PyInternalDeploy,
+        deploy_account::PyInternalDeployAccount, invoke_function::PyInternalInvokeFunction,
     },
 };
 use cairo_felt::{felt_str, Felt252};
@@ -34,8 +29,8 @@
     },
     services::api::contract_class::ContractClass,
 };
-
 use starknet_state::PyStarknetState;
+use std::ops::Shl;
 use types::general_config::{PyStarknetChainId, PyStarknetGeneralConfig, PyStarknetOsConfig};
 
 #[cfg(all(feature = "extension-module", feature = "embedded-python"))]
@@ -44,8 +39,8 @@
 #[pymodule]
 pub fn starknet_rs_py(_py: Python, m: &PyModule) -> PyResult<()> {
     eprintln!("WARN: using starknet_rs_py");
+
     m.add_class::<PyStarknetState>()?;
-    // starkware.starknet.business_logic.state.state
     m.add_class::<PyBlockInfo>()?;
     m.add_class::<PyCachedState>()?;
     m.add_class::<PyStarknetGeneralConfig>()?;
