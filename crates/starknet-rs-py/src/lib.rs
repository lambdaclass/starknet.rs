#![deny(warnings)]

mod cached_state;
mod starknet_state;
mod types;

use std::ops::Shl;

use self::{
    cached_state::PyCachedState,
    types::{
        block_info::PyBlockInfo, call_info::PyCallInfo, contract_class::PyContractClass,
        contract_entry_point::PyContractEntryPoint, execution_resources::PyExecutionResources,
        ordered_event::PyOrderedEvent, ordered_l2_to_l1_message::PyOrderedL2ToL1Message,
    },
};
use cairo_felt::{felt_str, Felt};
use pyo3::prelude::*;
use starknet_rs::{
    business_logic::state::cached_state::UNINITIALIZED_CLASS_HASH,
    definitions::constants::{
        DEFAULT_CONTRACT_STORAGE_COMMITMENT_TREE_HEIGHT, DEFAULT_GAS_PRICE,
        DEFAULT_SEQUENCER_ADDRESS, DEFAULT_VALIDATE_MAX_N_STEPS, TRANSACTION_VERSION,
    },
    services::api::contract_class::ContractClass,
};
<<<<<<< HEAD
use starknet_state::PyStarknetState;
=======
use std::ops::Shl;
>>>>>>> 623aad5a
use types::general_config::{PyStarknetChainId, PyStarknetGeneralConfig, PyStarknetOsConfig};

// TODO: remove once https://github.com/lambdaclass/cairo-rs/pull/917 is merged
use cairo_felt as felt;

#[cfg(all(feature = "extension-module", feature = "embedded-python"))]
compile_error!("\"extension-module\" is incompatible with \"embedded-python\" as it inhibits linking with cpython");

#[pymodule]
pub fn starknet_rs_py(_py: Python, m: &PyModule) -> PyResult<()> {
    eprintln!("WARN: using starknet_rs_py");
    m.add_class::<PyStarknetState>()?;
    // starkware.starknet.business_logic.state.state
    m.add_class::<PyBlockInfo>()?;
    m.add_class::<PyCachedState>()?;
    m.add_class::<PyStarknetGeneralConfig>()?;
    m.add_class::<PyStarknetOsConfig>()?;
    m.add_class::<PyStarknetChainId>()?;
    m.add_class::<PyContractClass>()?;
    m.add_class::<PyContractEntryPoint>()?;
    m.add_class::<PyExecutionResources>()?;
    m.add_class::<PyOrderedEvent>()?;
    m.add_class::<PyOrderedL2ToL1Message>()?;
    m.add_class::<PyCallInfo>()?;

    //  starkware.starknet.core.os.transaction_hash.transaction_hash
    // m.add_class::<PyTransactionHashPrefix>()?;
    // m.add_function(calculate_declare_transaction_hash)?;
    // m.add_function(calculate_deploy_transaction_hash)?;
    // m.add_function(calculate_transaction_hash_common)?;

    // m.add_function(build_general_config)?;

    //  starkware.starknet.public.abi
    // m.add_function(get_selector_from_name)?;

    // m.add_class::<PyAbiEntryType>()?;
    // m.add_function(get_storage_var_address)?;

    //  starkware.starknet.testing.starknet
    // m.add_class::<PyStarknet>()?;
    // m.add_class::<PyStarknetCallInfo>()?;

    //  starkware.starknet.testing.state

    //  starkware.starknet.core.os.contract_address.contract_address
    // m.add_function(calculate_contract_address_from_hash)?;
    // m.add_function(calculate_contract_address)?;

    //  starkware.starknet.core.os.block_hash.block_hash
    // m.add_function(calculate_block_hash)?;
    // m.add_function(calculate_event_hash)?;

    //  starkware.starknet.definitions.error_codes
    // m.add_class::<PyStarknetErrorCode>()?;

    //  starkware.starknet.services.api.feeder_gateway.response_objects
    // m.add_class::<PyBlockIdentifier>()?; this one is a Python Union
    // m.add_class::<PyBlockStateUpdate>()?;
    // m.add_class::<PyBlockStatus>()?;
    // m.add_class::<PyBlockTransactionTraces>()?;
    // m.add_class::<PyTransactionSimulationInfo>()?;
    // m.add_class::<PyStarknetBlock>()?;
    // m.add_class::<PyTransactionInfo>()?;
    // m.add_class::<PyTransactionReceipt>()?;
    // m.add_class::<PyTransactionStatus>()?;
    // m.add_class::<PyTransactionTrace>()?;
    // m.add_class::<PyTransactionExecution>()?;
    // m.add_class::<PyTransactionSpecificInfo>()?;
    // m.add_class::<PyFeeEstimationInfo>()?;
    // m.add_class::<PyDeployedContract>()?;
    // m.add_class::<PyStateDiff>()?;
    // m.add_class::<PyStorageEntry>()?;
    // m.add_class::<PyEvent>()?;
    // m.add_class::<PyFunctionInvocation>()?;
    // m.add_class::<PyL2ToL1Message>()?;
    // m.add_class::<PyDeclareSpecificInfo>()?;
    // m.add_class::<PyDeployAccountSpecificInfo>()?;
    // m.add_class::<PyDeploySpecificInfo>()?;
    // m.add_class::<PyInvokeSpecificInfo>()?;
    // m.add_class::<PyL1HandlerSpecificInfo>()?;

    //  starkware.starknet.business_logic.execution.execute_entry_point
    // m.add_class::<PyExecuteEntryPoint>()?;

    //  starkware.starknet.business_logic.execution.objects
    // m.add_class::<PyTransactionExecutionContext>()?;
    // m.add_class::<PyResourcesMapping>()?;

    //  starkware.starknet.business_logic.fact_state.state
    // m.add_class::<PyExecutionResourcesManager>()?;

    //  starkware.starknet.business_logic.state.state_api
    // m.add_class::<PySyncState>()?;
    // m.add_class::<PyStateReader>()?;

    //  starkware.starknet.business_logic.utils
    // m.add_function(validate_contract_deployed)?;
    // m.add_function(verify_version)?;

    //  starkware.starknet.core.os.class_hash
    // m.add_function(get_contract_class_struct)?;
    // m.add_function(load_program)?;
    // m.add_function(compute_class_hash)?;

    //  starkware.starknet.core.os.os_utils
    // m.add_function(prepare_os_context)?;
    // m.add_function(validate_and_process_os_context)?;

    //  starkware.starknet.core.os.segment_utils
    // m.add_function(get_os_segment_ptr_range)?;
    // m.add_function(validate_segment_pointers)?;

    //  starkware.starknet.core.os.syscall_utils
    // m.add_class::<PyBusinessLogicSysCallHandler>()?;
    // m.add_class::<PyHandlerException>()?;

    //  starkware.starknet.services.api.feeder_gateway.feeder_gateway_client
    // m.add_class::<PyFeederGatewayClient>()?;

    //  starkware.starknet.services.api.gateway.transaction
    // m.add_class::<PyAccountTransaction>()?;
    // m.add_class::<PyDeclare>()?;
    // m.add_class::<PyDeployAccount>()?;
    // m.add_class::<PyInvokeFunction>()?;
    // m.add_class::<PyDeploy>()?;
    // m.add_class::<PyTransaction>()?;

    //  starkware.starknet.business_logic.transaction.objects
    // m.add_class::<PyInternalL1Handler>()?;
    // m.add_class::<PyInternalAccountTransaction>()?;
    // m.add_class::<PyInternalDeclare>()?;
    // m.add_class::<PyInternalDeploy>()?;
    // m.add_class::<PyInternalDeployAccount>()?;
    // m.add_class::<PyInternalInvokeFunction>()?;
    // m.add_class::<PyInternalTransaction>()?;
    // m.add_class::<PyTransactionExecutionInfo>()?;

    //  starkware.starknet.testing.contract
    // m.add_class::<PyStarknetContract>()?;

    //  starkware.starknet.business_logic.transaction.fee
    // m.add_function(calculate_tx_fee)?;

    //  starkware.starknet.definitions.transaction_type
    // m.add_class::<PyTransactionType>()?;

    //  starkware.starknet.services.api.feeder_gateway.request_objects
    // m.add_class::<PyCallFunction>()?;
    // m.add_class::<PyCallL1Handler>()?;

    //  starkware.starknet.services.api.messages
    // m.add_class::<PyStarknetMessageToL1>()?;

    //  starkware.starknet.services.api.gateway.transaction_utils
    // m.add_function(compress_program)?;
    // m.add_function(decompress_program)?;

    //  starkware.starknet.wallets.open_zeppelin
    // m.add_function(sign_deploy_account_tx)?;
    // m.add_function(sign_invoke_tx)?;

    //  starkware.starknet.cli.starknet_cli
    // m.add_function(get_salt)?;

    // ~~~~~~~~~~~~~~~~~~~~
    //  Exported Constants
    // ~~~~~~~~~~~~~~~~~~~~

    m.add("DEFAULT_GAS_PRICE", DEFAULT_GAS_PRICE)?;

    // in cairo-lang they're equal
    m.add("DEFAULT_MAX_STEPS", DEFAULT_VALIDATE_MAX_N_STEPS)?;
    m.add("DEFAULT_VALIDATE_MAX_STEPS", DEFAULT_VALIDATE_MAX_N_STEPS)?;

    m.add("DEFAULT_CHAIN_ID", PyStarknetChainId::testnet())?;
    m.add(
        "DEFAULT_SEQUENCER_ADDRESS",
        DEFAULT_SEQUENCER_ADDRESS.0.to_biguint(),
    )?;

    // The sender address used by default in declare transactions of version 0.
    m.add("DEFAULT_DECLARE_SENDER_ADDRESS", Felt::from(1).to_biguint())?;

    // OS context offset.
    m.add("SYSCALL_PTR_OFFSET", Felt::from(0).to_biguint())?;

    // open_zeppelin's account contract
    m.add(
        "account_contract",
        PyContractClass {
            inner: ContractClass::try_from(include_str!("../../../starknet_programs/Account.json"))
                .expect("program couldn't be parsed"),
        },
    )?;

    m.add("LATEST_BLOCK_ID", "latest")?;
    m.add("PENDING_BLOCK_ID", "pending")?;

    m.add(
        "FAULTY_CLASS_HASH",
        felt_str!("748273551117330086452242911863358006088276559700222288674638023319407008063")
            .to_biguint(),
    )?;

    m.add("UNINITIALIZED_CLASS_HASH", *UNINITIALIZED_CLASS_HASH)?;

    // Indentation for transactions meant to query and not addressed to the OS.
<<<<<<< HEAD
    let query_version_base: Felt = Felt::from(1).shl(128_usize);
=======
    let query_version_base = Felt::from(1).shl(128u32); // == 2 ** 128
>>>>>>> 623aad5a
    let query_version = query_version_base + Felt::from(TRANSACTION_VERSION);
    m.add("QUERY_VERSION", query_version.to_biguint())?;

    m.add("TRANSACTION_VERSION", TRANSACTION_VERSION)?;

    // The (empirical) L1 gas cost of each Cairo step.
    pub const N_STEPS_FEE_WEIGHT: f64 = 0.05;
    m.add("N_STEPS_FEE_WEIGHT", N_STEPS_FEE_WEIGHT)?;

    m.add(
        "CONTRACT_STATES_COMMITMENT_TREE_HEIGHT",
        DEFAULT_CONTRACT_STORAGE_COMMITMENT_TREE_HEIGHT,
    )?;

    m.add("EVENT_COMMITMENT_TREE_HEIGHT", 64)?;
    m.add("TRANSACTION_COMMITMENT_TREE_HEIGHT", 64)?;

    // Felt number of bits
    m.add("CONTRACT_ADDRESS_BITS", 251)?;

    Ok(())
}

#[cfg(test)]
mod test {
    use pyo3::prelude::*;

    #[test]
    fn starknet_rs_py_test() {
        Python::with_gil(|py| {
            let module = PyModule::new(py, "My Module");
            assert!(crate::starknet_rs_py(py, module.unwrap()).is_ok());
        });
    }
}<|MERGE_RESOLUTION|>--- conflicted
+++ resolved
@@ -24,11 +24,9 @@
     },
     services::api::contract_class::ContractClass,
 };
-<<<<<<< HEAD
+
 use starknet_state::PyStarknetState;
-=======
 use std::ops::Shl;
->>>>>>> 623aad5a
 use types::general_config::{PyStarknetChainId, PyStarknetGeneralConfig, PyStarknetOsConfig};
 
 // TODO: remove once https://github.com/lambdaclass/cairo-rs/pull/917 is merged
@@ -237,11 +235,7 @@
     m.add("UNINITIALIZED_CLASS_HASH", *UNINITIALIZED_CLASS_HASH)?;
 
     // Indentation for transactions meant to query and not addressed to the OS.
-<<<<<<< HEAD
-    let query_version_base: Felt = Felt::from(1).shl(128_usize);
-=======
     let query_version_base = Felt::from(1).shl(128u32); // == 2 ** 128
->>>>>>> 623aad5a
     let query_version = query_version_base + Felt::from(TRANSACTION_VERSION);
     m.add("QUERY_VERSION", query_version.to_biguint())?;
 
