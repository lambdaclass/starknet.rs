use std::collections::HashMap;
use std::io::{self, Read};
use std::sync::Arc;

use crate::core::contract_address::{compute_hinted_class_hash, CairoProgramToHash};
use crate::services::api::contract_class_errors::ContractClassError;
use crate::services::api::contract_classes::deprecated_contract_class::AbiType;
use crate::{ContractEntryPoint, EntryPointType};

use super::deprecated_contract_class::ContractClass;
use cairo_lang_sierra::program::Program as SierraProgram;
use cairo_lang_starknet::abi::Contract;
use cairo_lang_starknet::casm_contract_class::CasmContractClass;
use cairo_lang_starknet::contract_class::{
    ContractClass as SierraContractClass, ContractEntryPoints,
};
use cairo_lang_utils::bigint::BigUintAsHex;
use cairo_vm::felt::Felt252;
use cairo_vm::types::program::Program;
use serde::{Deserialize, Serialize};
use starknet::core::types::ContractClass as StarknetRsContractClass;
use starknet::core::types::ContractClass::{Legacy, Sierra};

#[derive(Clone, PartialEq, Eq, Debug)]
pub enum CompiledClass {
    Deprecated(Arc<ContractClass>),
    Casm(Arc<CasmContractClass>),
<<<<<<< HEAD
    Sierra(Arc<SierraContractClass>),
=======
    Sierra(Arc<(SierraProgram, ContractEntryPoints)>),
>>>>>>> 5b9db9c6
}

impl TryInto<CasmContractClass> for CompiledClass {
    type Error = ContractClassError;
    fn try_into(self) -> Result<CasmContractClass, ContractClassError> {
        match self {
            CompiledClass::Casm(arc) => Ok((*arc).clone()),
            _ => Err(ContractClassError::NotACasmContractClass),
        }
    }
}

impl TryInto<ContractClass> for CompiledClass {
    type Error = ContractClassError;
    fn try_into(self) -> Result<ContractClass, ContractClassError> {
        match self {
            CompiledClass::Deprecated(arc) => Ok((*arc).clone()),
            _ => Err(ContractClassError::NotADeprecatedContractClass),
        }
    }
}

extern crate serde;
extern crate serde_json;

#[derive(Debug, Deserialize)]
struct MiddleSierraContractClass {
    sierra_program: Vec<BigUintAsHex>,
    sierra_program_debug_info: Option<cairo_lang_sierra::debug_info::DebugInfo>,
    contract_class_version: String,
    entry_points_by_type: ContractEntryPoints,
    #[allow(dead_code)]
    abi: serde_json::Value,
}
impl From<StarknetRsContractClass> for CompiledClass {
    fn from(starknet_rs_contract_class: StarknetRsContractClass) -> Self {
        match starknet_rs_contract_class {
            Sierra(flattened_sierra_contract_class) => {
                let abi: Option<Contract> =
                    serde_json::from_str(&flattened_sierra_contract_class.abi).unwrap();

                let v = serde_json::to_value(&flattened_sierra_contract_class).unwrap();
                let middle_sierra: MiddleSierraContractClass = serde_json::from_value(v).unwrap();

                let sierra_cc = SierraContractClass {
                    sierra_program: middle_sierra.sierra_program,
                    sierra_program_debug_info: middle_sierra.sierra_program_debug_info,
                    contract_class_version: middle_sierra.contract_class_version,
                    entry_points_by_type: middle_sierra.entry_points_by_type,
                    abi,
                };

                let casm_cc = CasmContractClass::from_contract_class(sierra_cc, true).unwrap();

                CompiledClass::Casm(Arc::new(casm_cc))
            }
            Legacy(_deprecated_contract_class) => {
                let as_str = decode_reader(_deprecated_contract_class.program).unwrap();

                let program = Program::from_bytes(as_str.as_bytes(), None).unwrap();

                // let hinted_class_hash = compute_hinted_class_hash();
                let mut entry_points_by_type: HashMap<EntryPointType, Vec<ContractEntryPoint>> =
                    HashMap::new();

                let constructor_entries = _deprecated_contract_class
                    .entry_points_by_type
                    .clone()
                    .constructor
                    .into_iter()
                    .map(|entrypoint| {
                        ContractEntryPoint::new(
                            Felt252::from_bytes_be(&entrypoint.selector.to_bytes_be()),
                            entrypoint.offset as usize,
                        )
                    })
                    .collect::<Vec<ContractEntryPoint>>();
                entry_points_by_type.insert(EntryPointType::Constructor, constructor_entries);

                let external_entries = _deprecated_contract_class
                    .entry_points_by_type
                    .clone()
                    .external
                    .into_iter()
                    .map(|entrypoint| {
                        ContractEntryPoint::new(
                            Felt252::from_bytes_be(&entrypoint.selector.to_bytes_be()),
                            entrypoint.offset as usize,
                        )
                    })
                    .collect::<Vec<ContractEntryPoint>>();
                entry_points_by_type.insert(EntryPointType::External, external_entries);

                let l1_handler_entries = _deprecated_contract_class
                    .entry_points_by_type
                    .clone()
                    .l1_handler
                    .into_iter()
                    .map(|entrypoint| {
                        ContractEntryPoint::new(
                            Felt252::from_bytes_be(&entrypoint.selector.to_bytes_be()),
                            entrypoint.offset as usize,
                        )
                    })
                    .collect::<Vec<ContractEntryPoint>>();
                entry_points_by_type.insert(EntryPointType::L1Handler, l1_handler_entries);

                let v = serde_json::to_value(&_deprecated_contract_class.abi).unwrap();
                let abi: Option<AbiType> = serde_json::from_value(v).unwrap();

                let cairo_program_to_hash: CairoProgramToHash =
                    serde_json::from_str(as_str.as_str()).unwrap();

                let serialized_cc = SerializedContractClass {
                    program: cairo_program_to_hash,
                    entry_points_by_type: serde_json::to_value(
                        &_deprecated_contract_class.entry_points_by_type,
                    )
                    .unwrap(),
                    abi: serde_json::to_value(&_deprecated_contract_class.abi).unwrap(),
                };

                let v = serde_json::to_value(serialized_cc).unwrap();
                let hinted_class_hash = compute_hinted_class_hash(&v).unwrap();

                CompiledClass::Deprecated(Arc::new(ContractClass {
                    program,
                    entry_points_by_type,
                    abi,
                    hinted_class_hash,
                }))
            }
        }
    }
}

#[derive(Serialize, Deserialize)]
struct SerializedContractClass<'a> {
    /// Main program definition.
    #[serde(borrow)]
    program: CairoProgramToHash<'a>,
    entry_points_by_type: serde_json::Value,
    abi: serde_json::Value,
}

use flate2::bufread;
// Uncompresses a Gz Encoded vector of bytes and returns a string or error
// Here &[u8] implements BufRead
fn decode_reader(bytes: Vec<u8>) -> io::Result<String> {
    let mut gz = bufread::GzDecoder::new(&bytes[..]);
    let mut s = String::new();
    gz.read_to_string(&mut s)?;
    Ok(s)
}<|MERGE_RESOLUTION|>--- conflicted
+++ resolved
@@ -25,11 +25,7 @@
 pub enum CompiledClass {
     Deprecated(Arc<ContractClass>),
     Casm(Arc<CasmContractClass>),
-<<<<<<< HEAD
-    Sierra(Arc<SierraContractClass>),
-=======
     Sierra(Arc<(SierraProgram, ContractEntryPoints)>),
->>>>>>> 5b9db9c6
 }
 
 impl TryInto<CasmContractClass> for CompiledClass {
