--- conflicted
+++ resolved
@@ -53,31 +53,6 @@
     pub(crate) abi: Option<AbiType>,
 }
 
-<<<<<<< HEAD
-impl From<&ContractEntryPoint> for Vec<MaybeRelocatable> {
-    fn from(entry_point: &ContractEntryPoint) -> Self {
-        vec![
-            MaybeRelocatable::from(entry_point.selector.clone()),
-            MaybeRelocatable::from(entry_point.offset.clone()),
-        ]
-    }
-}
-
-impl From<starknet_api::state::ContractClass> for ContractClass {
-    fn from(contract_class: starknet_api::state::ContractClass) -> Self {
-        let program = to_cairo_runner_program(&contract_class.program).unwrap();
-        let entry_points_by_type = convert_entry_points(contract_class.entry_points_by_type);
-
-        ContractClass {
-            program,
-            entry_points_by_type,
-            abi: None,
-        }
-    }
-}
-
-=======
->>>>>>> 0873847f
 impl ContractClass {
     pub(crate) fn new(
         program: Program,
@@ -120,8 +95,6 @@
     }
 }
 
-<<<<<<< HEAD
-=======
 // -------------------------------
 //         From traits
 // -------------------------------
@@ -161,7 +134,6 @@
     }
 }
 
->>>>>>> 0873847f
 // -------------------
 //  Helper Functions
 // -------------------
@@ -185,21 +157,7 @@
 ) -> HashMap<EntryPointType, Vec<ContractEntryPoint>> {
     let mut converted_entries: HashMap<EntryPointType, Vec<ContractEntryPoint>> = HashMap::new();
     for (entry_type, vec) in entry_points {
-<<<<<<< HEAD
-        let en_type = match entry_type {
-            starknet_api::state::EntryPointType::Constructor => {
-                crate::services::api::contract_class::EntryPointType::Constructor
-            }
-            starknet_api::state::EntryPointType::External => {
-                crate::services::api::contract_class::EntryPointType::External
-            }
-            starknet_api::state::EntryPointType::L1Handler => {
-                crate::services::api::contract_class::EntryPointType::L1Handler
-            }
-        };
-=======
         let en_type = entry_type.into();
->>>>>>> 0873847f
 
         let contracts_entry_points = vec
             .into_iter()
