--- conflicted
+++ resolved
@@ -9,7 +9,7 @@
     },
     utils::is_subsequence,
 };
-use felt::Felt;
+use felt::{Felt, PRIME_STR};
 use getset::Getters;
 use serde::{Deserialize, Serialize};
 use starknet_api::state::EntryPoint;
@@ -83,15 +83,6 @@
             return Err(ContractClassError::DisorderedBuiltins);
         };
 
-<<<<<<< HEAD
-        // if self.program.prime != *PRIME_STR {
-        //     return Err(ContractClassError::InvalidPrime(
-        //         self.program.prime.clone(),
-        //         PRIME_STR.to_string(),
-        //     ));
-        // };
-=======
->>>>>>> 689033ee
         Ok(())
     }
 }
