--- conflicted
+++ resolved
@@ -1,10 +1,6 @@
 use super::{
     CallInfo, CallResult, CallType, OrderedEvent, OrderedL2ToL1Message, TransactionExecutionContext,
 };
-<<<<<<< HEAD
-=======
-use crate::state::cached_state::CachedState;
->>>>>>> 3febaf63
 use crate::{
     definitions::{block_context::BlockContext, constants::DEFAULT_ENTRY_POINT_SELECTOR},
     runner::StarknetRunner,
@@ -179,15 +175,11 @@
                     tx_execution_context,
                     block_context,
                 ) {
-                    Ok(call_info) => {
-                        let state_diff = StateDiff::from_cached_state(tmp_state)?;
-                        state.apply_state_update(&state_diff)?;
-                        Ok(ExecutionResult {
-                            call_info: Some(call_info),
-                            revert_error: None,
-                            n_reverted_steps: 0,
-                        })
-                    }
+                    Ok(call_info) => Ok(ExecutionResult {
+                        call_info: Some(call_info),
+                        revert_error: None,
+                        n_reverted_steps: 0,
+                    }),
                     Err(e) => {
                         if !support_reverted {
                             return Err(e);
