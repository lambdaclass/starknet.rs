--- conflicted
+++ resolved
@@ -29,10 +29,6 @@
         validate_contract_deployed, Address, ClassHash,
     },
 };
-<<<<<<< HEAD
-=======
-use cairo_lang_sierra::program::Program as SierraProgram;
->>>>>>> f7b50772
 use cairo_lang_starknet::casm_contract_class::{CasmContractClass, CasmContractEntryPoint};
 use cairo_vm::{
     felt::Felt252,
@@ -50,23 +46,8 @@
 
 #[cfg(feature = "cairo-native")]
 use {
-<<<<<<< HEAD
-    crate::{
-        state::StateDiff, syscalls::native_syscall_handler::NativeSyscallHandler, utils::ClassHash,
-    },
-    cairo_lang_sierra::program::Program as SierraProgram,
-    cairo_lang_starknet::contract_class::ContractEntryPoints,
-    cairo_native::{
-        cache::ProgramCache, execution_result::NativeExecutionResult,
-        metadata::syscall_handler::SyscallHandlerMeta, utils::felt252_bigint,
-    },
-    serde_json::Value,
-    std::{cell::RefCell, rc::Rc},
-    tracing::debug,
-=======
     crate::syscalls::native_syscall_handler::NativeSyscallHandler,
     cairo_native::metadata::syscall_handler::SyscallHandlerMeta, core::cell::RefCell, std::rc::Rc,
->>>>>>> f7b50772
 };
 
 #[derive(Debug, Default)]
@@ -129,7 +110,7 @@
         support_reverted: bool,
         max_steps: u64,
         #[cfg(feature = "cairo-native")] program_cache: Option<
-            Rc<RefCell<ProgramCache<'_, ClassHash>>>,
+            Rc<RefCell<cairo_native::cache::ProgramCache<'_, ClassHash>>>,
         >,
     ) -> Result<ExecutionResult, TransactionError>
     where
@@ -137,33 +118,24 @@
         C: ContractClassCache,
     {
         // lookup the compiled class from the state.
-<<<<<<< HEAD
-        let class_hash = self.get_code_class_hash(state)?;
-
-        let get_contract_class = |state: &mut CachedState<T>| {
+        let class_hash = self.get_class_hash(state)?;
+
+        let get_contract_class = |state: &mut CachedState<T, C>| {
             state
                 .get_contract_class(&class_hash)
                 .map_err(|_| TransactionError::MissingCompiledClass)
         };
 
         #[cfg(feature = "cairo-native")]
-=======
-        let class_hash = self.get_class_hash(state)?;
->>>>>>> f7b50772
         let contract_class = state
             .get_compiled_class_hash(&class_hash)
-            .ok()
-            .and_then(|compiled_class_hash| {
-                state
-                    .get_sierra_program(&compiled_class_hash)
-                    .map(CompiledClass::Sierra)
-            })
-            .map_or_else(|| get_contract_class(state), Ok)?;
+            .and_then(|compiled_class_hash| state.get_contract_class(&compiled_class_hash))
+            .or_else(|_| get_contract_class(state))?;
         #[cfg(not(feature = "cairo-native"))]
         let contract_class = get_contract_class(state)?;
 
         #[cfg(feature = "cairo-native")]
-        debug!(
+        tracing::debug!(
             "Executing entry point using {}",
             match &contract_class {
                 CompiledClass::Sierra(_) => "Cairo Native's JIT",
@@ -173,7 +145,7 @@
 
         #[cfg(feature = "cairo-native")]
         let program_cache = program_cache.unwrap_or_else(|| {
-            Rc::new(RefCell::new(ProgramCache::new(
+            Rc::new(RefCell::new(cairo_native::cache::ProgramCache::new(
                 crate::utils::get_native_context(),
             )))
         });
@@ -440,12 +412,10 @@
         block_context: &BlockContext,
         tx_execution_context: &mut TransactionExecutionContext,
         contract_class: Arc<ContractClass>,
-<<<<<<< HEAD
-        class_hash: [u8; 32],
-        #[cfg(feature = "cairo-native")] program_cache: Rc<RefCell<ProgramCache<'_, ClassHash>>>,
-=======
         class_hash: ClassHash,
->>>>>>> f7b50772
+        #[cfg(feature = "cairo-native")] program_cache: Rc<
+            RefCell<cairo_native::cache::ProgramCache<'_, ClassHash>>,
+        >,
     ) -> Result<CallInfo, TransactionError> {
         let previous_cairo_usage = resources_manager.cairo_usage.clone();
         // fetch selected entry point
@@ -556,7 +526,9 @@
         contract_class: Arc<CasmContractClass>,
         class_hash: ClassHash,
         support_reverted: bool,
-        #[cfg(feature = "cairo-native")] program_cache: Rc<RefCell<ProgramCache<'_, ClassHash>>>,
+        #[cfg(feature = "cairo-native")] program_cache: Rc<
+            RefCell<cairo_native::cache::ProgramCache<'_, ClassHash>>,
+        >,
     ) -> Result<CallInfo, TransactionError> {
         let previous_cairo_usage = resources_manager.cairo_usage.clone();
 
@@ -701,49 +673,25 @@
         )
     }
 
-<<<<<<< HEAD
-=======
-    #[cfg(not(feature = "cairo-native"))]
-    #[inline(always)]
-    #[allow(dead_code)]
-    fn native_execute<S: StateReader, C: ContractClassCache>(
-        &self,
-        _state: &mut CachedState<S, C>,
-        _sierra_program_and_entrypoints: Arc<(SierraProgram, ContractEntryPoints)>,
-        _tx_execution_context: &mut TransactionExecutionContext,
-        _block_context: &BlockContext,
-    ) -> Result<CallInfo, TransactionError> {
-        Err(TransactionError::SierraCompileError(
-            "This version of SiR was compiled without the Cairo Native feature".to_string(),
-        ))
-    }
-
->>>>>>> f7b50772
     #[cfg(feature = "cairo-native")]
     #[inline(always)]
     fn native_execute<S: StateReader, C: ContractClassCache>(
         &self,
         state: &mut CachedState<S, C>,
-        sierra_program_and_entrypoints: Arc<(SierraProgram, ContractEntryPoints)>,
+        sierra_program_and_entrypoints: Arc<(
+            cairo_lang_sierra::program::Program,
+            cairo_lang_starknet::contract_class::ContractEntryPoints,
+        )>,
         tx_execution_context: &TransactionExecutionContext,
         block_context: &BlockContext,
         class_hash: &ClassHash,
-        program_cache: Rc<RefCell<ProgramCache<'_, ClassHash>>>,
+        program_cache: Rc<RefCell<cairo_native::cache::ProgramCache<'_, ClassHash>>>,
     ) -> Result<CallInfo, TransactionError> {
         use cairo_native::values::JITValue;
 
         use crate::{
             syscalls::business_logic_syscall_handler::SYSCALL_BASE, utils::NATIVE_CONTEXT,
         };
-<<<<<<< HEAD
-        use cairo_lang_sierra::{
-            extensions::core::{CoreLibfunc, CoreType, CoreTypeConcrete},
-            program::GenericArg,
-            program_registry::ProgramRegistry,
-        };
-        use serde_json::json;
-=======
->>>>>>> f7b50772
 
         // Ensure we're using the global context, if initialized.
         if let Some(native_context) = NATIVE_CONTEXT.get() {
@@ -818,145 +766,15 @@
         let calldata: Vec<_> = self
             .calldata
             .iter()
-<<<<<<< HEAD
-            .map(|felt| felt252_bigint(felt.to_bigint()))
+            .cloned()
+            .map(JITValue::Felt252)
             .collect();
 
-        /*
-            Below we construct `params`, the Serde value that MLIR expects. It consists of the following:
-
-            - One `null` value for each builtin that is going to be used.
-            - The maximum amout of gas allowed by the call.
-            - `syscall_addr`, the address of the syscall handler.
-            - `calldata`, an array of Felt arguments to the method being called.
-        */
-
-        // The calldata has a type of `Struct<Snapshot<Array<felt252>>>`.
-        let is_calldata = |ty: &[GenericArg]| -> bool {
-            // A `Struct` type declaration contains the usertype and the inner type.
-            if ty.len() != 2 {
-                return false;
-            }
-
-            // The inner type must be a type declaration for it to be a `Snapshot`.
-            let ty = match &ty[1] {
-                GenericArg::Type(x) => x,
-                _ => return false,
-            };
-
-            // Make sure it's really a `Snapshot` and extract its generic arguments.
-            let ty = &match sierra_program
-                .type_declarations
-                .iter()
-                .find(|x| &x.id == ty)
-            {
-                Some(x) if x.long_id.generic_id.0.as_str() == "Snapshot" => x,
-                _ => return false,
-            }
-            .long_id
-            .generic_args;
-
-            // A `Snapshot` type declaration contains only the inner type.
-            if ty.len() != 1 {
-                return false;
-            }
-
-            // The inner type must be a type declaration for it to be an `Array`.
-            let ty = match &ty[0] {
-                GenericArg::Type(x) => x,
-                _ => return false,
-            };
-
-            // Make sure it's really an `Array` and extract its generic arguments.
-            let ty = &match sierra_program
-                .type_declarations
-                .iter()
-                .find(|x| &x.id == ty)
-            {
-                Some(x) if x.long_id.generic_id.0.as_str() == "Array" => x,
-                _ => return false,
-            }
-            .long_id
-            .generic_args;
-
-            // An `Array` type declaration contains only the inner type.
-            if ty.len() != 1 {
-                return false;
-            }
-
-            // The inner type must be a type declaration for it to be a `felt252`.
-            let ty = match &ty[0] {
-                GenericArg::Type(x) => x,
-                _ => return false,
-            };
-
-            // Make sure it's really a `felt252` and extract its generic arguments.
-            let ty = &match sierra_program
-                .type_declarations
-                .iter()
-                .find(|x| &x.id == ty)
-            {
-                Some(x) if x.long_id.generic_id.0.as_str() == "felt252" => x,
-                _ => return false,
-            }
-            .long_id
-            .generic_args;
-
-            // An `felt252` type declaration must have no arguments.
-            if !ty.is_empty() {
-                return false;
-            }
-
-            true
-        };
-
-        let wrapped_calldata = vec![calldata];
-        let params: Vec<Value> = sierra_program.funcs[entry_point_id.id as usize]
-            .params
-            .iter()
-            .map(|param| {
-                let param_ty = sierra_program
-                    .type_declarations
-                    .iter()
-                    .find(|x| x.id == param.ty)
-                    .unwrap();
-                match param_ty.long_id.generic_id.0.as_str() {
-                    "GasBuiltin" => {
-                        json!(self.initial_gas)
-                    }
-                    "Pedersen" | "SegmentArena" | "RangeCheck" | "Bitwise" | "Poseidon" => {
-                        json!(null)
-                    }
-                    "System" => {
-                        json!(syscall_addr)
-                    }
-                    "Struct" if is_calldata(&param_ty.long_id.generic_args) => {
-                        json!(wrapped_calldata)
-                    }
-                    x => {
-                        unimplemented!("unhandled param type: {:?}", x);
-                    }
-                }
-            })
-            .collect();
-
-        let mut writer: Vec<u8> = Vec::new();
-        let returns = &mut serde_json::Serializer::new(&mut writer);
-
-        // Execute the entrypoint without borrowing the `native_executor`. This avoid double borrow
-        // errors on recursive contracts.
-        unsafe { native_executor.try_borrow_unguarded().unwrap() }
-            .execute(entry_point_id, json!(params), returns, required_init_gas)
+        let value = native_executor
+            .borrow()
+            .execute_contract(entry_point_id, &calldata, self.initial_gas)
             .map_err(|e| TransactionError::CustomError(format!("cairo-native error: {:?}", e)))?;
 
-        let value = NativeExecutionResult::deserialize_from_ret_types(
-            &mut serde_json::Deserializer::from_slice(&writer),
-            &ret_types,
-        )
-        .expect("failed to serialize starknet execution result");
-
-        // Restore the previous syscall handler. This avoids segmentation faults when returning from
-        // recursive contracts.
         native_executor
             .borrow_mut()
             .get_module_mut()
@@ -968,17 +786,6 @@
                 .insert_metadata(parent_syscall_handler);
         }
 
-=======
-            .cloned()
-            .map(JITValue::Felt252)
-            .collect();
-
-        let value = native_executor
-            .borrow()
-            .execute_contract(entry_point_id, &calldata, self.initial_gas)
-            .map_err(|e| TransactionError::CustomError(format!("cairo-native error: {:?}", e)))?;
-
->>>>>>> f7b50772
         Ok(CallInfo {
             caller_address: self.caller_address.clone(),
             call_type: Some(self.call_type.clone()),
