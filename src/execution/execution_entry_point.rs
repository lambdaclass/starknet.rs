--- conflicted
+++ resolved
@@ -789,15 +789,10 @@
             failure_flag: value.failure_flag,
             l2_to_l1_messages: syscall_handler.l2_to_l1_messages,
             internal_calls: syscall_handler.internal_calls,
-<<<<<<< HEAD
-            // TODO: check it's correct
-            gas_consumed: self.initial_gas - value.remaining_gas,
-=======
             gas_consumed: self
                 .initial_gas
                 .saturating_sub(SYSCALL_BASE)
                 .saturating_sub(value.remaining_gas),
->>>>>>> 21124291
         })
     }
 }