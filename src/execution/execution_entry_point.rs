--- conflicted
+++ resolved
@@ -537,21 +537,10 @@
                 })
             }
             CompiledClass::Casm(contract_class) => {
-<<<<<<< HEAD
-                let mut tmp_state = CachedState::new(state.state_reader.clone());
-                if let Some(contract_classes_cache) = &state.contract_classes {
-                    tmp_state =
-                        tmp_state.set_contract_classes_cache(contract_classes_cache.clone());
-                }
-                if let Some(casm_classes_cache) = &state.casm_contract_classes {
-                    tmp_state = tmp_state.set_casm_classes_cache(casm_classes_cache.clone());
-                }
-                tmp_state = tmp_state.set_sierra_programs_cache(state.sierra_programs.clone());
-=======
                 let mut tmp_state =
                     CachedState::new(state.state_reader.clone(), state.contract_classes.clone());
->>>>>>> a5aa449b
                 tmp_state.cache = state.cache.clone();
+                tmp_state = tmp_state.set_sierra_programs_cache(state.sierra_programs.clone());
 
                 match self._execute(
                     &mut tmp_state,
@@ -586,15 +575,9 @@
                     }
                 }
             }
-<<<<<<< HEAD
-            CompiledClass::Sierra(contract_class) => {
-                let mut tmp_state = CachedState::new(state.state_reader.clone());
-                tmp_state = tmp_state.set_sierra_programs_cache(state.sierra_programs.clone());
-=======
             CompiledClass::Sierra(sierra_contract_class) => {
                 let mut tmp_state =
                     CachedState::new(state.state_reader.clone(), state.contract_classes.clone());
->>>>>>> a5aa449b
                 tmp_state.cache = state.cache.clone();
 
                 match self.native_execute(
