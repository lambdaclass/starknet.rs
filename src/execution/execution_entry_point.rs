use std::sync::Arc;

use crate::services::api::contract_classes::deprecated_contract_class::{
    ContractEntryPoint, EntryPointType,
};
use crate::state::cached_state::CachedState;
use crate::{
    definitions::{block_context::BlockContext, constants::DEFAULT_ENTRY_POINT_SELECTOR},
    runner::StarknetRunner,
    services::api::contract_classes::{
        compiled_class::CompiledClass, deprecated_contract_class::ContractClass,
    },
    state::state_api::State,
    state::ExecutionResourcesManager,
    state::{contract_storage_state::ContractStorageState, state_api::StateReader},
    syscalls::{
        business_logic_syscall_handler::BusinessLogicSyscallHandler,
        deprecated_business_logic_syscall_handler::DeprecatedBLSyscallHandler,
        deprecated_syscall_handler::DeprecatedSyscallHintProcessor,
        syscall_handler::SyscallHintProcessor,
    },
    transaction::error::TransactionError,
    utils::{
        get_deployed_address_class_hash_at_address, parse_builtin_names,
        validate_contract_deployed, Address,
    },
};
use cairo_lang_starknet::casm_contract_class::{CasmContractClass, CasmContractEntryPoint};
use cairo_vm::{
    felt::Felt252,
    types::{
        program::Program,
        relocatable::{MaybeRelocatable, Relocatable},
    },
    vm::{
        runners::cairo_runner::{CairoArg, CairoRunner, ExecutionResources, RunResources},
        vm_core::VirtualMachine,
    },
};

use super::{
    CallInfo, CallResult, CallType, OrderedEvent, OrderedL2ToL1Message, TransactionExecutionContext,
};

#[derive(Debug, Default)]
pub struct ExecutionResult {
    pub call_info: Option<CallInfo>,
    pub revert_error: Option<String>,
    pub n_reverted_steps: usize,
}

/// Represents a Cairo entry point execution of a StarkNet contract.

// TODO:initial_gas is a new field added in the current changes, it should be checked if we delete it once the new execution entry point is done
#[derive(Debug, Clone)]
pub struct ExecutionEntryPoint {
    pub(crate) call_type: CallType,
    pub(crate) contract_address: Address,
    pub(crate) code_address: Option<Address>,
    pub(crate) class_hash: Option<[u8; 32]>,
    pub(crate) calldata: Vec<Felt252>,
    pub(crate) caller_address: Address,
    pub(crate) entry_point_selector: Felt252,
    pub(crate) entry_point_type: EntryPointType,
    pub(crate) initial_gas: u128,
}
#[allow(clippy::too_many_arguments)]
impl ExecutionEntryPoint {
    pub fn new(
        contract_address: Address,
        calldata: Vec<Felt252>,
        entry_point_selector: Felt252,
        caller_address: Address,
        entry_point_type: EntryPointType,
        call_type: Option<CallType>,
        class_hash: Option<[u8; 32]>,
        initial_gas: u128,
    ) -> Self {
        ExecutionEntryPoint {
            call_type: call_type.unwrap_or(CallType::Call),
            contract_address,
            code_address: None,
            class_hash,
            calldata,
            caller_address,
            entry_point_selector,
            entry_point_type,
            initial_gas,
        }
    }

    /// Executes the selected entry point with the given calldata in the specified contract.
    /// The information collected from this run (number of steps required, modifications to the
    /// contract storage, etc.) is saved on the resources manager.
    /// Returns a CallInfo object that represents the execution.
    pub fn execute<T>(
        &self,
        state: &mut CachedState<T>,
        block_context: &BlockContext,
        resources_manager: &mut ExecutionResourcesManager,
        tx_execution_context: &mut TransactionExecutionContext,
        support_reverted: bool,
        max_steps: u64,
    ) -> Result<ExecutionResult, TransactionError>
    where
        T: StateReader,
    {
        // lookup the compiled class from the state.
        let class_hash = self.get_code_class_hash(state)?;
        let contract_class = state
            .get_contract_class(&class_hash)
            .map_err(|_| TransactionError::MissingCompiledClass)?;
        match contract_class {
            CompiledClass::Deprecated(contract_class) => {
                let call_info = self._execute_version0_class(
                    state,
                    resources_manager,
                    block_context,
                    tx_execution_context,
                    contract_class,
                    class_hash,
                )?;
                Ok(ExecutionResult {
                    call_info: Some(call_info),
                    revert_error: None,
                    n_reverted_steps: 0,
                })
            }
            CompiledClass::Casm(contract_class) => {
<<<<<<< HEAD
=======
                let mut tmp_state =
                    CachedState::new(state.state_reader.clone(), state.contract_classes.clone());
                tmp_state.cache = state.cache.clone();

>>>>>>> ecc584af
                match self._execute(
                    state,
                    resources_manager,
                    block_context,
                    tx_execution_context,
                    contract_class,
                    class_hash,
                    support_reverted,
                ) {
                    Ok(call_info) => Ok(ExecutionResult {
                        call_info: Some(call_info),
                        revert_error: None,
                        n_reverted_steps: 0,
                    }),
                    Err(e) => {
                        if !support_reverted {
                            return Err(e);
                        }

                        let n_reverted_steps =
                            (max_steps as usize) - resources_manager.cairo_usage.n_steps;
                        Ok(ExecutionResult {
                            call_info: None,
                            revert_error: Some(e.to_string()),
                            n_reverted_steps,
                        })
                    }
                }
            }
        }
    }

    /// Returns the entry point with selector corresponding with self.entry_point_selector, or the
    /// default if there is one and the requested one is not found.
    fn get_selected_entry_point_v0(
        &self,
        contract_class: &ContractClass,
        _class_hash: [u8; 32],
    ) -> Result<ContractEntryPoint, TransactionError> {
        let entry_points = contract_class
            .entry_points_by_type
            .get(&self.entry_point_type)
            .ok_or(TransactionError::InvalidEntryPoints)?;

        let mut default_entry_point = None;
        let entry_point = entry_points
            .iter()
            .filter_map(|x| {
                if x.selector() == &*DEFAULT_ENTRY_POINT_SELECTOR {
                    default_entry_point = Some(x);
                }

                (x.selector() == &self.entry_point_selector).then_some(x)
            })
            .fold(Ok(None), |acc, x| match acc {
                Ok(None) => Ok(Some(x)),
                _ => Err(TransactionError::NonUniqueEntryPoint),
            })?;

        entry_point
            .or(default_entry_point)
            .cloned()
            .ok_or(TransactionError::EntryPointNotFound)
    }

    fn get_selected_entry_point(
        &self,
        contract_class: &CasmContractClass,
        _class_hash: [u8; 32],
    ) -> Result<CasmContractEntryPoint, TransactionError> {
        let entry_points = match self.entry_point_type {
            EntryPointType::External => &contract_class.entry_points_by_type.external,
            EntryPointType::Constructor => &contract_class.entry_points_by_type.constructor,
            EntryPointType::L1Handler => &contract_class.entry_points_by_type.l1_handler,
        };

        let mut default_entry_point = None;
        let entry_point = entry_points
            .iter()
            .filter_map(|x| {
                if x.selector == DEFAULT_ENTRY_POINT_SELECTOR.to_biguint() {
                    default_entry_point = Some(x);
                }

                (x.selector == self.entry_point_selector.to_biguint()).then_some(x)
            })
            .fold(Ok(None), |acc, x| match acc {
                Ok(None) => Ok(Some(x)),
                _ => Err(TransactionError::NonUniqueEntryPoint),
            })?;
        entry_point
            .or(default_entry_point)
            .cloned()
            .ok_or(TransactionError::EntryPointNotFound)
    }

    fn build_call_info_deprecated<S: StateReader>(
        &self,
        previous_cairo_usage: ExecutionResources,
        resources_manager: &ExecutionResourcesManager,
        starknet_storage_state: ContractStorageState<S>,
        events: Vec<OrderedEvent>,
        l2_to_l1_messages: Vec<OrderedL2ToL1Message>,
        internal_calls: Vec<CallInfo>,
        retdata: Vec<Felt252>,
    ) -> Result<CallInfo, TransactionError> {
        let execution_resources = &resources_manager.cairo_usage - &previous_cairo_usage;

        Ok(CallInfo {
            caller_address: self.caller_address.clone(),
            call_type: Some(self.call_type.clone()),
            contract_address: self.contract_address.clone(),
            code_address: self.code_address.clone(),
            class_hash: Some(self.get_code_class_hash(starknet_storage_state.state)?),
            entry_point_selector: Some(self.entry_point_selector.clone()),
            entry_point_type: Some(self.entry_point_type),
            calldata: self.calldata.clone(),
            retdata,
            execution_resources: execution_resources.filter_unused_builtins(),
            events,
            l2_to_l1_messages,
            storage_read_values: starknet_storage_state.read_values,
            accessed_storage_keys: starknet_storage_state.accessed_keys,
            internal_calls,
            failure_flag: false,
            gas_consumed: 0,
        })
    }

    fn build_call_info<S: StateReader>(
        &self,
        previous_cairo_usage: ExecutionResources,
        resources_manager: &ExecutionResourcesManager,
        starknet_storage_state: ContractStorageState<S>,
        events: Vec<OrderedEvent>,
        l2_to_l1_messages: Vec<OrderedL2ToL1Message>,
        internal_calls: Vec<CallInfo>,
        call_result: CallResult,
    ) -> Result<CallInfo, TransactionError> {
        let execution_resources = &resources_manager.cairo_usage - &previous_cairo_usage;

        Ok(CallInfo {
            caller_address: self.caller_address.clone(),
            call_type: Some(self.call_type.clone()),
            contract_address: self.contract_address.clone(),
            code_address: self.code_address.clone(),
            class_hash: Some(self.get_code_class_hash(starknet_storage_state.state)?),
            entry_point_selector: Some(self.entry_point_selector.clone()),
            entry_point_type: Some(self.entry_point_type),
            calldata: self.calldata.clone(),
            retdata: call_result
                .retdata
                .iter()
                .map(|n| n.get_int_ref().cloned().unwrap_or_default())
                .collect(),
            execution_resources: execution_resources.filter_unused_builtins(),
            events,
            l2_to_l1_messages,
            storage_read_values: starknet_storage_state.read_values,
            accessed_storage_keys: starknet_storage_state.accessed_keys,
            internal_calls,
            failure_flag: !call_result.is_success,
            gas_consumed: call_result.gas_consumed,
        })
    }

    /// Returns the hash of the executed contract class.
    fn get_code_class_hash<S: State>(&self, state: &mut S) -> Result<[u8; 32], TransactionError> {
        if self.class_hash.is_some() {
            match self.call_type {
                CallType::Delegate => return Ok(self.class_hash.unwrap()),
                _ => return Err(TransactionError::CallTypeIsNotDelegate),
            }
        }
        let code_address = match self.call_type {
            CallType::Call => Some(self.contract_address.clone()),
            CallType::Delegate => {
                if self.code_address.is_some() {
                    self.code_address.clone()
                } else {
                    return Err(TransactionError::AttempToUseNoneCodeAddress);
                }
            }
        };

        get_deployed_address_class_hash_at_address(state, &code_address.unwrap())
    }

    fn _execute_version0_class<S: StateReader>(
        &self,
        state: &mut CachedState<S>,
        resources_manager: &mut ExecutionResourcesManager,
        block_context: &BlockContext,
        tx_execution_context: &mut TransactionExecutionContext,
        contract_class: Arc<ContractClass>,
        class_hash: [u8; 32],
    ) -> Result<CallInfo, TransactionError> {
        let previous_cairo_usage = resources_manager.cairo_usage.clone();
        // fetch selected entry point
        let entry_point = self.get_selected_entry_point_v0(&contract_class, class_hash)?;

        // create starknet runner
        let mut vm = VirtualMachine::new(false);
        let mut cairo_runner = CairoRunner::new(&contract_class.program, "starknet", false)?;
        cairo_runner.initialize_function_runner(&mut vm)?;

        validate_contract_deployed(state, &self.contract_address)?;

        // prepare OS context
        //let os_context = runner.prepare_os_context();
        let os_context =
            StarknetRunner::<DeprecatedSyscallHintProcessor<S>>::prepare_os_context_cairo0(
                &cairo_runner,
                &mut vm,
            );

        // fetch syscall_ptr
        let initial_syscall_ptr: Relocatable = match os_context.get(0) {
            Some(MaybeRelocatable::RelocatableValue(ptr)) => ptr.to_owned(),
            _ => return Err(TransactionError::NotARelocatableValue),
        };

        let syscall_handler = DeprecatedBLSyscallHandler::new(
            tx_execution_context.clone(),
            state,
            resources_manager.clone(),
            self.caller_address.clone(),
            self.contract_address.clone(),
            block_context.clone(),
            initial_syscall_ptr,
        );
        let hint_processor =
            DeprecatedSyscallHintProcessor::new(syscall_handler, RunResources::default());
        let mut runner = StarknetRunner::new(cairo_runner, vm, hint_processor);

        // Positional arguments are passed to *args in the 'run_from_entrypoint' function.
        let data: Vec<MaybeRelocatable> = self.calldata.iter().map(|d| d.into()).collect();
        let alloc_pointer = runner
            .hint_processor
            .syscall_handler
            .allocate_segment(&mut runner.vm, data)?
            .into();

        let entry_point_args = [
            &CairoArg::Single(self.entry_point_selector.clone().into()),
            &CairoArg::Array(os_context.clone()),
            &CairoArg::Single(MaybeRelocatable::Int(self.calldata.len().into())),
            &CairoArg::Single(alloc_pointer),
        ];

        // cairo runner entry point
        runner.run_from_entrypoint(entry_point.offset(), &entry_point_args, None)?;
        runner.validate_and_process_os_context_for_version0_class(os_context)?;

        // When execution starts the stack holds entry_points_args + [ret_fp, ret_pc].
        let args_ptr = (runner
            .cairo_runner
            .get_initial_fp()
            .ok_or(TransactionError::MissingInitialFp)?
            - (entry_point_args.len() + 2))?;

        runner
            .vm
            .mark_address_range_as_accessed(args_ptr, entry_point_args.len())?;

        *resources_manager = runner
            .hint_processor
            .syscall_handler
            .resources_manager
            .clone();

        *tx_execution_context = runner
            .hint_processor
            .syscall_handler
            .tx_execution_context
            .clone();

        // Update resources usage (for bouncer).
        resources_manager.cairo_usage += &runner.get_execution_resources()?;

        let retdata = runner.get_return_values()?;

        self.build_call_info_deprecated::<S>(
            previous_cairo_usage,
            resources_manager,
            runner.hint_processor.syscall_handler.starknet_storage_state,
            runner.hint_processor.syscall_handler.events,
            runner.hint_processor.syscall_handler.l2_to_l1_messages,
            runner.hint_processor.syscall_handler.internal_calls,
            retdata,
        )
    }

    fn _execute<S: StateReader>(
        &self,
        state: &mut CachedState<S>,
        resources_manager: &mut ExecutionResourcesManager,
        block_context: &BlockContext,
        tx_execution_context: &mut TransactionExecutionContext,
        contract_class: Arc<CasmContractClass>,
        class_hash: [u8; 32],
        support_reverted: bool,
    ) -> Result<CallInfo, TransactionError> {
        let previous_cairo_usage = resources_manager.cairo_usage.clone();

        // fetch selected entry point
        let entry_point = self.get_selected_entry_point(&contract_class, class_hash)?;

        // create starknet runner
        let mut vm = VirtualMachine::new(false);
        // get a program from the casm contract class
        let program: Program = contract_class.as_ref().clone().try_into()?;
        // create and initialize a cairo runner for running cairo 1 programs.
        let mut cairo_runner = CairoRunner::new(&program, "starknet", false)?;

        cairo_runner.initialize_function_runner_cairo_1(
            &mut vm,
            &parse_builtin_names(&entry_point.builtins)?,
        )?;
        validate_contract_deployed(state, &self.contract_address)?;
        // prepare OS context
        let os_context = StarknetRunner::<SyscallHintProcessor<S>>::prepare_os_context_cairo1(
            &cairo_runner,
            &mut vm,
            self.initial_gas.into(),
        );

        // fetch syscall_ptr (it is the last element of the os_context)
        let initial_syscall_ptr: Relocatable = match os_context.last() {
            Some(MaybeRelocatable::RelocatableValue(ptr)) => ptr.to_owned(),
            _ => return Err(TransactionError::NotARelocatableValue),
        };

        let syscall_handler = BusinessLogicSyscallHandler::new(
            tx_execution_context.clone(),
            state,
            resources_manager.clone(),
            self.caller_address.clone(),
            self.contract_address.clone(),
            block_context.clone(),
            initial_syscall_ptr,
            support_reverted,
            self.entry_point_selector.clone(),
        );
        // create and attach a syscall hint processor to the starknet runner.
        let hint_processor = SyscallHintProcessor::new(
            syscall_handler,
            &contract_class.hints,
            RunResources::default(),
        );
        let mut runner = StarknetRunner::new(cairo_runner, vm, hint_processor);

        // TODO: handle error cases
        // Load builtin costs
        let builtin_costs: Vec<MaybeRelocatable> =
            vec![0.into(), 0.into(), 0.into(), 0.into(), 0.into()];
        let builtin_costs_ptr: MaybeRelocatable = runner
            .hint_processor
            .syscall_handler
            .allocate_segment(&mut runner.vm, builtin_costs)?
            .into();

        // Load extra data
        let core_program_end_ptr =
            (runner.cairo_runner.program_base.unwrap() + program.data_len()).unwrap();
        let program_extra_data: Vec<MaybeRelocatable> =
            vec![0x208B7FFF7FFF7FFE.into(), builtin_costs_ptr];
        runner
            .vm
            .load_data(core_program_end_ptr, &program_extra_data)
            .unwrap();

        // Positional arguments are passed to *args in the 'run_from_entrypoint' function.
        let data = self.calldata.iter().map(|d| d.into()).collect();
        let alloc_pointer: MaybeRelocatable = runner
            .hint_processor
            .syscall_handler
            .allocate_segment(&mut runner.vm, data)?
            .into();

        let mut entrypoint_args: Vec<CairoArg> = os_context
            .iter()
            .map(|x| CairoArg::Single(x.into()))
            .collect();
        entrypoint_args.push(CairoArg::Single(alloc_pointer.clone()));
        entrypoint_args.push(CairoArg::Single(
            alloc_pointer.add_usize(self.calldata.len()).unwrap(),
        ));

        let ref_vec: Vec<&CairoArg> = entrypoint_args.iter().collect();

        // run the Cairo1 entrypoint
        runner.run_from_entrypoint(
            entry_point.offset,
            &ref_vec,
            Some(program.data_len() + program_extra_data.len()),
        )?;

        runner
            .vm
            .mark_address_range_as_accessed(core_program_end_ptr, program_extra_data.len())?;

        runner.validate_and_process_os_context(os_context)?;

        // When execution starts the stack holds entry_points_args + [ret_fp, ret_pc].
        let initial_fp = runner
            .cairo_runner
            .get_initial_fp()
            .ok_or(TransactionError::MissingInitialFp)?;

        let args_ptr = initial_fp - (entrypoint_args.len() + 2);

        runner
            .vm
            .mark_address_range_as_accessed(args_ptr.unwrap(), entrypoint_args.len())?;

        *resources_manager = runner
            .hint_processor
            .syscall_handler
            .resources_manager
            .clone();

        *tx_execution_context = runner
            .hint_processor
            .syscall_handler
            .tx_execution_context
            .clone();

        // Update resources usage (for bouncer).
        resources_manager.cairo_usage += &runner.get_execution_resources()?;

        let call_result = runner.get_call_result(self.initial_gas)?;
        self.build_call_info::<S>(
            previous_cairo_usage,
            resources_manager,
            runner.hint_processor.syscall_handler.starknet_storage_state,
            runner.hint_processor.syscall_handler.events,
            runner.hint_processor.syscall_handler.l2_to_l1_messages,
            runner.hint_processor.syscall_handler.internal_calls,
            call_result,
        )
    }
}<|MERGE_RESOLUTION|>--- conflicted
+++ resolved
@@ -127,13 +127,6 @@
                 })
             }
             CompiledClass::Casm(contract_class) => {
-<<<<<<< HEAD
-=======
-                let mut tmp_state =
-                    CachedState::new(state.state_reader.clone(), state.contract_classes.clone());
-                tmp_state.cache = state.cache.clone();
-
->>>>>>> ecc584af
                 match self._execute(
                     state,
                     resources_manager,
