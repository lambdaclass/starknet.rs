use super::{state_error::StarknetStateError, type_utils::ExecutionInfo};
use crate::execution::execution_entry_point::ExecutionResult;
use crate::services::api::contract_classes::compiled_class::CompiledClass;
use crate::services::api::contract_classes::deprecated_contract_class::EntryPointType;
use crate::{
    definitions::{block_context::BlockContext, constants::TRANSACTION_VERSION},
    execution::{
        execution_entry_point::ExecutionEntryPoint, CallInfo, Event, TransactionExecutionContext,
        TransactionExecutionInfo,
    },
    services::api::{
        contract_classes::deprecated_contract_class::ContractClass, messages::StarknetMessageToL1,
    },
    state::{
        cached_state::CachedState,
        state_api::{State, StateReader},
    },
    state::{in_memory_state_reader::InMemoryStateReader, ExecutionResourcesManager},
    transaction::{
        error::TransactionError, invoke_function::InvokeFunction, Declare, Deploy, Transaction,
    },
    utils::{Address, ClassHash},
};
use cairo_vm::felt::Felt252;
use num_traits::{One, Zero};
use std::collections::HashMap;
use std::sync::Arc;

// ---------------------------------------------------------------------
/// StarkNet testing object. Represents a state of a StarkNet network.
pub struct StarknetState {
    pub state: CachedState<InMemoryStateReader>,
    pub(crate) block_context: BlockContext,
    l2_to_l1_messages: HashMap<Vec<u8>, usize>,
    l2_to_l1_messages_log: Vec<StarknetMessageToL1>,
    events: Vec<Event>,
}

impl StarknetState {
    pub fn new(context: Option<BlockContext>) -> Self {
        let block_context = context.unwrap_or_default();
        let state_reader = Arc::new(InMemoryStateReader::default());

<<<<<<< HEAD
        let state = CachedState::new(state_reader)
            .set_contract_classes_cache(HashMap::new())
            .set_casm_classes_cache(HashMap::new());
=======
        let state = CachedState::new(state_reader, HashMap::new());
>>>>>>> 303a8d11

        let l2_to_l1_messages = HashMap::new();
        let l2_to_l1_messages_log = Vec::new();

        let events = Vec::new();
        StarknetState {
            state,
            block_context,
            l2_to_l1_messages,
            l2_to_l1_messages_log,
            events,
        }
    }

    pub fn new_with_states(
        block_context: Option<BlockContext>,
        state: CachedState<InMemoryStateReader>,
    ) -> Self {
        let block_context = block_context.unwrap_or_default();
        let l2_to_l1_messages = HashMap::new();
        let l2_to_l1_messages_log = Vec::new();

        let events = Vec::new();
        StarknetState {
            state,
            block_context,
            l2_to_l1_messages,
            l2_to_l1_messages_log,
            events,
        }
    }

    // ------------------------------------------------------------------------------------
    /// Declares a contract class.
    /// Returns the class hash and the execution info.
    /// Args:
    /// contract_class - a compiled StarkNet contract
    pub fn declare(
        &mut self,
        contract_class: ContractClass,
    ) -> Result<(ClassHash, TransactionExecutionInfo), TransactionError> {
        let tx = Declare::new(
            contract_class,
            self.chain_id(),
            Address(Felt252::one()),
            0,
            0.into(),
            Vec::new(),
            0.into(),
        )?;

        let tx_execution_info = tx.execute(&mut self.state, &self.block_context)?;

        Ok((tx.class_hash, tx_execution_info))
    }

    /// Invokes a contract function. Returns the execution info.

    #[allow(clippy::too_many_arguments)]
    pub fn invoke_raw(
        &mut self,
        contract_address: Address,
        selector: Felt252,
        calldata: Vec<Felt252>,
        max_fee: u128,
        signature: Option<Vec<Felt252>>,
        nonce: Option<Felt252>,
        hash_value: Option<Felt252>,
        remaining_gas: u128,
    ) -> Result<TransactionExecutionInfo, StarknetStateError> {
        let tx = self.create_invoke_function(
            contract_address,
            selector,
            calldata,
            max_fee,
            signature,
            nonce,
            hash_value,
        )?;

        let mut tx = Transaction::InvokeFunction(tx);
        self.execute_tx(&mut tx, remaining_gas)
    }

    /// Builds the transaction execution context and executes the entry point.
    /// Returns the CallInfo.
    pub fn execute_entry_point_raw(
        &mut self,
        contract_address: Address,
        entry_point_selector: Felt252,
        calldata: Vec<Felt252>,
        caller_address: Address,
    ) -> Result<CallInfo, StarknetStateError> {
        let call = ExecutionEntryPoint::new(
            contract_address,
            calldata,
            entry_point_selector,
            caller_address,
            EntryPointType::External,
            None,
            None,
            0,
        );

        let mut resources_manager = ExecutionResourcesManager::default();

        let mut tx_execution_context = TransactionExecutionContext::default();
        let ExecutionResult { call_info, .. } = call.execute(
            &mut self.state,
            &self.block_context,
            &mut resources_manager,
            &mut tx_execution_context,
            false,
            self.block_context.invoke_tx_max_n_steps,
        )?;

        let call_info = call_info.ok_or(StarknetStateError::Transaction(
            TransactionError::CallInfoIsNone,
        ))?;

        let exec_info = ExecutionInfo::Call(Box::new(call_info.clone()));
        self.add_messages_and_events(&exec_info)?;

        Ok(call_info)
    }

    /// Deploys a contract. Returns the contract address and the execution info.
    /// Args:
    /// contract_class - a compiled StarkNet contract
    /// contract_address_salt
    /// the salt to use for deploying. Otherwise, the salt is randomized.
    pub fn deploy(
        &mut self,
        contract_class: ContractClass,
        constructor_calldata: Vec<Felt252>,
        contract_address_salt: Felt252,
        hash_value: Option<Felt252>,
        remaining_gas: u128,
    ) -> Result<(Address, TransactionExecutionInfo), StarknetStateError> {
        let chain_id = self.block_context.starknet_os_config.chain_id.clone();
        let deploy = match hash_value {
            None => Deploy::new(
                contract_address_salt,
                contract_class.clone(),
                constructor_calldata,
                chain_id,
                TRANSACTION_VERSION.clone(),
            )?,
            Some(hash_value) => Deploy::new_with_tx_hash(
                contract_address_salt,
                contract_class.clone(),
                constructor_calldata,
                TRANSACTION_VERSION.clone(),
                hash_value,
            )?,
        };
        let contract_address = deploy.contract_address.clone();
        let contract_hash = deploy.contract_hash;
        let mut tx = Transaction::Deploy(deploy);

        self.state.set_contract_class(
            &contract_hash,
            &CompiledClass::Deprecated(Arc::new(contract_class)),
        )?;

        let tx_execution_info = self.execute_tx(&mut tx, remaining_gas)?;
        Ok((contract_address, tx_execution_info))
    }

    pub fn execute_tx(
        &mut self,
        tx: &mut Transaction,
        remaining_gas: u128,
    ) -> Result<TransactionExecutionInfo, StarknetStateError> {
        let tx = tx.execute(&mut self.state, &self.block_context, remaining_gas)?;
        let tx_execution_info = ExecutionInfo::Transaction(Box::new(tx.clone()));
        self.add_messages_and_events(&tx_execution_info)?;
        Ok(tx)
    }

    pub fn add_messages_and_events(
        &mut self,
        exec_info: &ExecutionInfo,
    ) -> Result<(), StarknetStateError> {
        for msg in exec_info.get_sorted_l2_to_l1_messages()? {
            let starknet_message =
                StarknetMessageToL1::new(msg.from_address, msg.to_address, msg.payload);

            self.l2_to_l1_messages_log.push(starknet_message.clone());
            let message_hash = starknet_message.get_hash();

            if self.l2_to_l1_messages.contains_key(&message_hash) {
                let val = self.l2_to_l1_messages.get(&message_hash).unwrap();
                self.l2_to_l1_messages.insert(message_hash, val + 1);
            } else {
                self.l2_to_l1_messages.insert(message_hash, 1);
            }
        }

        let mut events = exec_info.get_sorted_events()?;
        self.events.append(&mut events);
        Ok(())
    }

    /// Consumes the given message hash.
    pub fn consume_message_hash(
        &mut self,
        message_hash: Vec<u8>,
    ) -> Result<(), StarknetStateError> {
        let val = self
            .l2_to_l1_messages
            .get(&message_hash)
            .ok_or(StarknetStateError::InvalidMessageHash)?;

        if val.is_zero() {
            Err(StarknetStateError::InvalidMessageHash)
        } else {
            self.l2_to_l1_messages.insert(message_hash, val - 1);
            Ok(())
        }
    }

    // ------------------------
    //    Private functions
    // ------------------------

    fn chain_id(&self) -> Felt252 {
        self.block_context.starknet_os_config.chain_id.clone()
    }

    #[allow(clippy::too_many_arguments)]
    fn create_invoke_function(
        &mut self,
        contract_address: Address,
        entry_point_selector: Felt252,
        calldata: Vec<Felt252>,
        max_fee: u128,
        signature: Option<Vec<Felt252>>,
        nonce: Option<Felt252>,
        hash_value: Option<Felt252>,
    ) -> Result<InvokeFunction, TransactionError> {
        let signature = match signature {
            Some(sign) => sign,
            None => Vec::new(),
        };

        let nonce = match nonce {
            Some(n) => n,
            None => self.state.get_nonce_at(&contract_address)?,
        };

        match hash_value {
            None => InvokeFunction::new(
                contract_address,
                entry_point_selector,
                max_fee,
                TRANSACTION_VERSION.clone(),
                calldata,
                signature,
                self.chain_id(),
                Some(nonce),
            ),
            Some(hash_value) => InvokeFunction::new_with_tx_hash(
                contract_address,
                entry_point_selector,
                max_fee,
                TRANSACTION_VERSION.clone(),
                calldata,
                signature,
                Some(nonce),
                hash_value,
            ),
        }
    }
}

#[cfg(test)]
mod tests {
    use std::path::PathBuf;

    use cairo_vm::vm::runners::cairo_runner::ExecutionResources;
    use num_traits::Num;

    use super::*;
    use crate::{
        core::contract_address::compute_deprecated_class_hash,
        definitions::{
            constants::CONSTRUCTOR_ENTRY_POINT_SELECTOR, transaction_type::TransactionType,
        },
        execution::{CallType, OrderedL2ToL1Message},
        hash_utils::calculate_contract_address,
        services::api::contract_classes::compiled_class::CompiledClass,
        state::state_cache::StorageEntry,
        utils::{calculate_sn_keccak, felt_to_hash},
    };

    #[test]
    fn test_deploy() {
        let mut starknet_state = StarknetState::new(None);

        let contract_class = ContractClass::from_path("starknet_programs/fibonacci.json").unwrap();

        let contract_address_salt: Felt252 = 1.into();

        // expected results

        // ----- calculate fib class hash ---------
        let hash = compute_deprecated_class_hash(&contract_class).unwrap();
        let class_hash = felt_to_hash(&hash);

        let address = calculate_contract_address(
            &contract_address_salt,
            &hash,
            &[],
            Address(Felt252::zero()),
        )
        .unwrap();

        let mut actual_resources = HashMap::new();
        actual_resources.insert("l1_gas_usage".to_string(), 3672);
        actual_resources.insert("n_steps".to_string(), 0);

        let transaction_exec_info = TransactionExecutionInfo {
            validate_info: None,
            call_info: Some(CallInfo {
                caller_address: Address(0.into()),
                call_type: Some(CallType::Call),
                contract_address: Address(address.clone()),
                code_address: None,
                class_hash: Some(class_hash),
                entry_point_selector: Some(CONSTRUCTOR_ENTRY_POINT_SELECTOR.clone()),
                entry_point_type: Some(EntryPointType::Constructor),
                ..Default::default()
            }),
            revert_error: None,
            fee_transfer_info: None,
            actual_fee: 0,
            actual_resources,
            tx_type: Some(TransactionType::Deploy),
        };

        // check result is correct
        let exec = (Address(address), transaction_exec_info);
        assert_eq!(
            starknet_state
                .deploy(
                    contract_class.clone(),
                    vec![],
                    contract_address_salt,
                    None,
                    0
                )
                .unwrap(),
            exec
        );

        // check that properly stored contract class
        assert_eq!(
            starknet_state
                .state
                .contract_classes
                .get(&class_hash)
                .unwrap()
                .to_owned(),
            CompiledClass::Deprecated(Arc::new(contract_class))
        );
    }

    #[test]
    fn test_declare() {
        let path = PathBuf::from("starknet_programs/account_without_validation.json");
        let contract_class = ContractClass::from_path(path).unwrap();

        // Instantiate CachedState
        let mut contract_class_cache = HashMap::new();

        //  ------------ contract data --------------------
        // hack store account contract
        let hash = compute_deprecated_class_hash(&contract_class).unwrap();
        let class_hash = felt_to_hash(&hash);
        contract_class_cache.insert(
            class_hash,
            CompiledClass::Deprecated(Arc::new(contract_class.clone())),
        );

        // store sender_address
        let sender_address = Address(1.into());
        // this is not conceptually correct as the sender address would be an
        // Account contract (not the contract that we are currently declaring)
        // but for testing reasons its ok
        let nonce = Felt252::zero();
        let storage_entry: StorageEntry = (sender_address.clone(), [19; 32]);
        let storage = Felt252::zero();

        let mut state_reader = InMemoryStateReader::default();
        state_reader
            .address_to_class_hash_mut()
            .insert(sender_address.clone(), class_hash);
        state_reader
            .address_to_nonce_mut()
            .insert(sender_address.clone(), nonce.clone());
        state_reader
            .address_to_storage_mut()
            .insert(storage_entry.clone(), storage.clone());
        state_reader.class_hash_to_compiled_class_mut().insert(
            class_hash,
            CompiledClass::Deprecated(Arc::new(contract_class.clone())),
        );

<<<<<<< HEAD
        let state = CachedState::new(Arc::new(state_reader))
            .set_contract_classes_cache(contract_class_cache);
=======
        let state = CachedState::new(Arc::new(state_reader), contract_class_cache);
>>>>>>> 303a8d11

        //* --------------------------------------------
        //*    Create starknet state with previous data
        //* --------------------------------------------

        let mut starknet_state = StarknetState::new(None);

        starknet_state.state = state;
        starknet_state
            .state
            .set_class_hash_at(sender_address.clone(), class_hash)
            .unwrap();

        starknet_state
            .state
            .cache
            .nonce_writes
            .insert(sender_address.clone(), nonce);

        starknet_state.state.set_storage_at(&storage_entry, storage);

        starknet_state
            .state
            .set_contract_class(
                &class_hash,
                &CompiledClass::Deprecated(Arc::new(contract_class)),
            )
            .unwrap();

        // --------------------------------------------
        //      Test declare with starknet state
        // --------------------------------------------
        let fib_contract_class =
            ContractClass::from_path("starknet_programs/fibonacci.json").unwrap();

        let (ret_class_hash, _exec_info) =
            starknet_state.declare(fib_contract_class.clone()).unwrap();

        //* ---------------------------------------
        //              Expected result
        //* ---------------------------------------

        // ----- calculate fib class hash ---------
        let hash = compute_deprecated_class_hash(&fib_contract_class).unwrap();
        let fib_class_hash = felt_to_hash(&hash);

        // check that it return the correct clash hash
        assert_eq!(ret_class_hash, fib_class_hash);

        // check that state has store has store accounts class hash
        assert_eq!(
            starknet_state
                .state
                .get_class_hash_at(&sender_address)
                .unwrap()
                .to_owned(),
            class_hash
        );
        // check that state has store fib class hash
        assert_eq!(
            TryInto::<ContractClass>::try_into(
                starknet_state
                    .state
                    .get_contract_class(&fib_class_hash)
                    .unwrap()
            )
            .unwrap(),
            fib_contract_class
        );
    }

    #[test]
    fn test_invoke() {
        // 1) deploy fibonacci
        // 2) invoke call over fibonacci

        let mut starknet_state = StarknetState::new(None);
        let contract_class = ContractClass::from_path("starknet_programs/fibonacci.json").unwrap();
        let calldata = [1.into(), 1.into(), 10.into()].to_vec();
        let contract_address_salt: Felt252 = 1.into();

        let (contract_address, _exec_info) = starknet_state
            .deploy(
                contract_class.clone(),
                vec![],
                contract_address_salt.clone(),
                None,
                0,
            )
            .unwrap();

        // fibonacci selector
        let selector = Felt252::from_str_radix(
            "112e35f48499939272000bd72eb840e502ca4c3aefa8800992e8defb746e0c9",
            16,
        )
        .unwrap();

        // Statement **not** in blockifier.
        starknet_state
            .state
            .cache_mut()
            .nonce_initial_values_mut()
            .insert(contract_address.clone(), Felt252::zero());

        let tx_info = starknet_state
            .invoke_raw(
                contract_address,
                selector.clone(),
                calldata,
                0,
                Some(Vec::new()),
                Some(Felt252::zero()),
                None,
                0,
            )
            .unwrap();

        // expected result
        // ----- calculate fib class hash ---------
        let hash = compute_deprecated_class_hash(&contract_class).unwrap();
        let fib_class_hash = felt_to_hash(&hash);

        let address = calculate_contract_address(
            &contract_address_salt,
            &hash,
            &[],
            Address(Felt252::zero()),
        )
        .unwrap();
        let actual_resources = HashMap::from([
            ("n_steps".to_string(), 3457),
            ("l1_gas_usage".to_string(), 3672),
            ("range_check_builtin".to_string(), 80),
            ("pedersen_builtin".to_string(), 16),
        ]);

        let expected_info = TransactionExecutionInfo {
            validate_info: None,
            call_info: Some(CallInfo {
                caller_address: Address(Felt252::zero()),
                call_type: Some(CallType::Call),
                contract_address: Address(address),
                code_address: None,
                class_hash: Some(fib_class_hash),
                entry_point_selector: Some(selector),
                entry_point_type: Some(EntryPointType::External),
                calldata: vec![1.into(), 1.into(), 10.into()],
                retdata: vec![144.into()],
                execution_resources: Some(ExecutionResources {
                    n_steps: 94,
                    n_memory_holes: 0,
                    builtin_instance_counter: HashMap::default(),
                }),
                ..Default::default()
            }),
            actual_resources,
            tx_type: Some(TransactionType::InvokeFunction),
            ..Default::default()
        };

        assert_eq!(tx_info, expected_info);
    }

    #[test]
    fn test_execute_entry_point_raw() {
        let mut starknet_state = StarknetState::new(None);
        let path = PathBuf::from("starknet_programs/fibonacci.json");
        let contract_class = ContractClass::from_path(path).unwrap();
        let contract_address_salt = 1.into();

        let (contract_address, _exec_info) = starknet_state
            .deploy(contract_class, vec![], contract_address_salt, None, 0)
            .unwrap();

        // fibonacci selector
        let entrypoint_selector = Felt252::from_bytes_be(&calculate_sn_keccak(b"fib"));
        let result = starknet_state
            .execute_entry_point_raw(
                contract_address,
                entrypoint_selector,
                vec![1.into(), 1.into(), 10.into()],
                Address(0.into()),
            )
            .unwrap()
            .retdata;
        assert_eq!(result, vec![144.into()]);
    }

    #[test]
    fn test_add_messages_and_events() {
        let mut starknet_state = StarknetState::new(None);
        let test_msg_1 = OrderedL2ToL1Message {
            order: 0,
            to_address: Address(0.into()),
            payload: vec![0.into()],
        };
        let test_msg_2 = OrderedL2ToL1Message {
            order: 1,
            to_address: Address(0.into()),
            payload: vec![0.into()],
        };

        let exec_info = ExecutionInfo::Call(Box::new(CallInfo {
            l2_to_l1_messages: vec![test_msg_1, test_msg_2],
            ..Default::default()
        }));

        starknet_state.add_messages_and_events(&exec_info).unwrap();
        let msg_hash =
            StarknetMessageToL1::new(Address(0.into()), Address(0.into()), vec![0.into()])
                .get_hash();

        let messages = starknet_state.l2_to_l1_messages;
        let mut expected_messages = HashMap::new();
        expected_messages.insert(msg_hash, 2);
        assert_eq!(messages, expected_messages);
    }

    #[test]
    fn test_consume_message_hash() {
        let mut starknet_state = StarknetState::new(None);
        let test_msg_1 = OrderedL2ToL1Message {
            order: 0,
            to_address: Address(0.into()),
            payload: vec![0.into()],
        };
        let test_msg_2 = OrderedL2ToL1Message {
            order: 1,
            to_address: Address(0.into()),
            payload: vec![0.into()],
        };

        let exec_info = ExecutionInfo::Call(Box::new(CallInfo {
            l2_to_l1_messages: vec![test_msg_1, test_msg_2],
            ..Default::default()
        }));

        starknet_state.add_messages_and_events(&exec_info).unwrap();
        let msg_hash =
            StarknetMessageToL1::new(Address(0.into()), Address(0.into()), vec![0.into()])
                .get_hash();

        starknet_state
            .consume_message_hash(msg_hash.clone())
            .unwrap();
        let messages = starknet_state.l2_to_l1_messages;
        let mut expected_messages = HashMap::new();
        expected_messages.insert(msg_hash, 1);
        assert_eq!(messages, expected_messages);
    }

    #[test]
    fn test_consume_message_hash_twice_should_fail() {
        let mut starknet_state = StarknetState::new(None);
        let test_msg = OrderedL2ToL1Message {
            order: 0,
            to_address: Address(0.into()),
            payload: vec![0.into()],
        };

        let exec_info = ExecutionInfo::Call(Box::new(CallInfo {
            l2_to_l1_messages: vec![test_msg],
            ..Default::default()
        }));

        starknet_state.add_messages_and_events(&exec_info).unwrap();
        let msg_hash =
            StarknetMessageToL1::new(Address(0.into()), Address(0.into()), vec![0.into()])
                .get_hash();

        starknet_state
            .consume_message_hash(msg_hash.clone())
            .unwrap();
        let err = starknet_state.consume_message_hash(msg_hash).unwrap_err();
        assert_matches!(err, StarknetStateError::InvalidMessageHash);
    }
}<|MERGE_RESOLUTION|>--- conflicted
+++ resolved
@@ -41,13 +41,7 @@
         let block_context = context.unwrap_or_default();
         let state_reader = Arc::new(InMemoryStateReader::default());
 
-<<<<<<< HEAD
-        let state = CachedState::new(state_reader)
-            .set_contract_classes_cache(HashMap::new())
-            .set_casm_classes_cache(HashMap::new());
-=======
         let state = CachedState::new(state_reader, HashMap::new());
->>>>>>> 303a8d11
 
         let l2_to_l1_messages = HashMap::new();
         let l2_to_l1_messages_log = Vec::new();
@@ -457,12 +451,7 @@
             CompiledClass::Deprecated(Arc::new(contract_class.clone())),
         );
 
-<<<<<<< HEAD
-        let state = CachedState::new(Arc::new(state_reader))
-            .set_contract_classes_cache(contract_class_cache);
-=======
         let state = CachedState::new(Arc::new(state_reader), contract_class_cache);
->>>>>>> 303a8d11
 
         //* --------------------------------------------
         //*    Create starknet state with previous data
