use super::{state_error::StarknetStateError, type_utils::ExecutionInfo};
use crate::{
    business_logic::{
        execution::{
            execution_entry_point::ExecutionEntryPoint, CallInfo, Event,
            TransactionExecutionContext, TransactionExecutionInfo,
        },
        state::{
            cached_state::CachedState,
            state_api::{State, StateReader},
        },
        state::{in_memory_state_reader::InMemoryStateReader, ExecutionResourcesManager},
        transaction::{
            error::TransactionError, invoke_function::InvokeFunction, Declare, Deploy, Transaction,
        },
    },
    definitions::{constants::TRANSACTION_VERSION, general_config::BlockContext},
    services::api::{
        contract_classes::deprecated_contract_class::ContractClass, messages::StarknetMessageToL1,
    },
    utils::{Address, ClassHash},
};
use cairo_vm::felt::Felt252;
use num_traits::{One, Zero};
use starknet_contract_class::EntryPointType;
use std::collections::HashMap;

// ---------------------------------------------------------------------
/// StarkNet testing object. Represents a state of a StarkNet network.
pub struct StarknetState {
    pub state: CachedState<InMemoryStateReader>,
    pub(crate) block_context: BlockContext,
    l2_to_l1_messages: HashMap<Vec<u8>, usize>,
    l2_to_l1_messages_log: Vec<StarknetMessageToL1>,
    events: Vec<Event>,
}

impl StarknetState {
    pub fn new(context: Option<BlockContext>) -> Self {
        let block_context = context.unwrap_or_default();
        let state_reader = InMemoryStateReader::default();

        let state = CachedState::new(state_reader, Some(HashMap::new()), Some(HashMap::new()));

        let l2_to_l1_messages = HashMap::new();
        let l2_to_l1_messages_log = Vec::new();

        let events = Vec::new();
        StarknetState {
            state,
            block_context,
            l2_to_l1_messages,
            l2_to_l1_messages_log,
            events,
        }
    }

    pub fn new_with_states(
        context: Option<BlockContext>,
        state: CachedState<InMemoryStateReader>,
    ) -> Self {
        let block_context = context.unwrap_or_default();
        let l2_to_l1_messages = HashMap::new();
        let l2_to_l1_messages_log = Vec::new();

        let events = Vec::new();
        StarknetState {
            state,
            block_context,
            l2_to_l1_messages,
            l2_to_l1_messages_log,
            events,
        }
    }

    // ------------------------------------------------------------------------------------
    /// Declares a contract class.
    /// Returns the class hash and the execution info.
    /// Args:
    /// contract_class - a compiled StarkNet contract
    pub fn declare(
        &mut self,
        contract_class: ContractClass,
        hash_value: Option<Felt252>,
    ) -> Result<(ClassHash, TransactionExecutionInfo), TransactionError> {
        let tx = Declare::new(
            contract_class,
            self.chain_id(),
            Address(Felt252::one()),
            0,
            0.into(),
            Vec::new(),
            0.into(),
            hash_value,
        )?;

        let tx_execution_info = tx.execute(&mut self.state, &self.block_context)?;

        Ok((tx.class_hash, tx_execution_info))
    }

    /// Invokes a contract function. Returns the execution info.

    #[allow(clippy::too_many_arguments)]
    pub fn invoke_raw(
        &mut self,
        contract_address: Address,
        selector: Felt252,
        calldata: Vec<Felt252>,
        max_fee: u128,
        signature: Option<Vec<Felt252>>,
        nonce: Option<Felt252>,
        hash_value: Option<Felt252>,
        remaining_gas: u128,
    ) -> Result<TransactionExecutionInfo, StarknetStateError> {
        let tx = self.create_invoke_function(
            contract_address,
            selector,
            calldata,
            max_fee,
            signature,
            nonce,
            hash_value,
        )?;

        let mut tx = Transaction::InvokeFunction(tx);
        self.execute_tx(&mut tx, remaining_gas)
    }

    /// Builds the transaction execution context and executes the entry point.
    /// Returns the CallInfo.
    pub fn execute_entry_point_raw(
        &mut self,
        contract_address: Address,
        entry_point_selector: Felt252,
        calldata: Vec<Felt252>,
        caller_address: Address,
    ) -> Result<CallInfo, StarknetStateError> {
        let call = ExecutionEntryPoint::new(
            contract_address,
            calldata,
            entry_point_selector,
            caller_address,
            EntryPointType::External,
            None,
            None,
            0,
        );

        let mut resources_manager = ExecutionResourcesManager::default();

        let tx_execution_context = TransactionExecutionContext::default();
        let call_info = call.execute(
            &mut self.state,
            &self.block_context,
            &mut resources_manager,
            &tx_execution_context,
            false,
        )?;

        let exec_info = ExecutionInfo::Call(Box::new(call_info.clone()));
        self.add_messages_and_events(&exec_info)?;

        Ok(call_info)
    }

    /// Deploys a contract. Returns the contract address and the execution info.
    /// Args:
    /// contract_class - a compiled StarkNet contract
    /// contract_address_salt
    /// the salt to use for deploying. Otherwise, the salt is randomized.
    pub fn deploy(
        &mut self,
        contract_class: ContractClass,
        constructor_calldata: Vec<Felt252>,
        contract_address_salt: Address,
        hash_value: Option<Felt252>,
        remaining_gas: u128,
    ) -> Result<(Address, TransactionExecutionInfo), StarknetStateError> {
        let chain_id = self.block_context.starknet_os_config.chain_id.to_felt();
        let deploy = Deploy::new(
            contract_address_salt,
            contract_class.clone(),
            constructor_calldata,
            chain_id,
            TRANSACTION_VERSION.clone(),
            hash_value,
        )?;
        let contract_address = deploy.contract_address.clone();
        let contract_hash = deploy.contract_hash;
        let mut tx = Transaction::Deploy(deploy);

        self.state
            .set_contract_class(&contract_hash, &contract_class)?;

        let tx_execution_info = self.execute_tx(&mut tx, remaining_gas)?;
        Ok((contract_address, tx_execution_info))
    }

    pub fn execute_tx(
        &mut self,
        tx: &mut Transaction,
        remaining_gas: u128,
    ) -> Result<TransactionExecutionInfo, StarknetStateError> {
<<<<<<< HEAD
        let tx = tx.execute(&mut self.state, &self.block_context)?;
=======
        let tx = tx.execute(&mut self.state, &self.general_config, remaining_gas)?;
>>>>>>> 9593c1b4
        let tx_execution_info = ExecutionInfo::Transaction(Box::new(tx.clone()));
        self.add_messages_and_events(&tx_execution_info)?;
        Ok(tx)
    }

    pub fn add_messages_and_events(
        &mut self,
        exec_info: &ExecutionInfo,
    ) -> Result<(), StarknetStateError> {
        for msg in exec_info.get_sorted_l2_to_l1_messages()? {
            let starknet_message =
                StarknetMessageToL1::new(msg.from_address, msg.to_address, msg.payload);

            self.l2_to_l1_messages_log.push(starknet_message.clone());
            let message_hash = starknet_message.get_hash();

            if self.l2_to_l1_messages.contains_key(&message_hash) {
                let val = self.l2_to_l1_messages.get(&message_hash).unwrap();
                self.l2_to_l1_messages.insert(message_hash, val + 1);
            } else {
                self.l2_to_l1_messages.insert(message_hash, 1);
            }
        }

        let mut events = exec_info.get_sorted_events()?;
        self.events.append(&mut events);
        Ok(())
    }

    /// Consumes the given message hash.
    pub fn consume_message_hash(
        &mut self,
        message_hash: Vec<u8>,
    ) -> Result<(), StarknetStateError> {
        let val = self
            .l2_to_l1_messages
            .get(&message_hash)
            .ok_or(StarknetStateError::InvalidMessageHash)?;

        if val.is_zero() {
            Err(StarknetStateError::InvalidMessageHash)
        } else {
            self.l2_to_l1_messages.insert(message_hash, val - 1);
            Ok(())
        }
    }

    // ------------------------
    //    Private functions
    // ------------------------

    fn chain_id(&self) -> Felt252 {
        self.block_context.starknet_os_config.chain_id.to_felt()
    }

    #[allow(clippy::too_many_arguments)]
    fn create_invoke_function(
        &mut self,
        contract_address: Address,
        entry_point_selector: Felt252,
        calldata: Vec<Felt252>,
        max_fee: u128,
        signature: Option<Vec<Felt252>>,
        nonce: Option<Felt252>,
        hash_value: Option<Felt252>,
    ) -> Result<InvokeFunction, TransactionError> {
        let signature = match signature {
            Some(sign) => sign,
            None => Vec::new(),
        };

        let nonce = match nonce {
            Some(n) => n,
            None => self.state.get_nonce_at(&contract_address)?,
        };

        InvokeFunction::new(
            contract_address,
            entry_point_selector,
            max_fee,
            TRANSACTION_VERSION.clone(),
            calldata,
            signature,
            self.chain_id(),
            Some(nonce),
            hash_value,
        )
    }
}

#[cfg(test)]
mod tests {
    use std::path::PathBuf;

    use cairo_vm::{felt::felt_str, vm::runners::cairo_runner::ExecutionResources};
    use num_traits::Num;

    use super::*;
    use crate::{
        business_logic::{
            execution::{CallType, OrderedL2ToL1Message},
            state::state_cache::StorageEntry,
        },
        core::{contract_address::compute_deprecated_class_hash, errors::state_errors::StateError},
        definitions::{
            constants::CONSTRUCTOR_ENTRY_POINT_SELECTOR, transaction_type::TransactionType,
        },
        utils::{calculate_sn_keccak, felt_to_hash},
    };

    #[test]
    fn test_deploy() {
        let mut starknet_state = StarknetState::new(None);
        let path = PathBuf::from("starknet_programs/fibonacci.json");
        let contract_class = ContractClass::try_from(path).unwrap();
        let contract_address_salt = Address(1.into());

        // expected results

        // ----- calculate fib class hash ---------
        let hash = compute_deprecated_class_hash(&contract_class).unwrap();
        let class_hash = felt_to_hash(&hash);

        let address = Address(felt_str!(
            "2066790681318687707025847340457605657642478884993868155391041767964612021885"
        ));

        let mut actual_resources = HashMap::new();
        actual_resources.insert("l1_gas_usage".to_string(), 1224);

        let transaction_exec_info = TransactionExecutionInfo {
            validate_info: None,
            call_info: Some(CallInfo {
                caller_address: Address(0.into()),
                call_type: Some(CallType::Call),
                contract_address: address.clone(),
                code_address: None,
                class_hash: Some(class_hash),
                entry_point_selector: Some(CONSTRUCTOR_ENTRY_POINT_SELECTOR.clone()),
                entry_point_type: Some(EntryPointType::Constructor),
                ..Default::default()
            }),
            fee_transfer_info: None,
            actual_fee: 0,
            actual_resources,
            tx_type: Some(TransactionType::Deploy),
        };

        // check result is correct
        let exec = (address, transaction_exec_info);
        assert_eq!(
            starknet_state
                .deploy(
                    contract_class.clone(),
                    vec![],
                    contract_address_salt,
                    None,
                    0
                )
                .unwrap(),
            exec
        );

        // check that properly stored contract class
        assert_eq!(
            starknet_state
                .state
                .contract_classes
                .unwrap()
                .get(&class_hash)
                .unwrap()
                .to_owned(),
            contract_class
        );
    }

    #[test]
    fn test_declare() {
        let path = PathBuf::from("starknet_programs/account_without_validation.json");
        let contract_class = ContractClass::try_from(path).unwrap();

        // Instantiate CachedState
        let mut contract_class_cache = HashMap::new();

        //  ------------ contract data --------------------
        // hack store account contract
        let hash = compute_deprecated_class_hash(&contract_class).unwrap();
        let class_hash = felt_to_hash(&hash);
        contract_class_cache.insert(class_hash, contract_class.clone());

        // store sender_address
        let sender_address = Address(1.into());
        // this is not conceptually correct as the sender address would be an
        // Account contract (not the contract that we are currently declaring)
        // but for testing reasons its ok
        let nonce = Felt252::zero();
        let storage_entry: StorageEntry = (sender_address.clone(), [19; 32]);
        let storage = Felt252::zero();

        let mut state_reader = InMemoryStateReader::default();
        state_reader
            .address_to_class_hash_mut()
            .insert(sender_address.clone(), class_hash);
        state_reader
            .address_to_nonce_mut()
            .insert(sender_address.clone(), nonce.clone());
        state_reader
            .address_to_storage_mut()
            .insert(storage_entry.clone(), storage.clone());
        state_reader
            .class_hash_to_contract_class_mut()
            .insert(class_hash, contract_class.clone());

        let state = CachedState::new(state_reader, Some(contract_class_cache), None);

        //* --------------------------------------------
        //*    Create starknet state with previous data
        //* --------------------------------------------

        let mut starknet_state = StarknetState::new(None);

        starknet_state.state = state;
        starknet_state
            .state
            .state_reader
            .address_to_class_hash_mut()
            .insert(sender_address.clone(), class_hash);

        starknet_state
            .state
            .state_reader
            .address_to_nonce_mut()
            .insert(sender_address.clone(), nonce);
        starknet_state
            .state
            .state_reader
            .address_to_storage_mut()
            .insert(storage_entry, storage);
        starknet_state
            .state
            .state_reader
            .class_hash_to_contract_class_mut()
            .insert(class_hash, contract_class);

        // --------------------------------------------
        //      Test declare with starknet state
        // --------------------------------------------
        let fib_path = PathBuf::from("starknet_programs/fibonacci.json");
        let fib_contract_class = ContractClass::try_from(fib_path).unwrap();

        let (ret_class_hash, _exec_info) = starknet_state
            .declare(fib_contract_class.clone(), None)
            .unwrap();

        //* ---------------------------------------
        //              Expected result
        //* ---------------------------------------

        // ----- calculate fib class hash ---------
        let hash = compute_deprecated_class_hash(&fib_contract_class).unwrap();
        let fib_class_hash = felt_to_hash(&hash);

        // check that it return the correct clash hash
        assert_eq!(ret_class_hash, fib_class_hash);

        // check that state has store has store accounts class hash
        assert_eq!(
            starknet_state
                .state
                .get_class_hash_at(&sender_address)
                .unwrap()
                .to_owned(),
            class_hash
        );
        // check that state has store fib class hash
        assert_eq!(
            TryInto::<ContractClass>::try_into(
                starknet_state
                    .state
                    .get_contract_class(&fib_class_hash)
                    .unwrap()
            )
            .unwrap(),
            fib_contract_class
        );
    }

    #[test]
    fn test_invoke() {
        // 1) deploy fibonacci
        // 2) invoke call over fibonacci

        let mut starknet_state = StarknetState::new(None);
        let path = PathBuf::from("starknet_programs/fibonacci.json");
        let contract_class = ContractClass::try_from(path).unwrap();
        let calldata = [1.into(), 1.into(), 10.into()].to_vec();
        let contract_address_salt = Address(1.into());

        let (contract_address, _exec_info) = starknet_state
            .deploy(
                contract_class.clone(),
                vec![],
                contract_address_salt,
                None,
                0,
            )
            .unwrap();

        // fibonacci selector
        let selector = Felt252::from_str_radix(
            "112e35f48499939272000bd72eb840e502ca4c3aefa8800992e8defb746e0c9",
            16,
        )
        .unwrap();

        // Statement **not** in blockifier.
        starknet_state
            .state
            .cache_mut()
            .nonce_initial_values_mut()
            .insert(contract_address.clone(), Felt252::zero());

        let tx_info = starknet_state
            .invoke_raw(
                contract_address,
                selector.clone(),
                calldata,
                0,
                Some(Vec::new()),
                Some(Felt252::zero()),
                None,
                0,
            )
            .unwrap();

        // expected result
        // ----- calculate fib class hash ---------
        let hash = compute_deprecated_class_hash(&contract_class).unwrap();
        let fib_class_hash = felt_to_hash(&hash);

        let address = felt_str!(
            "2066790681318687707025847340457605657642478884993868155391041767964612021885"
        );
        let actual_resources = HashMap::from([
            ("l1_gas_usage".to_string(), 0),
            ("range_check_builtin".to_string(), 70),
            ("pedersen_builtin".to_string(), 16),
        ]);

        let expected_info = TransactionExecutionInfo {
            validate_info: None,
            call_info: Some(CallInfo {
                caller_address: Address(Felt252::zero()),
                call_type: Some(CallType::Call),
                contract_address: Address(address),
                code_address: None,
                class_hash: Some(fib_class_hash),
                entry_point_selector: Some(selector),
                entry_point_type: Some(EntryPointType::External),
                calldata: vec![1.into(), 1.into(), 10.into()],
                retdata: vec![144.into()],
                execution_resources: ExecutionResources {
                    n_steps: 94,
                    n_memory_holes: 0,
                    builtin_instance_counter: HashMap::default(),
                },
                ..Default::default()
            }),
            actual_resources,
            tx_type: Some(TransactionType::InvokeFunction),
            ..Default::default()
        };

        assert_eq!(tx_info, expected_info);
    }

    #[test]
    fn test_execute_entry_point_raw() {
        let mut starknet_state = StarknetState::new(None);
        let path = PathBuf::from("starknet_programs/fibonacci.json");
        let contract_class = ContractClass::try_from(path).unwrap();
        let contract_address_salt = Address(1.into());

        let (contract_address, _exec_info) = starknet_state
            .deploy(contract_class, vec![], contract_address_salt, None, 0)
            .unwrap();

        // fibonacci selector
        let entrypoint_selector = Felt252::from_bytes_be(&calculate_sn_keccak(b"fib"));
        let result = starknet_state
            .execute_entry_point_raw(
                contract_address,
                entrypoint_selector,
                vec![1.into(), 1.into(), 10.into()],
                Address(0.into()),
            )
            .unwrap()
            .retdata;
        assert_eq!(result, vec![144.into()]);
    }

    #[test]
    fn test_add_messages_and_events() {
        let mut starknet_state = StarknetState::new(None);
        let test_msg_1 = OrderedL2ToL1Message {
            order: 0,
            to_address: Address(0.into()),
            payload: vec![0.into()],
        };
        let test_msg_2 = OrderedL2ToL1Message {
            order: 1,
            to_address: Address(0.into()),
            payload: vec![0.into()],
        };

        let exec_info = ExecutionInfo::Call(Box::new(CallInfo {
            l2_to_l1_messages: vec![test_msg_1, test_msg_2],
            ..Default::default()
        }));

        starknet_state.add_messages_and_events(&exec_info).unwrap();
        let msg_hash =
            StarknetMessageToL1::new(Address(0.into()), Address(0.into()), vec![0.into()])
                .get_hash();

        let messages = starknet_state.l2_to_l1_messages;
        let mut expected_messages = HashMap::new();
        expected_messages.insert(msg_hash, 2);
        assert_eq!(messages, expected_messages);
    }

    #[test]
    fn test_consume_message_hash() {
        let mut starknet_state = StarknetState::new(None);
        let test_msg_1 = OrderedL2ToL1Message {
            order: 0,
            to_address: Address(0.into()),
            payload: vec![0.into()],
        };
        let test_msg_2 = OrderedL2ToL1Message {
            order: 1,
            to_address: Address(0.into()),
            payload: vec![0.into()],
        };

        let exec_info = ExecutionInfo::Call(Box::new(CallInfo {
            l2_to_l1_messages: vec![test_msg_1, test_msg_2],
            ..Default::default()
        }));

        starknet_state.add_messages_and_events(&exec_info).unwrap();
        let msg_hash =
            StarknetMessageToL1::new(Address(0.into()), Address(0.into()), vec![0.into()])
                .get_hash();

        starknet_state
            .consume_message_hash(msg_hash.clone())
            .unwrap();
        let messages = starknet_state.l2_to_l1_messages;
        let mut expected_messages = HashMap::new();
        expected_messages.insert(msg_hash, 1);
        assert_eq!(messages, expected_messages);
    }

    #[test]
    fn test_consume_message_hash_twice_should_fail() {
        let mut starknet_state = StarknetState::new(None);
        let test_msg = OrderedL2ToL1Message {
            order: 0,
            to_address: Address(0.into()),
            payload: vec![0.into()],
        };

        let exec_info = ExecutionInfo::Call(Box::new(CallInfo {
            l2_to_l1_messages: vec![test_msg],
            ..Default::default()
        }));

        starknet_state.add_messages_and_events(&exec_info).unwrap();
        let msg_hash =
            StarknetMessageToL1::new(Address(0.into()), Address(0.into()), vec![0.into()])
                .get_hash();

        starknet_state
            .consume_message_hash(msg_hash.clone())
            .unwrap();
        let err = starknet_state.consume_message_hash(msg_hash).unwrap_err();
        assert_matches!(err, StarknetStateError::InvalidMessageHash);
    }

    #[test]
    fn test_create_invoke_function_should_fail_with_none_contract_state() {
        let mut starknet_state = StarknetState::new(None);

        let err = starknet_state
            .create_invoke_function(Address(0.into()), 0.into(), vec![], 0, None, None, None)
            .unwrap_err();
        assert_matches!(
            err,
            TransactionError::State(StateError::NoneContractState(_))
        );
    }
}<|MERGE_RESOLUTION|>--- conflicted
+++ resolved
@@ -202,11 +202,7 @@
         tx: &mut Transaction,
         remaining_gas: u128,
     ) -> Result<TransactionExecutionInfo, StarknetStateError> {
-<<<<<<< HEAD
-        let tx = tx.execute(&mut self.state, &self.block_context)?;
-=======
-        let tx = tx.execute(&mut self.state, &self.general_config, remaining_gas)?;
->>>>>>> 9593c1b4
+        let tx = tx.execute(&mut self.state, &self.block_context, remaining_gas)?;
         let tx_execution_info = ExecutionInfo::Transaction(Box::new(tx.clone()));
         self.add_messages_and_events(&tx_execution_info)?;
         Ok(tx)
