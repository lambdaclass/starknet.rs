use super::{state_error::StarknetStateError, type_utils::ExecutionInfo};
use crate::execution::execution_entry_point::ExecutionResult;
use crate::services::api::contract_classes::compiled_class::CompiledClass;
use crate::services::api::contract_classes::deprecated_contract_class::EntryPointType;
use crate::{
    definitions::{block_context::BlockContext, constants::TRANSACTION_VERSION},
    execution::{
        execution_entry_point::ExecutionEntryPoint, CallInfo, Event, TransactionExecutionContext,
        TransactionExecutionInfo,
    },
    services::api::{
        contract_classes::deprecated_contract_class::ContractClass, messages::StarknetMessageToL1,
    },
    state::{
        cached_state::CachedState,
        state_api::{State, StateReader},
    },
    state::{in_memory_state_reader::InMemoryStateReader, ExecutionResourcesManager},
    transaction::{
        error::TransactionError, invoke_function::InvokeFunction, Declare, Deploy, Transaction,
    },
    utils::{Address, ClassHash},
};
use cairo_vm::felt::Felt252;
use num_traits::{One, Zero};
use std::collections::HashMap;
use std::sync::Arc;

// ---------------------------------------------------------------------
/// StarkNet testing object. Represents a state of a StarkNet network.
pub struct StarknetState {
    pub state: CachedState<InMemoryStateReader>,
    pub(crate) block_context: BlockContext,
    l2_to_l1_messages: HashMap<Vec<u8>, usize>,
    l2_to_l1_messages_log: Vec<StarknetMessageToL1>,
    events: Vec<Event>,
}

impl StarknetState {
    pub fn new(context: Option<BlockContext>) -> Self {
        let block_context = context.unwrap_or_default();
        let state_reader = Arc::new(InMemoryStateReader::default());

        let state = CachedState::new(state_reader, HashMap::new());

        let l2_to_l1_messages = HashMap::new();
        let l2_to_l1_messages_log = Vec::new();

        let events = Vec::new();
        StarknetState {
            state,
            block_context,
            l2_to_l1_messages,
            l2_to_l1_messages_log,
            events,
        }
    }

    pub fn new_with_states(
        block_context: Option<BlockContext>,
        state: CachedState<InMemoryStateReader>,
    ) -> Self {
        let block_context = block_context.unwrap_or_default();
        let l2_to_l1_messages = HashMap::new();
        let l2_to_l1_messages_log = Vec::new();

        let events = Vec::new();
        StarknetState {
            state,
            block_context,
            l2_to_l1_messages,
            l2_to_l1_messages_log,
            events,
        }
    }

    // ------------------------------------------------------------------------------------
    /// Declares a contract class.
    /// Returns the class hash and the execution info.
    /// Args:
    /// contract_class - a compiled StarkNet contract
    pub fn declare(
        &mut self,
        contract_class: ContractClass,
    ) -> Result<(ClassHash, TransactionExecutionInfo), TransactionError> {
        let tx = Declare::new(
            contract_class,
            self.chain_id(),
            Address(Felt252::one()),
            0,
            0.into(),
            Vec::new(),
            0.into(),
        )?;

        let tx_execution_info = tx.execute(&mut self.state, &self.block_context)?;

        Ok((tx.class_hash, tx_execution_info))
    }

    /// Invokes a contract function. Returns the execution info.

    #[allow(clippy::too_many_arguments)]
    pub fn invoke_raw(
        &mut self,
        contract_address: Address,
        selector: Felt252,
        calldata: Vec<Felt252>,
        max_fee: u128,
        signature: Option<Vec<Felt252>>,
        nonce: Option<Felt252>,
        hash_value: Option<Felt252>,
        remaining_gas: u128,
    ) -> Result<TransactionExecutionInfo, StarknetStateError> {
        let tx = self.create_invoke_function(
            contract_address,
            selector,
            calldata,
            max_fee,
            signature,
            nonce,
            hash_value,
        )?;

        let mut tx = Transaction::InvokeFunction(tx);
        self.execute_tx(&mut tx, remaining_gas)
    }

    /// Builds the transaction execution context and executes the entry point.
    /// Returns the CallInfo.
    pub fn execute_entry_point_raw(
        &mut self,
        contract_address: Address,
        entry_point_selector: Felt252,
        calldata: Vec<Felt252>,
        caller_address: Address,
    ) -> Result<CallInfo, StarknetStateError> {
        let call = ExecutionEntryPoint::new(
            contract_address,
            calldata,
            entry_point_selector,
            caller_address,
            EntryPointType::External,
            None,
            None,
            0,
        );

        let mut resources_manager = ExecutionResourcesManager::default();

        let mut tx_execution_context = TransactionExecutionContext::default();
        let ExecutionResult { call_info, .. } = call.execute(
            &mut self.state,
            &self.block_context,
            &mut resources_manager,
            &mut tx_execution_context,
            false,
            self.block_context.invoke_tx_max_n_steps,
        )?;

        let call_info = call_info.ok_or(StarknetStateError::Transaction(
            TransactionError::CallInfoIsNone,
        ))?;

        let exec_info = ExecutionInfo::Call(Box::new(call_info.clone()));
        self.add_messages_and_events(&exec_info)?;

        Ok(call_info)
    }

    /// Deploys a contract. Returns the contract address and the execution info.
    /// Args:
    /// contract_class - a compiled StarkNet contract
    /// contract_address_salt
    /// the salt to use for deploying. Otherwise, the salt is randomized.
    pub fn deploy(
        &mut self,
        contract_class: ContractClass,
        constructor_calldata: Vec<Felt252>,
        contract_address_salt: Felt252,
        hash_value: Option<Felt252>,
        remaining_gas: u128,
    ) -> Result<(Address, TransactionExecutionInfo), StarknetStateError> {
        let chain_id = self.block_context.starknet_os_config.chain_id.clone();
        let deploy = match hash_value {
            None => Deploy::new(
                contract_address_salt,
                contract_class.clone(),
                constructor_calldata,
                chain_id,
                TRANSACTION_VERSION.clone(),
            )?,
            Some(hash_value) => Deploy::new_with_tx_hash(
                contract_address_salt,
                contract_class.clone(),
                constructor_calldata,
                TRANSACTION_VERSION.clone(),
                hash_value,
            )?,
        };
        let contract_address = deploy.contract_address.clone();
        let contract_hash = deploy.contract_hash;
        let mut tx = Transaction::Deploy(deploy);

        self.state.set_contract_class(
            &contract_hash,
            &CompiledClass::Deprecated(Arc::new(contract_class)),
        )?;

        let tx_execution_info = self.execute_tx(&mut tx, remaining_gas)?;
        Ok((contract_address, tx_execution_info))
    }

    pub fn execute_tx(
        &mut self,
        tx: &mut Transaction,
        remaining_gas: u128,
    ) -> Result<TransactionExecutionInfo, StarknetStateError> {
        let tx = tx.execute(&mut self.state, &self.block_context, remaining_gas)?;
        let tx_execution_info = ExecutionInfo::Transaction(Box::new(tx.clone()));
        self.add_messages_and_events(&tx_execution_info)?;
        Ok(tx)
    }

    pub fn add_messages_and_events(
        &mut self,
        exec_info: &ExecutionInfo,
    ) -> Result<(), StarknetStateError> {
        for msg in exec_info.get_sorted_l2_to_l1_messages()? {
            let starknet_message =
                StarknetMessageToL1::new(msg.from_address, msg.to_address, msg.payload);

            self.l2_to_l1_messages_log.push(starknet_message.clone());
            let message_hash = starknet_message.get_hash();

            if self.l2_to_l1_messages.contains_key(&message_hash) {
                let val = self.l2_to_l1_messages.get(&message_hash).unwrap();
                self.l2_to_l1_messages.insert(message_hash, val + 1);
            } else {
                self.l2_to_l1_messages.insert(message_hash, 1);
            }
        }

        let mut events = exec_info.get_sorted_events()?;
        self.events.append(&mut events);
        Ok(())
    }

    /// Consumes the given message hash.
    pub fn consume_message_hash(
        &mut self,
        message_hash: Vec<u8>,
    ) -> Result<(), StarknetStateError> {
        let val = self
            .l2_to_l1_messages
            .get(&message_hash)
            .ok_or(StarknetStateError::InvalidMessageHash)?;

        if val.is_zero() {
            Err(StarknetStateError::InvalidMessageHash)
        } else {
            self.l2_to_l1_messages.insert(message_hash, val - 1);
            Ok(())
        }
    }

    // ------------------------
    //    Private functions
    // ------------------------

    fn chain_id(&self) -> Felt252 {
        self.block_context.starknet_os_config.chain_id.clone()
    }

    #[allow(clippy::too_many_arguments)]
    fn create_invoke_function(
        &mut self,
        contract_address: Address,
        entry_point_selector: Felt252,
        calldata: Vec<Felt252>,
        max_fee: u128,
        signature: Option<Vec<Felt252>>,
        nonce: Option<Felt252>,
        hash_value: Option<Felt252>,
    ) -> Result<InvokeFunction, TransactionError> {
        let signature = match signature {
            Some(sign) => sign,
            None => Vec::new(),
        };

        let nonce = match nonce {
            Some(n) => n,
            None => self.state.get_nonce_at(&contract_address)?,
        };

        match hash_value {
            None => InvokeFunction::new(
                contract_address,
                entry_point_selector,
                max_fee,
                TRANSACTION_VERSION.clone(),
                calldata,
                signature,
                self.chain_id(),
                Some(nonce),
            ),
            Some(hash_value) => InvokeFunction::new_with_tx_hash(
                contract_address,
                entry_point_selector,
                max_fee,
                TRANSACTION_VERSION.clone(),
                calldata,
                signature,
                Some(nonce),
                hash_value,
            ),
        }
    }
}

#[cfg(test)]
mod tests {
    use std::path::PathBuf;

    use cairo_vm::vm::runners::cairo_runner::ExecutionResources;
    use num_traits::Num;

    use super::*;
    use crate::{
        core::contract_address::compute_deprecated_class_hash,
        definitions::{
            constants::CONSTRUCTOR_ENTRY_POINT_SELECTOR, transaction_type::TransactionType,
        },
        execution::{CallType, OrderedL2ToL1Message},
        hash_utils::calculate_contract_address,
        services::api::contract_classes::compiled_class::CompiledClass,
        state::state_cache::StorageEntry,
        utils::{calculate_sn_keccak, felt_to_hash},
    };

    #[test]
    fn test_deploy() {
        let mut starknet_state = StarknetState::new(None);

        let contract_class = ContractClass::from_path("starknet_programs/fibonacci.json").unwrap();

        let contract_address_salt: Felt252 = 1.into();

        // expected results

        // ----- calculate fib class hash ---------
        let hash = compute_deprecated_class_hash(&contract_class).unwrap();
        let class_hash = felt_to_hash(&hash);

        let address = calculate_contract_address(
            &contract_address_salt,
            &hash,
            &[],
            Address(Felt252::zero()),
        )
        .unwrap();

        let mut actual_resources = HashMap::new();
        actual_resources.insert("l1_gas_usage".to_string(), 3672);
        actual_resources.insert("n_steps".to_string(), 0);

        let transaction_exec_info = TransactionExecutionInfo {
            validate_info: None,
            call_info: Some(CallInfo {
                caller_address: Address(0.into()),
                call_type: Some(CallType::Call),
                contract_address: Address(address.clone()),
                code_address: None,
                class_hash: Some(class_hash),
                entry_point_selector: Some(CONSTRUCTOR_ENTRY_POINT_SELECTOR.clone()),
                entry_point_type: Some(EntryPointType::Constructor),
                ..Default::default()
            }),
            revert_error: None,
            fee_transfer_info: None,
            actual_fee: 0,
            actual_resources,
            tx_type: Some(TransactionType::Deploy),
        };

        // check result is correct
        let exec = (Address(address), transaction_exec_info);
        assert_eq!(
            starknet_state
                .deploy(
                    contract_class.clone(),
                    vec![],
                    contract_address_salt,
                    None,
                    0
                )
                .unwrap(),
            exec
        );

        // check that properly stored contract class
        assert_eq!(
            starknet_state
                .state
                .contract_classes
                .get(&class_hash)
                .unwrap()
                .to_owned(),
            CompiledClass::Deprecated(Arc::new(contract_class))
        );
    }

    #[test]
    fn test_declare() {
        let path = PathBuf::from("starknet_programs/account_without_validation.json");
        let contract_class = ContractClass::from_path(path).unwrap();

        // Instantiate CachedState
        let mut contract_class_cache = HashMap::new();

        //  ------------ contract data --------------------
        // hack store account contract
        let hash = compute_deprecated_class_hash(&contract_class).unwrap();
        let class_hash = felt_to_hash(&hash);
        contract_class_cache.insert(
            class_hash,
            CompiledClass::Deprecated(Arc::new(contract_class.clone())),
        );

        // store sender_address
        let sender_address = Address(1.into());
        // this is not conceptually correct as the sender address would be an
        // Account contract (not the contract that we are currently declaring)
        // but for testing reasons its ok
        let nonce = Felt252::zero();
        let storage_entry: StorageEntry = (sender_address.clone(), [19; 32]);
        let storage = Felt252::zero();

        let mut state_reader = InMemoryStateReader::default();
        state_reader
            .address_to_class_hash_mut()
            .insert(sender_address.clone(), class_hash);
        state_reader
            .address_to_nonce_mut()
            .insert(sender_address.clone(), nonce.clone());
        state_reader
            .address_to_storage_mut()
            .insert(storage_entry.clone(), storage.clone());
        state_reader.class_hash_to_compiled_class_mut().insert(
            class_hash,
            CompiledClass::Deprecated(Arc::new(contract_class.clone())),
        );

        let state = CachedState::new(Arc::new(state_reader), contract_class_cache);

        //* --------------------------------------------
        //*    Create starknet state with previous data
        //* --------------------------------------------

        let mut starknet_state = StarknetState::new(None);

        starknet_state.state = state;
        starknet_state
            .state
            .set_class_hash_at(sender_address.clone(), class_hash)
            .unwrap();

        starknet_state
            .state
            .cache
            .nonce_writes
            .insert(sender_address.clone(), nonce);

        starknet_state.state.set_storage_at(&storage_entry, storage);

        starknet_state
            .state
            .set_contract_class(
                &class_hash,
                &CompiledClass::Deprecated(Arc::new(contract_class)),
            )
            .unwrap();

        // --------------------------------------------
        //      Test declare with starknet state
        // --------------------------------------------
        let fib_contract_class =
            ContractClass::from_path("starknet_programs/fibonacci.json").unwrap();

        let (ret_class_hash, _exec_info) =
            starknet_state.declare(fib_contract_class.clone()).unwrap();

        //* ---------------------------------------
        //              Expected result
        //* ---------------------------------------

        // ----- calculate fib class hash ---------
        let hash = compute_deprecated_class_hash(&fib_contract_class).unwrap();
        let fib_class_hash = felt_to_hash(&hash);

        // check that it return the correct clash hash
        assert_eq!(ret_class_hash, fib_class_hash);

        // check that state has store has store accounts class hash
        assert_eq!(
            starknet_state
                .state
                .get_class_hash_at(&sender_address)
                .unwrap()
                .to_owned(),
            class_hash
        );
        // check that state has store fib class hash
        assert_eq!(
            TryInto::<ContractClass>::try_into(
                starknet_state
                    .state
                    .get_contract_class(&fib_class_hash)
                    .unwrap()
            )
            .unwrap(),
            fib_contract_class
        );
    }

    #[test]
    fn test_invoke() {
        // 1) deploy fibonacci
        // 2) invoke call over fibonacci

        let mut starknet_state = StarknetState::new(None);
        let contract_class = ContractClass::from_path("starknet_programs/fibonacci.json").unwrap();
        let calldata = [1.into(), 1.into(), 10.into()].to_vec();
        let contract_address_salt: Felt252 = 1.into();

        let (contract_address, _exec_info) = starknet_state
            .deploy(
                contract_class.clone(),
                vec![],
                contract_address_salt.clone(),
                None,
                0,
            )
            .unwrap();

        // fibonacci selector
        let selector = Felt252::from_str_radix(
            "112e35f48499939272000bd72eb840e502ca4c3aefa8800992e8defb746e0c9",
            16,
        )
        .unwrap();

        // Statement **not** in blockifier.
        starknet_state
            .state
            .cache_mut()
            .nonce_initial_values_mut()
            .insert(contract_address.clone(), Felt252::zero());

        let tx_info = starknet_state
            .invoke_raw(
                contract_address,
                selector.clone(),
                calldata,
                0,
                Some(Vec::new()),
                Some(Felt252::zero()),
                None,
                0,
            )
            .unwrap();

        // expected result
        // ----- calculate fib class hash ---------
        let hash = compute_deprecated_class_hash(&contract_class).unwrap();
        let fib_class_hash = felt_to_hash(&hash);

        let address = calculate_contract_address(
            &contract_address_salt,
            &hash,
            &[],
            Address(Felt252::zero()),
        )
        .unwrap();
        let actual_resources = HashMap::from([
            ("n_steps".to_string(), 3457),
<<<<<<< HEAD
            ("l1_gas_usage".to_string(), 1224),
=======
            ("l1_gas_usage".to_string(), 3672),
>>>>>>> ecc584af
            ("range_check_builtin".to_string(), 80),
            ("pedersen_builtin".to_string(), 16),
        ]);

        let expected_info = TransactionExecutionInfo {
            validate_info: None,
            call_info: Some(CallInfo {
                caller_address: Address(Felt252::zero()),
                call_type: Some(CallType::Call),
                contract_address: Address(address),
                code_address: None,
                class_hash: Some(fib_class_hash),
                entry_point_selector: Some(selector),
                entry_point_type: Some(EntryPointType::External),
                calldata: vec![1.into(), 1.into(), 10.into()],
                retdata: vec![144.into()],
                execution_resources: ExecutionResources {
                    n_steps: 94,
                    n_memory_holes: 0,
                    builtin_instance_counter: HashMap::default(),
                },
                ..Default::default()
            }),
            actual_resources,
            tx_type: Some(TransactionType::InvokeFunction),
            ..Default::default()
        };

        assert_eq!(tx_info, expected_info);
    }

    #[test]
    fn test_execute_entry_point_raw() {
        let mut starknet_state = StarknetState::new(None);
        let path = PathBuf::from("starknet_programs/fibonacci.json");
        let contract_class = ContractClass::from_path(path).unwrap();
        let contract_address_salt = 1.into();

        let (contract_address, _exec_info) = starknet_state
            .deploy(contract_class, vec![], contract_address_salt, None, 0)
            .unwrap();

        // fibonacci selector
        let entrypoint_selector = Felt252::from_bytes_be(&calculate_sn_keccak(b"fib"));
        let result = starknet_state
            .execute_entry_point_raw(
                contract_address,
                entrypoint_selector,
                vec![1.into(), 1.into(), 10.into()],
                Address(0.into()),
            )
            .unwrap()
            .retdata;
        assert_eq!(result, vec![144.into()]);
    }

    #[test]
    fn test_add_messages_and_events() {
        let mut starknet_state = StarknetState::new(None);
        let test_msg_1 = OrderedL2ToL1Message {
            order: 0,
            to_address: Address(0.into()),
            payload: vec![0.into()],
        };
        let test_msg_2 = OrderedL2ToL1Message {
            order: 1,
            to_address: Address(0.into()),
            payload: vec![0.into()],
        };

        let exec_info = ExecutionInfo::Call(Box::new(CallInfo {
            l2_to_l1_messages: vec![test_msg_1, test_msg_2],
            ..Default::default()
        }));

        starknet_state.add_messages_and_events(&exec_info).unwrap();
        let msg_hash =
            StarknetMessageToL1::new(Address(0.into()), Address(0.into()), vec![0.into()])
                .get_hash();

        let messages = starknet_state.l2_to_l1_messages;
        let mut expected_messages = HashMap::new();
        expected_messages.insert(msg_hash, 2);
        assert_eq!(messages, expected_messages);
    }

    #[test]
    fn test_consume_message_hash() {
        let mut starknet_state = StarknetState::new(None);
        let test_msg_1 = OrderedL2ToL1Message {
            order: 0,
            to_address: Address(0.into()),
            payload: vec![0.into()],
        };
        let test_msg_2 = OrderedL2ToL1Message {
            order: 1,
            to_address: Address(0.into()),
            payload: vec![0.into()],
        };

        let exec_info = ExecutionInfo::Call(Box::new(CallInfo {
            l2_to_l1_messages: vec![test_msg_1, test_msg_2],
            ..Default::default()
        }));

        starknet_state.add_messages_and_events(&exec_info).unwrap();
        let msg_hash =
            StarknetMessageToL1::new(Address(0.into()), Address(0.into()), vec![0.into()])
                .get_hash();

        starknet_state
            .consume_message_hash(msg_hash.clone())
            .unwrap();
        let messages = starknet_state.l2_to_l1_messages;
        let mut expected_messages = HashMap::new();
        expected_messages.insert(msg_hash, 1);
        assert_eq!(messages, expected_messages);
    }

    #[test]
    fn test_consume_message_hash_twice_should_fail() {
        let mut starknet_state = StarknetState::new(None);
        let test_msg = OrderedL2ToL1Message {
            order: 0,
            to_address: Address(0.into()),
            payload: vec![0.into()],
        };

        let exec_info = ExecutionInfo::Call(Box::new(CallInfo {
            l2_to_l1_messages: vec![test_msg],
            ..Default::default()
        }));

        starknet_state.add_messages_and_events(&exec_info).unwrap();
        let msg_hash =
            StarknetMessageToL1::new(Address(0.into()), Address(0.into()), vec![0.into()])
                .get_hash();

        starknet_state
            .consume_message_hash(msg_hash.clone())
            .unwrap();
        let err = starknet_state.consume_message_hash(msg_hash).unwrap_err();
        assert_matches!(err, StarknetStateError::InvalidMessageHash);
    }
}<|MERGE_RESOLUTION|>--- conflicted
+++ resolved
@@ -584,11 +584,7 @@
         .unwrap();
         let actual_resources = HashMap::from([
             ("n_steps".to_string(), 3457),
-<<<<<<< HEAD
             ("l1_gas_usage".to_string(), 1224),
-=======
-            ("l1_gas_usage".to_string(), 3672),
->>>>>>> ecc584af
             ("range_check_builtin".to_string(), 80),
             ("pedersen_builtin".to_string(), 16),
         ]);
