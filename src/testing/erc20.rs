#![allow(unused_imports)]
use std::{collections::HashMap, io::Bytes, path::Path, sync::Arc};

use crate::{
    call_contract,
    definitions::{
        block_context::{BlockContext, StarknetChainId},
        constants::CONSTRUCTOR_ENTRY_POINT_SELECTOR,
    },
    execution::{
        execution_entry_point::ExecutionEntryPoint, CallType, TransactionExecutionContext,
    },
    services::api::contract_classes::{
        compiled_class::CompiledClass, deprecated_contract_class::ContractClass,
    },
    state::{
        cached_state::CachedState,
        in_memory_state_reader::InMemoryStateReader,
        state_api::{State, StateReader},
        ExecutionResourcesManager,
    },
    transaction::{error::TransactionError, DeployAccount, InvokeFunction},
    utils::calculate_sn_keccak,
    EntryPointType, Felt252,
};
use cairo_lang_starknet::casm_contract_class::CasmContractClass;
use cairo_vm::felt::felt_str;
use lazy_static::lazy_static;
use num_traits::Zero;
pub const ERC20_CONTRACT_PATH: &str = "starknet_programs/cairo2/ERC20.casm";
use crate::{
    state::state_cache::StorageEntry,
    utils::{felt_to_hash, Address, ClassHash},
};

use super::{
    new_starknet_block_context_for_testing, ACCOUNT_CONTRACT_PATH, ACTUAL_FEE,
    TEST_ACCOUNT_CONTRACT_ADDRESS, TEST_ACCOUNT_CONTRACT_CLASS_HASH, TEST_CLASS_HASH,
    TEST_CONTRACT_ADDRESS, TEST_CONTRACT_PATH, TEST_ERC20_ACCOUNT_BALANCE_KEY,
    TEST_ERC20_CONTRACT_CLASS_HASH,
};

#[test]
fn test_erc20_cairo2() {
    // data to deploy
    let erc20_class_hash: ClassHash = [2; 32];
    let test_data = include_bytes!("../../starknet_programs/cairo2/erc20.casm");
    let test_contract_class: CasmContractClass = serde_json::from_slice(test_data).unwrap();

    // Create the deploy contract class
    let program_data = include_bytes!("../../starknet_programs/cairo2/deploy_erc20.casm");
    let contract_class: CasmContractClass = serde_json::from_slice(program_data).unwrap();
    let entrypoints = contract_class.clone().entry_points_by_type;
    let entrypoint_selector = &entrypoints.external.get(0).unwrap().selector;

    // Create state reader with class hash data
    let mut casm_classes_cache = HashMap::new();

    let address = Address(1111.into());
    let class_hash: ClassHash = [1; 32];
    let nonce = Felt252::zero();

<<<<<<< HEAD
    casm_classes_cache.insert(class_hash, contract_class);
    casm_classes_cache.insert(erc20_class_hash, test_contract_class);
=======
    contract_class_cache.insert(class_hash, CompiledClass::Casm(Arc::new(contract_class)));
    contract_class_cache.insert(
        erc20_class_hash,
        CompiledClass::Casm(Arc::new(test_contract_class)),
    );
>>>>>>> 303a8d11

    let mut state_reader = InMemoryStateReader::default();
    state_reader
        .address_to_class_hash_mut()
        .insert(address.clone(), class_hash);
    state_reader
        .address_to_nonce_mut()
        .insert(address.clone(), nonce);

    // Create state from the state_reader and contract cache.
<<<<<<< HEAD
    let mut state =
        CachedState::new(Arc::new(state_reader)).set_casm_classes_cache(casm_classes_cache);
=======
    let mut state = CachedState::new(Arc::new(state_reader), contract_class_cache);
>>>>>>> 303a8d11

    let name_ = Felt252::from_bytes_be(b"some-token");
    let symbol_ = Felt252::from_bytes_be(b"my-super-awesome-token");
    let decimals_ = Felt252::from(24);
    let initial_supply = Felt252::from(1000);
    let recipient =
        felt_str!("397149464972449753182583229366244826403270781177748543857889179957856017275");
    let erc20_salt = felt_str!("1234");
    // arguments of deploy contract
    let calldata = vec![
        Felt252::from_bytes_be(&erc20_class_hash),
        erc20_salt,
        recipient,
        name_,
        decimals_,
        initial_supply,
        symbol_,
    ];
    // set up remaining structures

    let caller_address = Address(0000.into());
    let entry_point_type = EntryPointType::External;

    let exec_entry_point = ExecutionEntryPoint::new(
        address,
        calldata,
        Felt252::new(entrypoint_selector.clone()),
        caller_address,
        entry_point_type,
        Some(CallType::Delegate),
        Some(class_hash),
        100_000_000_000,
    );

    // Execute the entrypoint
    let block_context = BlockContext::default();
    let mut tx_execution_context = TransactionExecutionContext::new(
        Address(0.into()),
        Felt252::zero(),
        Vec::new(),
        0,
        10.into(),
        block_context.invoke_tx_max_n_steps(),
        1.into(),
    );
    let mut resources_manager = ExecutionResourcesManager::default();

    let call_info = exec_entry_point
        .execute(
            &mut state,
            &block_context,
            &mut resources_manager,
            &mut tx_execution_context,
            false,
            block_context.invoke_tx_max_n_steps,
        )
        .unwrap();
    let erc20_address = call_info.call_info.unwrap().retdata.get(0).unwrap().clone();

    // ACCOUNT 1
    let program_data_account =
        include_bytes!("../../starknet_programs/cairo2/hello_world_account.casm");
    let contract_class_account: CasmContractClass =
        serde_json::from_slice(program_data_account).unwrap();

    state
        .set_contract_class(
            &felt_str!("1").to_be_bytes(),
            &CompiledClass::Casm(Arc::new(contract_class_account)),
        )
        .unwrap();

    let contract_address_salt =
        felt_str!("2669425616857739096022668060305620640217901643963991674344872184515580705509");

    let internal_deploy_account = DeployAccount::new(
        felt_str!("1").to_be_bytes(),
        0,
        1.into(),
        Felt252::zero(),
        vec![2.into()],
        vec![
            felt_str!(
                "3233776396904427614006684968846859029149676045084089832563834729503047027074"
            ),
            felt_str!(
                "707039245213420890976709143988743108543645298941971188668773816813012281203"
            ),
        ],
        contract_address_salt,
        StarknetChainId::TestNet.to_felt(),
    )
    .unwrap();

    let account_address_1 = internal_deploy_account
        .execute(&mut state, &Default::default())
        .unwrap()
        .validate_info
        .unwrap()
        .contract_address;

    // ACCOUNT 2
    let program_data_account =
        include_bytes!("../../starknet_programs/cairo2/hello_world_account.casm");
    let contract_class_account: CasmContractClass =
        serde_json::from_slice(program_data_account).unwrap();

    state
        .set_contract_class(
            &felt_str!("1").to_be_bytes(),
            &CompiledClass::Casm(Arc::new(contract_class_account)),
        )
        .unwrap();

    let contract_address_salt = felt_str!("123123123123123");

    let internal_deploy_account = DeployAccount::new(
        felt_str!("1").to_be_bytes(),
        0,
        1.into(),
        Felt252::zero(),
        vec![2.into()],
        vec![
            felt_str!(
                "3233776396904427614006684968846859029149676045084089832563834729503047027074"
            ),
            felt_str!(
                "707039245213420890976709143988743108543645298941971188668773816813012281203"
            ),
        ],
        contract_address_salt,
        StarknetChainId::TestNet.to_felt(),
    )
    .unwrap();

    let account_address_2 = internal_deploy_account
        .execute(&mut state, &Default::default())
        .unwrap()
        .validate_info
        .unwrap()
        .contract_address;

    // TRANSFER
    let entrypoint_selector = Felt252::from_bytes_be(&calculate_sn_keccak(b"transfer"));
    let calldata = vec![account_address_2.clone().0, Felt252::from(123)];

    let retdata = call_contract(
        erc20_address.clone(),
        entrypoint_selector,
        calldata,
        &mut state,
        BlockContext::default(),
        account_address_1.clone(),
    )
    .unwrap();

    assert!(retdata.is_empty());

    // GET BALANCE ACCOUNT 1
    let entrypoint_selector = Felt252::from_bytes_be(&calculate_sn_keccak(b"balance_of"));
    let retdata = call_contract(
        erc20_address.clone(),
        entrypoint_selector,
        vec![account_address_1.clone().0],
        &mut state,
        BlockContext::default(),
        account_address_1.clone(),
    )
    .unwrap();

    assert_eq!(retdata, vec![877.into()]);

    // GET BALANCE ACCOUNT 2
    let entrypoint_selector = Felt252::from_bytes_be(&calculate_sn_keccak(b"balance_of"));
    let retdata = call_contract(
        erc20_address,
        entrypoint_selector,
        vec![account_address_2.0],
        &mut state,
        BlockContext::default(),
        account_address_1,
    )
    .unwrap();

    assert_eq!(retdata, vec![123.into()]);
}<|MERGE_RESOLUTION|>--- conflicted
+++ resolved
@@ -54,22 +54,17 @@
     let entrypoint_selector = &entrypoints.external.get(0).unwrap().selector;
 
     // Create state reader with class hash data
-    let mut casm_classes_cache = HashMap::new();
+    let mut contract_class_cache = HashMap::new();
 
     let address = Address(1111.into());
     let class_hash: ClassHash = [1; 32];
     let nonce = Felt252::zero();
 
-<<<<<<< HEAD
-    casm_classes_cache.insert(class_hash, contract_class);
-    casm_classes_cache.insert(erc20_class_hash, test_contract_class);
-=======
     contract_class_cache.insert(class_hash, CompiledClass::Casm(Arc::new(contract_class)));
     contract_class_cache.insert(
         erc20_class_hash,
         CompiledClass::Casm(Arc::new(test_contract_class)),
     );
->>>>>>> 303a8d11
 
     let mut state_reader = InMemoryStateReader::default();
     state_reader
@@ -80,12 +75,7 @@
         .insert(address.clone(), nonce);
 
     // Create state from the state_reader and contract cache.
-<<<<<<< HEAD
-    let mut state =
-        CachedState::new(Arc::new(state_reader)).set_casm_classes_cache(casm_classes_cache);
-=======
     let mut state = CachedState::new(Arc::new(state_reader), contract_class_cache);
->>>>>>> 303a8d11
 
     let name_ = Felt252::from_bytes_be(b"some-token");
     let symbol_ = Felt252::from_bytes_be(b"my-super-awesome-token");
