--- conflicted
+++ resolved
@@ -304,17 +304,14 @@
 
     use super::*;
     use crate::{
-<<<<<<< HEAD
         business_logic::{
             execution::objects::{CallType, OrderedL2ToL1Message},
             state::state_cache::StorageEntry,
         },
-        core::contract_address::starknet_contract_address::compute_class_hash,
-        core::errors::state_errors::StateError,
-=======
-        business_logic::{execution::objects::CallType, state::state_cache::StorageEntry},
-        core::contract_address::starknet_contract_address::compute_deprecated_class_hash,
->>>>>>> 3b74fb37
+        core::{
+            contract_address::starknet_contract_address::compute_deprecated_class_hash,
+            errors::state_errors::StateError,
+        },
         definitions::{
             constants::CONSTRUCTOR_ENTRY_POINT_SELECTOR, transaction_type::TransactionType,
         },
@@ -332,13 +329,8 @@
         // expected results
 
         // ----- calculate fib class hash ---------
-<<<<<<< HEAD
-        let hash = compute_class_hash(&contract_class).unwrap();
+        let hash = compute_deprecated_class_hash(&contract_class).unwrap();
         let class_hash = hash.to_be_bytes();
-=======
-        let hash = compute_deprecated_class_hash(&contract_class).unwrap();
-        let class_hash = felt_to_hash(&hash);
->>>>>>> 3b74fb37
 
         let address = Address(felt_str!(
             "2066790681318687707025847340457605657642478884993868155391041767964612021885"
@@ -397,13 +389,8 @@
 
         //  ------------ contract data --------------------
         // hack store account contract
-<<<<<<< HEAD
-        let hash = compute_class_hash(&contract_class).unwrap();
+        let hash = compute_deprecated_class_hash(&contract_class).unwrap();
         let class_hash = hash.to_be_bytes();
-=======
-        let hash = compute_deprecated_class_hash(&contract_class).unwrap();
-        let class_hash = felt_to_hash(&hash);
->>>>>>> 3b74fb37
         contract_class_cache.insert(class_hash, contract_class.clone());
 
         // store sender_address
@@ -474,13 +461,8 @@
         //* ---------------------------------------
 
         // ----- calculate fib class hash ---------
-<<<<<<< HEAD
-        let hash = compute_class_hash(&fib_contract_class).unwrap();
+        let hash = compute_deprecated_class_hash(&fib_contract_class).unwrap();
         let fib_class_hash = hash.to_be_bytes();
-=======
-        let hash = compute_deprecated_class_hash(&fib_contract_class).unwrap();
-        let fib_class_hash = felt_to_hash(&hash);
->>>>>>> 3b74fb37
 
         // check that it return the correct clash hash
         assert_eq!(ret_class_hash, fib_class_hash);
@@ -546,13 +528,8 @@
 
         // expected result
         // ----- calculate fib class hash ---------
-<<<<<<< HEAD
-        let hash = compute_class_hash(&contract_class).unwrap();
+        let hash = compute_deprecated_class_hash(&contract_class).unwrap();
         let fib_class_hash = hash.to_be_bytes();
-=======
-        let hash = compute_deprecated_class_hash(&contract_class).unwrap();
-        let fib_class_hash = felt_to_hash(&hash);
->>>>>>> 3b74fb37
 
         let address = felt_str!(
             "2066790681318687707025847340457605657642478884993868155391041767964612021885"
