use super::starknet_state_error::StarknetStateError;
use crate::{
    business_logic::{
        execution::{
            execution_entry_point::ExecutionEntryPoint,
            objects::{
                CallInfo, Event, L2toL1MessageInfo, TransactionExecutionContext,
                TransactionExecutionInfo,
            },
        },
        fact_state::{
            in_memory_state_reader::InMemoryStateReader, state::ExecutionResourcesManager,
        },
        state::{
            cached_state::CachedState,
            state_api::{State, StateReader},
        },
        transaction::{
            error::TransactionError,
            objects::{
                internal_declare::InternalDeclare, internal_deploy::InternalDeploy,
                internal_invoke_function::InternalInvokeFunction,
            },
            transactions::Transaction,
        },
    },
    definitions::{constants::TRANSACTION_VERSION, general_config::StarknetGeneralConfig},
    services::api::{
        contract_class::{ContractClass, EntryPointType},
        messages::StarknetMessageToL1,
    },
    utils::{Address, ClassHash},
};
use felt::Felt252;
use num_traits::{One, Zero};
use std::collections::HashMap;

// ---------------------------------------------------------------------
/// StarkNet testing object. Represents a state of a StarkNet network.
<<<<<<< HEAD
#[derive(Debug, Default)]
=======
#[derive(Clone)]
>>>>>>> 321072fb
pub struct StarknetState {
    pub state: CachedState<InMemoryStateReader>,
    pub general_config: StarknetGeneralConfig,
    l2_to_l1_messages: HashMap<Vec<u8>, usize>,
    l2_to_l1_messages_log: Vec<StarknetMessageToL1>,
    events: Vec<Event>,
}

impl StarknetState {
    pub fn new(config: Option<StarknetGeneralConfig>) -> Self {
        let general_config = config.unwrap_or_default();
        let state_reader = InMemoryStateReader::default();

        let state = CachedState::new(state_reader, Some(HashMap::new()));

        let l2_to_l1_messages = HashMap::new();
        let l2_to_l1_messages_log = Vec::new();

        let events = Vec::new();
        StarknetState {
            state,
            general_config,
            l2_to_l1_messages,
            l2_to_l1_messages_log,
            events,
        }
    }

    pub fn new_with_states(
        config: Option<StarknetGeneralConfig>,
        state: CachedState<InMemoryStateReader>,
    ) -> Self {
        let general_config = config.unwrap_or_default();
        let l2_to_l1_messages = HashMap::new();
        let l2_to_l1_messages_log = Vec::new();

        let events = Vec::new();
        StarknetState {
            state,
            general_config,
            l2_to_l1_messages,
            l2_to_l1_messages_log,
            events,
        }
    }

    // ------------------------------------------------------------------------------------
    /// Declares a contract class.
    /// Returns the class hash and the execution info.
    /// Args:
    /// contract_class - a compiled StarkNet contract
    pub fn declare(
        &mut self,
        contract_class: ContractClass,
    ) -> Result<(ClassHash, TransactionExecutionInfo), TransactionError> {
        let tx = InternalDeclare::new(
            contract_class,
            self.chain_id(),
            Address(Felt252::one()),
            0,
            0,
            Vec::new(),
            0.into(),
        )?;

        let tx_execution_info = tx.execute(&mut self.state, &self.general_config)?;
        self.state = self.state.apply_to_copy();

        Ok((tx.class_hash, tx_execution_info))
    }

    /// Invokes a contract function. Returns the execution info.
    pub fn invoke_raw(
        &mut self,
        contract_address: Address,
        selector: Felt252,
        calldata: Vec<Felt252>,
        max_fee: u64,
        signature: Option<Vec<Felt252>>,
        nonce: Option<Felt252>,
    ) -> Result<TransactionExecutionInfo, StarknetStateError> {
        let tx = self.create_invoke_function(
            contract_address,
            selector,
            calldata,
            max_fee,
            signature,
            nonce,
        )?;

        let mut tx = Transaction::InvokeFunction(tx);
        self.execute_tx(&mut tx)
    }

    /// Builds the transaction execution context and executes the entry point.
    /// Returns the CallInfo.
    pub fn execute_entry_point_raw(
        &mut self,
        contract_address: Address,
        entry_point_selector: Felt252,
        calldata: Vec<Felt252>,
        caller_address: Address,
    ) -> Result<CallInfo, StarknetStateError> {
        let call = ExecutionEntryPoint::new(
            contract_address,
            calldata,
            entry_point_selector,
            caller_address,
            EntryPointType::External,
            None,
            None,
        );

        let mut state_copy = self.state.apply_to_copy();
        let mut resources_manager = ExecutionResourcesManager::default();

        let tx_execution_context = TransactionExecutionContext::default();
        let call_info = call.execute(
            &mut state_copy,
            &self.general_config,
            &mut resources_manager,
            &tx_execution_context,
        )?;

        self.add_messages_and_events(
            &call_info.get_sorted_events()?,
            &call_info.get_sorted_l2_to_l1_messages()?,
        )?;

        Ok(call_info)
    }

    /// Deploys a contract. Returns the contract address and the execution info.
    /// Args:
    /// contract_class - a compiled StarkNet contract
    /// contract_address_salt
    /// the salt to use for deploying. Otherwise, the salt is randomized.
    pub fn deploy(
        &mut self,
        contract_class: ContractClass,
        constructor_calldata: Vec<Felt252>,
        contract_address_salt: Address,
    ) -> Result<(Address, TransactionExecutionInfo), StarknetStateError> {
        let chain_id = self.general_config.starknet_os_config.chain_id.to_felt();
        let mut tx = Transaction::Deploy(InternalDeploy::new(
            contract_address_salt,
            contract_class.clone(),
            constructor_calldata,
            chain_id,
            TRANSACTION_VERSION,
        )?);

        self.state
            .set_contract_class(&tx.contract_hash(), &contract_class)?;

        let tx_execution_info = self.execute_tx(&mut tx)?;
        Ok((tx.contract_address(), tx_execution_info))
    }

    pub fn execute_tx(
        &mut self,
        tx: &mut Transaction,
    ) -> Result<TransactionExecutionInfo, StarknetStateError> {
        let tx = tx.execute(&mut self.state, &self.general_config)?;
        self.add_messages_and_events(
            &tx.get_sorted_events()?,
            &tx.get_sorted_l2_to_l1_messages()?,
        )?;
        Ok(tx)
    }

    pub fn add_messages_and_events(
        &mut self,
        events: &[Event],
        l2_to_l1_messages: &[L2toL1MessageInfo],
    ) -> Result<(), StarknetStateError> {
        for msg in l2_to_l1_messages {
            let starknet_message = StarknetMessageToL1::new(
                msg.from_address.clone(),
                msg.to_address.clone(),
                msg.payload.clone(),
            );

            self.l2_to_l1_messages_log.push(starknet_message.clone());
            let message_hash = starknet_message.get_hash();

            if self.l2_to_l1_messages.contains_key(&message_hash) {
                let val = self.l2_to_l1_messages.get(&message_hash).unwrap();
                self.l2_to_l1_messages.insert(message_hash, val + 1);
            } else {
                self.l2_to_l1_messages.insert(message_hash, 1);
            }
        }

        let mut events = events.to_owned();
        self.events.append(&mut events);
        Ok(())
    }

    /// Consumes the given message hash.
    pub fn consume_message_hash(
        &mut self,
        message_hash: Vec<u8>,
    ) -> Result<(), StarknetStateError> {
        let val = self
            .l2_to_l1_messages
            .get(&message_hash)
            .ok_or(StarknetStateError::InvalidMessageHash)?;

        if val.is_zero() {
            Err(StarknetStateError::InvalidMessageHash)
        } else {
            self.l2_to_l1_messages.insert(message_hash, val - 1);
            Ok(())
        }
    }

    // ------------------------
    //    Private functions
    // ------------------------

    fn chain_id(&self) -> Felt252 {
        self.general_config.starknet_os_config.chain_id.to_felt()
    }

    fn create_invoke_function(
        &mut self,
        contract_address: Address,
        entry_point_selector: Felt252,
        calldata: Vec<Felt252>,
        max_fee: u64,
        signature: Option<Vec<Felt252>>,
        nonce: Option<Felt252>,
    ) -> Result<InternalInvokeFunction, TransactionError> {
        let signature = match signature {
            Some(sign) => sign,
            None => Vec::new(),
        };

        let nonce = match nonce {
            Some(n) => n,
            None => self.state.get_nonce_at(&contract_address)?,
        };

        InternalInvokeFunction::new(
            contract_address,
            entry_point_selector,
            max_fee,
            calldata,
            signature,
            self.chain_id(),
            Some(nonce),
        )
    }
}

#[cfg(test)]
mod tests {
    use coverage_helper::test;
    use std::path::PathBuf;

    use felt::felt_str;
    use num_traits::Num;

    use super::*;
    use crate::{
        business_logic::{
            execution::objects::{CallType, OrderedL2ToL1Message},
            state::state_cache::StorageEntry,
        },
        core::contract_address::starknet_contract_address::compute_class_hash,
        core::errors::state_errors::StateError,
        definitions::{
            constants::CONSTRUCTOR_ENTRY_POINT_SELECTOR, transaction_type::TransactionType,
        },
        testing::type_utils::ExecutionInfo,
        utils::calculate_sn_keccak,
    };

    #[test]
    fn test_deploy() {
        let mut starknet_state = StarknetState::new(None);
        let path = PathBuf::from("starknet_programs/fibonacci.json");
        let contract_class = ContractClass::try_from(path).unwrap();
        let contract_address_salt = Address(1.into());

        // expected results

        // ----- calculate fib class hash ---------
        let hash = compute_class_hash(&contract_class).unwrap();
        let class_hash = hash.to_be_bytes();

        let address = Address(felt_str!(
            "2066790681318687707025847340457605657642478884993868155391041767964612021885"
        ));

        let mut actual_resources = HashMap::new();
        actual_resources.insert("l1_gas_usage".to_string(), 1224);

        let transaction_exec_info = TransactionExecutionInfo {
            validate_info: None,
            call_info: Some(CallInfo {
                caller_address: Address(0.into()),
                call_type: Some(CallType::Call),
                contract_address: address.clone(),
                code_address: None,
                class_hash: Some(class_hash),
                entry_point_selector: Some(CONSTRUCTOR_ENTRY_POINT_SELECTOR.clone()),
                entry_point_type: Some(EntryPointType::Constructor),
                ..Default::default()
            }),
            fee_transfer_info: None,
            actual_fee: 0,
            actual_resources,
            tx_type: Some(TransactionType::Deploy),
        };

        // check result is correct
        let exec = (address, transaction_exec_info);
        assert_eq!(
            starknet_state
                .deploy(contract_class.clone(), vec![], contract_address_salt)
                .unwrap(),
            exec
        );

        // check that properly stored contract class
        assert_eq!(
            starknet_state
                .state
                .contract_classes
                .unwrap()
                .get(&class_hash)
                .unwrap()
                .to_owned(),
            contract_class
        );
    }

    #[test]
    fn test_declare() {
        let path = PathBuf::from("starknet_programs/account_without_validation.json");
        let contract_class = ContractClass::try_from(path).unwrap();

        // Instantiate CachedState
        let mut contract_class_cache = HashMap::new();

        //  ------------ contract data --------------------
        // hack store account contract
        let hash = compute_class_hash(&contract_class).unwrap();
        let class_hash = hash.to_be_bytes();
        contract_class_cache.insert(class_hash, contract_class.clone());

        // store sender_address
        let sender_address = Address(1.into());
        // this is not conceptually correct as the sender address would be an
        // Account contract (not the contract that we are currently declaring)
        // but for testing reasons its ok
        let nonce = Felt252::zero();
        let storage_entry: StorageEntry = (sender_address.clone(), [19; 32]);
        let storage = Felt252::zero();

        let mut state_reader = InMemoryStateReader::default();
        state_reader
            .address_to_class_hash_mut()
            .insert(sender_address.clone(), class_hash);
        state_reader
            .address_to_nonce_mut()
            .insert(sender_address.clone(), nonce.clone());
        state_reader
            .address_to_storage_mut()
            .insert(storage_entry.clone(), storage.clone());
        state_reader
            .class_hash_to_contract_class_mut()
            .insert(class_hash, contract_class.clone());

        let state = CachedState::new(state_reader, Some(contract_class_cache));

        //* --------------------------------------------
        //*    Create starknet state with previous data
        //* --------------------------------------------

        let mut starknet_state = StarknetState::new(None);

        starknet_state.state = state;
        starknet_state
            .state
            .state_reader
            .address_to_class_hash_mut()
            .insert(sender_address.clone(), class_hash);

        starknet_state
            .state
            .state_reader
            .address_to_nonce_mut()
            .insert(sender_address.clone(), nonce);
        starknet_state
            .state
            .state_reader
            .address_to_storage_mut()
            .insert(storage_entry, storage);
        starknet_state
            .state
            .state_reader
            .class_hash_to_contract_class_mut()
            .insert(class_hash, contract_class);

        // --------------------------------------------
        //      Test declare with starknet state
        // --------------------------------------------
        let fib_path = PathBuf::from("starknet_programs/fibonacci.json");
        let fib_contract_class = ContractClass::try_from(fib_path).unwrap();

        let (ret_class_hash, _exec_info) =
            starknet_state.declare(fib_contract_class.clone()).unwrap();

        //* ---------------------------------------
        //              Expected result
        //* ---------------------------------------

        // ----- calculate fib class hash ---------
        let hash = compute_class_hash(&fib_contract_class).unwrap();
        let fib_class_hash = hash.to_be_bytes();

        // check that it return the correct clash hash
        assert_eq!(ret_class_hash, fib_class_hash);

        // check that state has store has store accounts class hash
        assert_eq!(
            starknet_state
                .state
                .get_class_hash_at(&sender_address)
                .unwrap()
                .to_owned(),
            class_hash
        );
        // check that state has store fib class hash
        assert_eq!(
            starknet_state
                .state
                .get_contract_class(&fib_class_hash)
                .unwrap(),
            fib_contract_class
        );
    }

    #[test]
    fn test_invoke() {
        // 1) deploy fibonacci
        // 2) invoke call over fibonacci

        let mut starknet_state = StarknetState::new(None);
        let path = PathBuf::from("starknet_programs/fibonacci.json");
        let contract_class = ContractClass::try_from(path).unwrap();
        let calldata = [1.into(), 1.into(), 10.into()].to_vec();
        let contract_address_salt = Address(1.into());

        let (contract_address, _exec_info) = starknet_state
            .deploy(contract_class.clone(), vec![], contract_address_salt)
            .unwrap();

        // fibonacci selector
        let selector = Felt252::from_str_radix(
            "112e35f48499939272000bd72eb840e502ca4c3aefa8800992e8defb746e0c9",
            16,
        )
        .unwrap();

        // Statement **not** in blockifier.
        starknet_state
            .state
            .cache_mut()
            .nonce_initial_values_mut()
            .insert(contract_address.clone(), Felt252::zero());

        let tx_info = starknet_state
            .invoke_raw(
                contract_address,
                selector.clone(),
                calldata,
                0,
                Some(Vec::new()),
                Some(Felt252::zero()),
            )
            .unwrap();

        // expected result
        // ----- calculate fib class hash ---------
        let hash = compute_class_hash(&contract_class).unwrap();
        let fib_class_hash = hash.to_be_bytes();

        let address = felt_str!(
            "2066790681318687707025847340457605657642478884993868155391041767964612021885"
        );
        let actual_resources = HashMap::from([
            ("l1_gas_usage".to_string(), 0),
            ("range_check_builtin".to_string(), 70),
            ("pedersen_builtin".to_string(), 16),
        ]);

        let expected_info = TransactionExecutionInfo {
            validate_info: None,
            call_info: Some(CallInfo {
                caller_address: Address(Felt252::zero()),
                call_type: Some(CallType::Call),
                contract_address: Address(address),
                code_address: None,
                class_hash: Some(fib_class_hash),
                entry_point_selector: Some(selector),
                entry_point_type: Some(EntryPointType::External),
                calldata: vec![1.into(), 1.into(), 10.into()],
                retdata: vec![144.into()],
                ..Default::default()
            }),
            actual_resources,
            tx_type: Some(TransactionType::InvokeFunction),
            ..Default::default()
        };

        assert_eq!(tx_info, expected_info);
    }

    #[test]
    fn test_execute_entry_point_raw() {
        let mut starknet_state = StarknetState::new(None);
        let path = PathBuf::from("starknet_programs/fibonacci.json");
        let contract_class = ContractClass::try_from(path).unwrap();
        let contract_address_salt = Address(1.into());

        let (contract_address, _exec_info) = starknet_state
            .deploy(contract_class, vec![], contract_address_salt)
            .unwrap();

        // fibonacci selector
        let entrypoint_selector = Felt252::from_bytes_be(&calculate_sn_keccak(b"fib"));
        let result = starknet_state
            .execute_entry_point_raw(
                contract_address,
                entrypoint_selector,
                vec![1.into(), 1.into(), 10.into()],
                Address(0.into()),
            )
            .unwrap()
            .retdata;
        assert_eq!(result, vec![144.into()]);
    }

    #[test]
    fn test_add_messages_and_events() {
        let mut starknet_state = StarknetState::new(None);
        let test_msg_1 = OrderedL2ToL1Message {
            order: 1,
            to_address: Address(0.into()),
            payload: vec![0.into()],
        };
        let test_msg_2 = OrderedL2ToL1Message {
            order: 2,
            to_address: Address(0.into()),
            payload: vec![0.into()],
        };

        let exec_info = ExecutionInfo::Call(Box::new(CallInfo {
            l2_to_l1_messages: vec![test_msg_1, test_msg_2],
            ..Default::default()
        }));

        starknet_state
            .add_messages_and_events(
                &exec_info.get_sorted_events().unwrap(),
                &exec_info.get_sorted_l2_to_l1_messages().unwrap(),
            )
            .unwrap();
        let msg_hash =
            StarknetMessageToL1::new(Address(0.into()), Address(0.into()), vec![0.into()])
                .get_hash();

        let messages = starknet_state.l2_to_l1_messages;
        let mut expected_messages = HashMap::new();
        expected_messages.insert(msg_hash, 2);
        assert_eq!(messages, expected_messages);
    }

    #[test]
    fn test_consume_message_hash() {
        let mut starknet_state = StarknetState::new(None);
        let test_msg_1 = OrderedL2ToL1Message {
            order: 1,
            to_address: Address(0.into()),
            payload: vec![0.into()],
        };
        let test_msg_2 = OrderedL2ToL1Message {
            order: 2,
            to_address: Address(0.into()),
            payload: vec![0.into()],
        };

        let exec_info = ExecutionInfo::Call(Box::new(CallInfo {
            l2_to_l1_messages: vec![test_msg_1, test_msg_2],
            ..Default::default()
        }));

        starknet_state
            .add_messages_and_events(
                &exec_info.get_sorted_events().unwrap(),
                &exec_info.get_sorted_l2_to_l1_messages().unwrap(),
            )
            .unwrap();
        let msg_hash =
            StarknetMessageToL1::new(Address(0.into()), Address(0.into()), vec![0.into()])
                .get_hash();

        starknet_state
            .consume_message_hash(msg_hash.clone())
            .unwrap();
        let messages = starknet_state.l2_to_l1_messages;
        let mut expected_messages = HashMap::new();
        expected_messages.insert(msg_hash, 1);
        assert_eq!(messages, expected_messages);
    }

    #[test]
    fn test_consume_message_hash_twice_should_fail() {
        let mut starknet_state = StarknetState::new(None);
        let test_msg = OrderedL2ToL1Message {
            order: 1,
            to_address: Address(0.into()),
            payload: vec![0.into()],
        };

        let exec_info = ExecutionInfo::Call(Box::new(CallInfo {
            l2_to_l1_messages: vec![test_msg],
            ..Default::default()
        }));

        starknet_state
            .add_messages_and_events(
                &exec_info.get_sorted_events().unwrap(),
                &exec_info.get_sorted_l2_to_l1_messages().unwrap(),
            )
            .unwrap();
        let msg_hash =
            StarknetMessageToL1::new(Address(0.into()), Address(0.into()), vec![0.into()])
                .get_hash();

        starknet_state
            .consume_message_hash(msg_hash.clone())
            .unwrap();
        let err = starknet_state.consume_message_hash(msg_hash).unwrap_err();
        assert_matches!(err, StarknetStateError::InvalidMessageHash);
    }

    #[test]
    fn test_create_invoke_function_should_fail_with_none_contract_state() {
        let mut starknet_state = StarknetState::new(None);

        let err = starknet_state
            .create_invoke_function(Address(0.into()), 0.into(), vec![], 0, None, None)
            .unwrap_err();
        assert_matches!(
            err,
            TransactionError::State(StateError::NoneContractState(_))
        );
    }
}<|MERGE_RESOLUTION|>--- conflicted
+++ resolved
@@ -37,11 +37,7 @@
 
 // ---------------------------------------------------------------------
 /// StarkNet testing object. Represents a state of a StarkNet network.
-<<<<<<< HEAD
-#[derive(Debug, Default)]
-=======
-#[derive(Clone)]
->>>>>>> 321072fb
+#[derive(Clone, Debug, Default)]
 pub struct StarknetState {
     pub state: CachedState<InMemoryStateReader>,
     pub general_config: StarknetGeneralConfig,
