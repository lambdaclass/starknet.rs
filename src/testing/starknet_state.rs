--- conflicted
+++ resolved
@@ -102,11 +102,7 @@
         max_fee: u64,
         signature: Option<Vec<Felt>>,
         nonce: Option<Felt>,
-<<<<<<< HEAD
-    ) -> Result<TransactionExecutionInfo, TransactionError> {
-=======
     ) -> Result<TransactionExecutionInfo, StarknetStateError> {
->>>>>>> 3942a1c0
         let tx = self.create_invoke_function(
             contract_address,
             selector,
@@ -195,12 +191,7 @@
         self.state = self.state.apply_to_copy();
         let tx = tx.execute(&mut self.state, &self.general_config)?;
         let tx_execution_info = ExecutionInfo::Transaction(Box::new(tx.clone()));
-<<<<<<< HEAD
-        self.add_messages_and_events(&tx_execution_info)
-            .map_err::<TransactionError, _>(|_| todo!())?;
-=======
         self.add_messages_and_events(&tx_execution_info)?;
->>>>>>> 3942a1c0
         Ok(tx)
     }
 
