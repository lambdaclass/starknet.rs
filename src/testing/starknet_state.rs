--- conflicted
+++ resolved
@@ -278,15 +278,10 @@
             execution::objects::{CallType, OrderedL2ToL1Message},
             state::state_cache::StorageEntry,
         },
-<<<<<<< HEAD
-        core::contract_address::starknet_contract_address::compute_deprecated_class_hash,
-        core::errors::state_errors::StateError,
-=======
         core::{
             contract_address::starknet_contract_address::compute_deprecated_class_hash,
             errors::state_errors::StateError,
         },
->>>>>>> 799d3847
         definitions::{
             constants::CONSTRUCTOR_ENTRY_POINT_SELECTOR, transaction_type::TransactionType,
         },
