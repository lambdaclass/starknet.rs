use super::{errors::storage_errors::StorageError, storage::Storage};
use std::collections::HashMap;

pub type StorageKey = (Prefix, [u8; 32]);

<<<<<<< HEAD
#[derive(Clone, Debug, Default, PartialEq, Eq)]
=======
#[derive(Clone, Debug, Default, Eq, PartialEq)]
>>>>>>> 2e7bfeaa
pub struct DictStorage {
    storage: HashMap<StorageKey, Vec<u8>>,
}

impl DictStorage {
    // TODO: Remove warning inhibitor when finally used.
    #[allow(dead_code)]
    pub fn new() -> Self {
        DictStorage {
            storage: HashMap::new(),
        }
    }
}

#[derive(Clone, Debug, PartialEq, Eq, Hash, Copy)]
pub enum Prefix {
    Int,
    Float,
    Str,
    ContractState,
    ContractClass,
}

impl Storage for DictStorage {
    fn set_value(&mut self, key: &StorageKey, value: Vec<u8>) -> Result<(), StorageError> {
        self.storage.insert(*key, value);
        Ok(())
    }
    fn get_value(&self, key: &StorageKey) -> Option<Vec<u8>> {
        self.storage.get(&*key).cloned()
    }
    fn delete_value(&mut self, key: &StorageKey) -> Result<Vec<u8>, StorageError> {
        self.storage
            .remove(&*key)
            .ok_or(StorageError::RemoveMissingKey)
    }
}

#[cfg(test)]
mod tests {
    use crate::utils::test_utils::storage_key;

    use super::*;

    #[test]
    fn insert_data_in_storage() {
        let mut storage = DictStorage::new();

        let ikey = storage_key!("0000000000000000000000000000000000000000000000000000000000000000");
        let fkey = storage_key!("0000000000000000000000000000000000000000000000000000000000000001");
        let skey = storage_key!("0000000000000000000000000000000000000000000000000000000000000002");

        storage.set_float(&fkey, 4.0).unwrap();
        storage.set_int(&ikey, 4).unwrap();
        storage.set_str(&skey, "value").unwrap();

        assert_eq!(storage.get_int(&ikey).unwrap(), 4);
        assert_eq!(storage.get_float(&fkey).unwrap(), 4.0);
        assert_eq!(storage.get_str(&skey).unwrap(), "value");
    }

    #[test]
    fn get_int_not_default() {
        let mut storage = DictStorage::new();
        let default = 0;

        let key = storage_key!("0000000000000000000000000000000000000000000000000000000000000000");
        storage.set_int(&key, 1234).unwrap();
        assert_eq!(storage.get_int_or_default(&key, default).unwrap(), 1234);
    }

    #[test]
    fn get_int_default() {
        let storage = DictStorage::new();
        let default = 0;
        let key = storage_key!("0000000000000000000000000000000000000000000000000000000000000000");

        assert_eq!(storage.get_int_or_default(&key, default).unwrap(), default);
    }

    #[test]
    fn error_after_inserting_different_data_under_same_key() {
        let mut storage = DictStorage::new();

        let key = storage_key!("0000000000000000000000000000000000000000000000000000000000000000");

        storage
            .set_value(
                &(Prefix::Int, key),
                (4.0_f64).to_bits().to_be_bytes().to_vec(),
            )
            .unwrap();

        assert_eq!(storage.get_int(&key), Err(StorageError::IncorrectDataSize));
    }

    #[test]
    fn error_after_getting_deleted_value() {
        let mut storage = DictStorage::new();

        let fkey = storage_key!("0000000000000000000000000000000000000000000000000000000000000000");

        storage.set_float(&fkey, 4.0002).unwrap();
        storage.delete_value(&(Prefix::Float, fkey)).unwrap();

        assert_eq!(
            storage.get_float(&fkey),
            Err(StorageError::ErrorFetchingData)
        );
    }

    #[test]
    fn error_trying_to_delete_non_existing_or_deleted_value() {
        let mut storage = DictStorage::new();

        let fkey = storage_key!("0000000000000000000000000000000000000000000000000000000000000000");
        let ikey = storage_key!("0000000000000000000000000000000000000000000000000000000000000001");

        storage.set_float(&fkey, 534.0002).unwrap();
        storage.delete_value(&(Prefix::Float, fkey)).unwrap();

        assert_eq!(
            storage.delete_value(&(Prefix::Float, fkey)),
            Err(StorageError::RemoveMissingKey)
        );

        assert_eq!(
            storage.delete_value(&(Prefix::Int, ikey)),
            Err(StorageError::RemoveMissingKey)
        );
    }
}<|MERGE_RESOLUTION|>--- conflicted
+++ resolved
@@ -3,11 +3,7 @@
 
 pub type StorageKey = (Prefix, [u8; 32]);
 
-<<<<<<< HEAD
-#[derive(Clone, Debug, Default, PartialEq, Eq)]
-=======
 #[derive(Clone, Debug, Default, Eq, PartialEq)]
->>>>>>> 2e7bfeaa
 pub struct DictStorage {
     storage: HashMap<StorageKey, Vec<u8>>,
 }
