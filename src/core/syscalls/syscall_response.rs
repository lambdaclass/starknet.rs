--- conflicted
+++ resolved
@@ -1,3 +1,4 @@
+use super::syscall_request::GetSequencerAddressRequest;
 use super::syscall_request::{
     CountFields, GetBlockNumberRequest, GetBlockTimestampRequest, GetCallerAddressRequest,
 };
@@ -5,15 +6,6 @@
 use cairo_rs::{bigint, types::relocatable::Relocatable, vm::vm_core::VirtualMachine};
 use num_bigint::BigInt;
 
-<<<<<<< HEAD
-=======
-use crate::core::errors::syscall_handler_errors::SyscallHandlerError;
-
-use super::syscall_request::{
-    CountFields, GetBlockTimestampRequest, GetCallerAddressRequest, GetSequencerAddressRequest,
-};
-
->>>>>>> 4b48c1fc
 pub(crate) trait WriteSyscallResponse {
     fn write_syscall_response(
         &self,
@@ -43,7 +35,12 @@
     }
 }
 
-<<<<<<< HEAD
+impl GetSequencerAddressResponse {
+    pub(crate) fn new(sequencer_address: u64) -> Self {
+        Self { sequencer_address }
+    }
+}
+
 #[derive(Clone, Debug, PartialEq)]
 pub(crate) struct GetBlockNumberResponse {
     block_number: u64,
@@ -52,11 +49,6 @@
 impl GetBlockNumberResponse {
     pub(crate) fn new(block_number: u64) -> Self {
         Self { block_number }
-=======
-impl GetSequencerAddressResponse {
-    pub(crate) fn new(sequencer_address: u64) -> Self {
-        Self { sequencer_address }
->>>>>>> 4b48c1fc
     }
 }
 
@@ -88,24 +80,29 @@
     }
 }
 
-<<<<<<< HEAD
-impl WriteSyscallResponse for GetBlockNumberResponse {
-=======
 impl WriteSyscallResponse for GetSequencerAddressResponse {
->>>>>>> 4b48c1fc
     fn write_syscall_response(
         &self,
         vm: &mut VirtualMachine,
         syscall_ptr: Relocatable,
     ) -> Result<(), SyscallHandlerError> {
         vm.insert_value(
-<<<<<<< HEAD
+            &(syscall_ptr + GetSequencerAddressRequest::count_fields()),
+            bigint!(self.sequencer_address),
+        )?;
+        Ok(())
+    }
+}
+
+impl WriteSyscallResponse for GetBlockNumberResponse {
+    fn write_syscall_response(
+        &self,
+        vm: &mut VirtualMachine,
+        syscall_ptr: Relocatable,
+    ) -> Result<(), SyscallHandlerError> {
+        vm.insert_value(
             &(syscall_ptr + GetBlockNumberRequest::count_fields()),
             bigint!(self.block_number),
-=======
-            &(syscall_ptr + GetSequencerAddressRequest::count_fields()),
-            bigint!(self.sequencer_address),
->>>>>>> 4b48c1fc
         )?;
         Ok(())
     }
