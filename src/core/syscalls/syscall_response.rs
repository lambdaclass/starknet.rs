use super::syscall_request::{
    CountFields, GetBlockNumberRequest, GetBlockTimestampRequest, GetCallerAddressRequest,
    GetTxInfoRequest,
};
use super::syscall_request::{GetContractAddressRequest, GetSequencerAddressRequest};
use crate::core::errors::syscall_handler_errors::SyscallHandlerError;
use cairo_rs::{bigint, types::relocatable::Relocatable, vm::vm_core::VirtualMachine};
use num_bigint::BigInt;

pub(crate) trait WriteSyscallResponse {
    fn write_syscall_response(
        &self,
        vm: &mut VirtualMachine,
        syscall_ptr: Relocatable,
    ) -> Result<(), SyscallHandlerError>;
}

#[derive(Clone, Debug, PartialEq)]
pub(crate) struct GetCallerAddressResponse {
    caller_address: BigInt,
}

#[derive(Clone, Debug, PartialEq)]
pub(crate) struct GetContractAddressResponse {
    contract_address: u64,
}

#[derive(Clone, Debug, PartialEq)]
pub(crate) struct GetSequencerAddressResponse {
    sequencer_address: u64,
}

#[derive(Clone, Debug, PartialEq)]
pub(crate) struct GetBlockTimestampResponse {
    block_timestamp: u64,
}

#[derive(Clone, Debug, PartialEq)]
pub(crate) struct GetTxInfoResponse {
    tx_info: Relocatable,
}

impl GetTxInfoResponse {
    pub fn new(tx_info: Relocatable) -> Self {
        GetTxInfoResponse { tx_info }
    }
}

impl GetBlockTimestampResponse {
    pub(crate) fn new(block_timestamp: u64) -> Self {
        GetBlockTimestampResponse { block_timestamp }
    }
}

impl GetSequencerAddressResponse {
    pub(crate) fn new(sequencer_address: u64) -> Self {
        Self { sequencer_address }
    }
}

impl GetCallerAddressResponse {
    pub fn new(caller_addr: u64) -> Self {
        let caller_address = bigint!(caller_addr);
        GetCallerAddressResponse { caller_address }
    }
}

impl GetContractAddressResponse {
    pub fn new(contract_address: u64) -> Self {
        GetContractAddressResponse { contract_address }
    }
}

#[derive(Clone, Debug, PartialEq)]
pub(crate) struct GetBlockNumberResponse {
    block_number: u64,
}

impl GetBlockNumberResponse {
    pub(crate) fn new(block_number: u64) -> Self {
        Self { block_number }
    }
}

impl WriteSyscallResponse for GetCallerAddressResponse {
    fn write_syscall_response(
        &self,
        vm: &mut VirtualMachine,
        syscall_ptr: Relocatable,
    ) -> Result<(), SyscallHandlerError> {
        vm.insert_value(
            &(syscall_ptr + GetCallerAddressRequest::count_fields()),
            &self.caller_address,
        )?;
        Ok(())
    }
}

impl WriteSyscallResponse for GetBlockTimestampResponse {
    fn write_syscall_response(
        &self,
        vm: &mut VirtualMachine,
        syscall_ptr: Relocatable,
    ) -> Result<(), SyscallHandlerError> {
        vm.insert_value(
            &(syscall_ptr + GetBlockTimestampRequest::count_fields()),
            bigint!(self.block_timestamp),
        )?;
        Ok(())
    }
}

impl WriteSyscallResponse for GetSequencerAddressResponse {
    fn write_syscall_response(
        &self,
        vm: &mut VirtualMachine,
        syscall_ptr: Relocatable,
    ) -> Result<(), SyscallHandlerError> {
        vm.insert_value(
            &(syscall_ptr + GetSequencerAddressRequest::count_fields()),
            bigint!(self.sequencer_address),
        )?;
        Ok(())
    }
}

impl WriteSyscallResponse for GetBlockNumberResponse {
    fn write_syscall_response(
        &self,
        vm: &mut VirtualMachine,
        syscall_ptr: Relocatable,
    ) -> Result<(), SyscallHandlerError> {
        vm.insert_value(
            &(syscall_ptr + GetBlockNumberRequest::count_fields()),
            bigint!(self.block_number),
        )?;
        Ok(())
    }
}

<<<<<<< HEAD
impl WriteSyscallResponse for GetTxInfoResponse {
=======
impl WriteSyscallResponse for GetContractAddressResponse {
>>>>>>> 6b3c0cab
    fn write_syscall_response(
        &self,
        vm: &mut VirtualMachine,
        syscall_ptr: Relocatable,
    ) -> Result<(), SyscallHandlerError> {
        vm.insert_value(
<<<<<<< HEAD
            &(syscall_ptr + GetTxInfoRequest::count_fields()),
            self.tx_info,
=======
            &(syscall_ptr + GetContractAddressRequest::count_fields()),
            bigint!(self.contract_address),
>>>>>>> 6b3c0cab
        )?;
        Ok(())
    }
}

#[cfg(test)]
mod tests {
    use super::*;
    use cairo_rs::relocatable;

    use crate::{
        add_segments,
        core::syscalls::{
            business_logic_syscall_handler::BusinessLogicSyscallHandler,
            syscall_handler::SyscallHandler,
        },
        state::state_api_objects::BlockInfo,
        utils::test_utils::vm,
    };
    use num_bigint::{BigInt, Sign};

    #[test]
    fn write_get_caller_address_response() {
        let syscall = BusinessLogicSyscallHandler::new(BlockInfo::default());
        let mut vm = vm!();

        add_segments!(vm, 2);

        let response = GetCallerAddressResponse {
            caller_address: bigint!(3),
        };

        assert!(syscall
            ._write_syscall_response(&response, &mut vm, relocatable!(1, 0))
            .is_ok());

        // Check Vm inserts
        // Since we can't access the vm.memory, these inserts should check the ._write_syscall_response inserts
        // The ._write_syscall_response should insert the response.caller_address in the position (1,1)
        // Because the vm memory is write once, trying to insert an 8 in that position should return an error
        assert!(vm.insert_value(&relocatable!(1, 1), bigint!(8)).is_err());
        // Inserting a 3 should be OK because is the value inserted by ._write_syscall_response
        assert!(vm.insert_value(&relocatable!(1, 1), bigint!(3)).is_ok())
    }
}<|MERGE_RESOLUTION|>--- conflicted
+++ resolved
@@ -138,24 +138,29 @@
     }
 }
 
-<<<<<<< HEAD
+impl WriteSyscallResponse for GetContractAddressResponse {
+    fn write_syscall_response(
+        &self,
+        vm: &mut VirtualMachine,
+        syscall_ptr: Relocatable,
+    ) -> Result<(), SyscallHandlerError> {
+        vm.insert_value(
+            &(syscall_ptr + GetContractAddressRequest::count_fields()),
+            bigint!(self.contract_address),
+        )?;
+        Ok(())
+    }
+}
+
 impl WriteSyscallResponse for GetTxInfoResponse {
-=======
-impl WriteSyscallResponse for GetContractAddressResponse {
->>>>>>> 6b3c0cab
-    fn write_syscall_response(
-        &self,
-        vm: &mut VirtualMachine,
-        syscall_ptr: Relocatable,
-    ) -> Result<(), SyscallHandlerError> {
-        vm.insert_value(
-<<<<<<< HEAD
+    fn write_syscall_response(
+        &self,
+        vm: &mut VirtualMachine,
+        syscall_ptr: Relocatable,
+    ) -> Result<(), SyscallHandlerError> {
+        vm.insert_value(
             &(syscall_ptr + GetTxInfoRequest::count_fields()),
             self.tx_info,
-=======
-            &(syscall_ptr + GetContractAddressRequest::count_fields()),
-            bigint!(self.contract_address),
->>>>>>> 6b3c0cab
         )?;
         Ok(())
     }
