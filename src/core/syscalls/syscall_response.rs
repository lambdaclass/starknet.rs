use cairo_vm::felt::Felt252;
use cairo_vm::types::relocatable::{MaybeRelocatable, Relocatable};

// TODO: remove once used.
#[allow(dead_code)]
pub(crate) enum ResponseBody {
    StorageReadResponse { value: Option<Felt252> },
    GetBlockNumber { number: Felt252 },
    Deploy(DeployResponse),
    CallContract(CallContractResponse),
    Failure(FailureReason),
    GetBlockTimestamp(GetBlockTimestampResponse),
<<<<<<< HEAD
    GetExecutionInfo { exec_info_ptr: Relocatable },
=======
    GetBlockHash(GetBlockHashResponse),
>>>>>>> 6e7b1711
}
#[allow(unused)]
pub(crate) struct SyscallResponse {
    /// The amount of gas left after the syscall execution.
    pub gas: u128,
    /// Syscall specific response fields.
    pub body: Option<ResponseBody>,
}

impl SyscallResponse {
    pub(crate) fn to_cairo_compatible_args(&self) -> Vec<MaybeRelocatable> {
        let mut cairo_args = Vec::<MaybeRelocatable>::with_capacity(5);
        cairo_args.push(Felt252::from(self.gas).into());
        cairo_args
            .push(Felt252::from(matches!(self.body, Some(ResponseBody::Failure(_))) as u8).into());
        match self.body.as_ref() {
            Some(ResponseBody::StorageReadResponse { value }) => {
                if let Some(v) = value.as_ref() {
                    cairo_args.push(v.clone().into())
                }
            }
            Some(ResponseBody::GetBlockNumber { number }) => cairo_args.push(number.into()),
            Some(ResponseBody::Deploy(deploy_response)) => {
                cairo_args.push(deploy_response.contract_address.clone().into());
                cairo_args.push(deploy_response.retdata_start.into());
                cairo_args.push(deploy_response.retdata_end.into());
            }
            Some(ResponseBody::CallContract(call_contract_response)) => {
                cairo_args.push(call_contract_response.retdata_start.into());
                cairo_args.push(call_contract_response.retdata_end.into());
            }
            Some(ResponseBody::Failure(failure_reason)) => {
                cairo_args.push(failure_reason.retdata_start.into());
                cairo_args.push(failure_reason.retdata_end.into());
            }
            Some(ResponseBody::GetBlockTimestamp(get_block_timestamp_response)) => {
                cairo_args.push(get_block_timestamp_response.timestamp.clone().into())
            }
<<<<<<< HEAD
            Some(ResponseBody::GetExecutionInfo { exec_info_ptr }) => {
                cairo_args.push(exec_info_ptr.into())
=======
            Some(ResponseBody::GetBlockHash(get_block_hash_response)) => {
                cairo_args.push(get_block_hash_response.block_hash.clone().into())
>>>>>>> 6e7b1711
            }
            None => {}
        }
        cairo_args
    }
}

// ----------------------
//   Response objects
// ----------------------

#[derive(Clone, Debug, PartialEq)]
pub struct GetBlockTimestampResponse {
    pub timestamp: Felt252,
}

pub struct DeployResponse {
    pub contract_address: Felt252,
    pub retdata_start: Relocatable,
    pub retdata_end: Relocatable,
}

pub struct FailureReason {
    pub retdata_start: Relocatable,
    pub retdata_end: Relocatable,
    // Syscall specific response fields.
    // TODO: this cause circular dependency
    //pub(crate) body: Option<ResponseBody>,
}

#[derive(Clone, Debug, PartialEq)]
pub struct CallContractResponse {
    pub retdata_start: Relocatable,
    pub retdata_end: Relocatable,
}

#[derive(Clone, Debug, PartialEq)]
pub struct GetBlockHashResponse {
    pub block_hash: Felt252,
}<|MERGE_RESOLUTION|>--- conflicted
+++ resolved
@@ -10,11 +10,8 @@
     CallContract(CallContractResponse),
     Failure(FailureReason),
     GetBlockTimestamp(GetBlockTimestampResponse),
-<<<<<<< HEAD
     GetExecutionInfo { exec_info_ptr: Relocatable },
-=======
     GetBlockHash(GetBlockHashResponse),
->>>>>>> 6e7b1711
 }
 #[allow(unused)]
 pub(crate) struct SyscallResponse {
@@ -53,13 +50,10 @@
             Some(ResponseBody::GetBlockTimestamp(get_block_timestamp_response)) => {
                 cairo_args.push(get_block_timestamp_response.timestamp.clone().into())
             }
-<<<<<<< HEAD
             Some(ResponseBody::GetExecutionInfo { exec_info_ptr }) => {
                 cairo_args.push(exec_info_ptr.into())
-=======
             Some(ResponseBody::GetBlockHash(get_block_hash_response)) => {
                 cairo_args.push(get_block_hash_response.block_hash.clone().into())
->>>>>>> 6e7b1711
             }
             None => {}
         }
