<<<<<<< HEAD
use cairo_rs::{types::relocatable::Relocatable, vm::vm_core::VirtualMachine};
use felt::Felt252;

=======
>>>>>>> 5bcacf8d
use crate::{
    core::errors::syscall_handler_errors::SyscallHandlerError,
    utils::{get_big_int, get_relocatable, Address},
};
<<<<<<< HEAD

#[allow(unused)]
pub(crate) enum SyscallRequest {
    CallContract(CallContractRequest),
}

#[derive(Clone, Debug, PartialEq)]
pub(crate) struct CallContractRequest {
    pub(crate) selector: Felt252,
    pub(crate) contract_address: Address,
    pub(crate) function_selector: Felt252,
    pub(crate) calldata_start: Relocatable,
    pub(crate) calldata_end: Relocatable,
}

impl From<CallContractRequest> for SyscallRequest {
    fn from(call_contract_request: CallContractRequest) -> SyscallRequest {
        SyscallRequest::CallContract(call_contract_request)
    }
}
=======
use cairo_rs::{types::relocatable::Relocatable, vm::vm_core::VirtualMachine};

#[derive(Debug, PartialEq)]
pub(crate) enum SyscallRequest {
    SendMessageToL1(SendMessageToL1SysCall),
}

// Arguments given in the syscall documentation
// https://github.com/starkware-libs/cairo-lang/blob/c954f154bbab04c3fb27f7598b015a9475fc628e/src/starkware/starknet/common/new_syscalls.cairo#L138
// to_address
// The recipient’s L1 address.

// payload
// The array containing the message payload -> relocatable
#[derive(Clone, Debug, PartialEq)]
pub(crate) struct SendMessageToL1SysCall {
    pub(crate) to_address: Address,
    pub(crate) payload_start: Relocatable,
    pub(crate) payload_end: Relocatable,
}

// ~~~~~~~~~~~~~~~~~~~~~~~~~
//  FromPtr implementations
// ~~~~~~~~~~~~~~~~~~~~~~~~~
>>>>>>> 5bcacf8d

pub(crate) trait FromPtr {
    fn from_ptr(
        vm: &VirtualMachine,
        syscall_ptr: Relocatable,
    ) -> Result<SyscallRequest, SyscallHandlerError>;
}

<<<<<<< HEAD
impl FromPtr for CallContractRequest {
=======
impl From<SendMessageToL1SysCall> for SyscallRequest {
    fn from(syscall: SendMessageToL1SysCall) -> Self {
        SyscallRequest::SendMessageToL1(syscall)
    }
}

impl FromPtr for SendMessageToL1SysCall {
>>>>>>> 5bcacf8d
    fn from_ptr(
        vm: &VirtualMachine,
        syscall_ptr: Relocatable,
    ) -> Result<SyscallRequest, SyscallHandlerError> {
<<<<<<< HEAD
        let selector = get_big_int(vm, syscall_ptr)?;
        let contract_address = Address(get_big_int(vm, &syscall_ptr + 1)?);
        let function_selector = get_big_int(vm, &syscall_ptr + 2)?;
        let calldata_start = get_relocatable(vm, &syscall_ptr + 3)?;
        let calldata_end = get_relocatable(vm, &syscall_ptr + 4)?;
        Ok(CallContractRequest {
            selector,
            contract_address,
            function_selector,
            calldata_start,
            calldata_end,
=======
        let to_address = Address(get_big_int(vm, syscall_ptr)?);
        let payload_start = get_relocatable(vm, &syscall_ptr + 1)?;
        let payload_end = get_relocatable(vm, &syscall_ptr + 2)?;

        Ok(SendMessageToL1SysCall {
            to_address,
            payload_start,
            payload_end,
>>>>>>> 5bcacf8d
        }
        .into())
    }
}<|MERGE_RESOLUTION|>--- conflicted
+++ resolved
@@ -1,18 +1,14 @@
-<<<<<<< HEAD
 use cairo_rs::{types::relocatable::Relocatable, vm::vm_core::VirtualMachine};
 use felt::Felt252;
-
-=======
->>>>>>> 5bcacf8d
 use crate::{
     core::errors::syscall_handler_errors::SyscallHandlerError,
     utils::{get_big_int, get_relocatable, Address},
 };
-<<<<<<< HEAD
 
 #[allow(unused)]
 pub(crate) enum SyscallRequest {
     CallContract(CallContractRequest),
+    SendMessageToL1(SendMessageToL1SysCall),
 }
 
 #[derive(Clone, Debug, PartialEq)]
@@ -22,19 +18,6 @@
     pub(crate) function_selector: Felt252,
     pub(crate) calldata_start: Relocatable,
     pub(crate) calldata_end: Relocatable,
-}
-
-impl From<CallContractRequest> for SyscallRequest {
-    fn from(call_contract_request: CallContractRequest) -> SyscallRequest {
-        SyscallRequest::CallContract(call_contract_request)
-    }
-}
-=======
-use cairo_rs::{types::relocatable::Relocatable, vm::vm_core::VirtualMachine};
-
-#[derive(Debug, PartialEq)]
-pub(crate) enum SyscallRequest {
-    SendMessageToL1(SendMessageToL1SysCall),
 }
 
 // Arguments given in the syscall documentation
@@ -51,10 +34,21 @@
     pub(crate) payload_end: Relocatable,
 }
 
+impl From<CallContractRequest> for SyscallRequest {
+    fn from(call_contract_request: CallContractRequest) -> SyscallRequest {
+        SyscallRequest::CallContract(call_contract_request)
+    }
+}
+
+impl From<SendMessageToL1SysCall> for SyscallRequest {
+    fn from(syscall: SendMessageToL1SysCall) -> Self {
+        SyscallRequest::SendMessageToL1(syscall)
+    }
+}
+
 // ~~~~~~~~~~~~~~~~~~~~~~~~~
 //  FromPtr implementations
 // ~~~~~~~~~~~~~~~~~~~~~~~~~
->>>>>>> 5bcacf8d
 
 pub(crate) trait FromPtr {
     fn from_ptr(
@@ -63,22 +57,11 @@
     ) -> Result<SyscallRequest, SyscallHandlerError>;
 }
 
-<<<<<<< HEAD
 impl FromPtr for CallContractRequest {
-=======
-impl From<SendMessageToL1SysCall> for SyscallRequest {
-    fn from(syscall: SendMessageToL1SysCall) -> Self {
-        SyscallRequest::SendMessageToL1(syscall)
-    }
-}
-
-impl FromPtr for SendMessageToL1SysCall {
->>>>>>> 5bcacf8d
     fn from_ptr(
         vm: &VirtualMachine,
         syscall_ptr: Relocatable,
     ) -> Result<SyscallRequest, SyscallHandlerError> {
-<<<<<<< HEAD
         let selector = get_big_int(vm, syscall_ptr)?;
         let contract_address = Address(get_big_int(vm, &syscall_ptr + 1)?);
         let function_selector = get_big_int(vm, &syscall_ptr + 2)?;
@@ -90,7 +73,16 @@
             function_selector,
             calldata_start,
             calldata_end,
-=======
+        }
+        .into())
+    }
+}
+
+impl FromPtr for SendMessageToL1SysCall {
+    fn from_ptr(
+        vm: &VirtualMachine,
+        syscall_ptr: Relocatable,
+    ) -> Result<SyscallRequest, SyscallHandlerError> {
         let to_address = Address(get_big_int(vm, syscall_ptr)?);
         let payload_start = get_relocatable(vm, &syscall_ptr + 1)?;
         let payload_end = get_relocatable(vm, &syscall_ptr + 2)?;
@@ -99,7 +91,6 @@
             to_address,
             payload_start,
             payload_end,
->>>>>>> 5bcacf8d
         }
         .into())
     }
