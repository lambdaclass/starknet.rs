use cairo_rs::{types::relocatable::Relocatable, vm::vm_core::VirtualMachine};
use felt::Felt252;

use crate::{
    core::errors::syscall_handler_errors::SyscallHandlerError,
    utils::{get_big_int, get_integer, get_relocatable, Address},
};
// TODO: maybe we could make FromPtr trait more general, making
//   it "move" the pointer received like they do in cairo-lang
// The size of the RequestHeader in VM memory
// ```
// struct RequestHeader {
//     // The syscall selector.
//     selector: Felt252,
//     // The amount of gas left before the syscall execution.
//     gas: Felt252,
// }
// ```

const HEADER_OFFSET: usize = 2;

#[allow(unused)]
#[derive(Debug, PartialEq)]
pub(crate) enum SyscallRequest {
    LibraryCall(LibraryCallRequest),
    CallContract(CallContractRequest),
    Deploy(DeployRequest),
    StorageRead(StorageReadRequest),
    StorageWrite(StorageWriteRequest),
    SendMessageToL1(SendMessageToL1SysCall),
}

// ~~~~~~~~~~~~~~~~~~~~~~~~~
//  SyscallRequest variants
// ~~~~~~~~~~~~~~~~~~~~~~~~~

#[allow(unused)]
#[derive(Clone, Debug, PartialEq)]
pub(crate) struct DeployRequest {
    // The hash of the class to deploy.
    pub(crate) class_hash: Felt252,
    // A salt for the new contract address calculation.
    pub(crate) salt: Felt252,
    // The calldata for the constructor.
    pub(crate) calldata_start: Relocatable,
    pub(crate) calldata_end: Relocatable,
    // Used for deterministic contract address deployment.
    pub(crate) deploy_from_zero: usize,
}

#[derive(Clone, Debug, PartialEq)]
pub(crate) struct StorageReadRequest {
    pub(crate) key: [u8; 32],
    pub(crate) reserved: Felt252,
}

#[derive(Clone, Debug, PartialEq)]
pub(crate) struct CallContractRequest {
    pub(crate) selector: Felt252,
    pub(crate) contract_address: Address,
    pub(crate) function_selector: Felt252,
    pub(crate) calldata_start: Relocatable,
    pub(crate) calldata_end: Relocatable,
}

#[derive(Clone, Debug, PartialEq)]
pub(crate) struct LibraryCallRequest {
    pub(crate) class_hash: Felt252,
    pub(crate) selector: Felt252,
    pub(crate) calldata_start: Relocatable,
    pub(crate) calldata_end: Relocatable,
}

#[derive(Clone, Debug, PartialEq)]
pub(crate) struct StorageWriteRequest {
    pub(crate) reserved: Felt252,
    pub(crate) key: Felt252,
    pub(crate) value: Felt252,
}

// Arguments given in the syscall documentation
// https://github.com/starkware-libs/cairo-lang/blob/c954f154bbab04c3fb27f7598b015a9475fc628e/src/starkware/starknet/common/new_syscalls.cairo#L138
// to_address
// The recipient’s L1 address.

// payload
// The array containing the message payload -> relocatable
#[derive(Clone, Debug, PartialEq)]
pub(crate) struct SendMessageToL1SysCall {
    pub(crate) to_address: Address,
    pub(crate) payload_start: Relocatable,
    pub(crate) payload_end: Relocatable,
}

impl From<CallContractRequest> for SyscallRequest {
    fn from(call_contract_request: CallContractRequest) -> SyscallRequest {
        SyscallRequest::CallContract(call_contract_request)
    }
}

impl From<LibraryCallRequest> for SyscallRequest {
    fn from(library_call_request: LibraryCallRequest) -> Self {
        SyscallRequest::LibraryCall(library_call_request)
    }
}

impl From<SendMessageToL1SysCall> for SyscallRequest {
    fn from(syscall: SendMessageToL1SysCall) -> Self {
        SyscallRequest::SendMessageToL1(syscall)
    }
}

impl From<StorageWriteRequest> for SyscallRequest {
    fn from(storage_write_request: StorageWriteRequest) -> SyscallRequest {
        SyscallRequest::StorageWrite(storage_write_request)
    }
}
<<<<<<< HEAD
impl From<StorageReadRequest> for SyscallRequest {
    fn from(storage_read_request: StorageReadRequest) -> SyscallRequest {
        SyscallRequest::StorageRead(storage_read_request)
    }
}

=======
>>>>>>> 78e9ca29
// ~~~~~~~~~~~~~~~~~~~~~~~~~
//  FromPtr trait
// ~~~~~~~~~~~~~~~~~~~~~~~~~

pub(crate) trait FromPtr {
    fn from_ptr(
        vm: &VirtualMachine,
        syscall_ptr: Relocatable,
    ) -> Result<SyscallRequest, SyscallHandlerError>;
}

impl FromPtr for StorageReadRequest {
    fn from_ptr(
        vm: &VirtualMachine,
        syscall_ptr: Relocatable,
    ) -> Result<SyscallRequest, SyscallHandlerError> {
        let key = get_big_int(vm, syscall_ptr)?.to_be_bytes();
        let reserved = get_big_int(vm, &syscall_ptr + 1)?;
        Ok(StorageReadRequest { key, reserved }.into())
    }
}

impl FromPtr for DeployRequest {
    fn from_ptr(
        vm: &VirtualMachine,
        mut syscall_ptr: Relocatable,
    ) -> Result<SyscallRequest, SyscallHandlerError> {
        syscall_ptr += HEADER_OFFSET;
        let class_hash = get_big_int(vm, syscall_ptr)?;
        let salt = get_big_int(vm, (syscall_ptr + 1)?)?;
        let calldata_start = get_relocatable(vm, (syscall_ptr + 2)?)?;
        let calldata_end = get_relocatable(vm, (syscall_ptr + 3)?)?;
        let deploy_from_zero = get_integer(vm, (syscall_ptr + 4)?)?;

        Ok(SyscallRequest::Deploy(DeployRequest {
            class_hash,
            salt,
            calldata_start,
            calldata_end,
            deploy_from_zero,
        }))
    }
}

impl FromPtr for CallContractRequest {
    fn from_ptr(
        vm: &VirtualMachine,
        syscall_ptr: Relocatable,
    ) -> Result<SyscallRequest, SyscallHandlerError> {
        let selector = get_big_int(vm, syscall_ptr)?;
        let contract_address = Address(get_big_int(vm, &syscall_ptr + 1)?);
        let function_selector = get_big_int(vm, &syscall_ptr + 2)?;
        let calldata_start = get_relocatable(vm, &syscall_ptr + 3)?;
        let calldata_end = get_relocatable(vm, &syscall_ptr + 4)?;
        Ok(CallContractRequest {
            selector,
            contract_address,
            function_selector,
            calldata_start,
            calldata_end,
        }
        .into())
    }
}

impl FromPtr for LibraryCallRequest {
    fn from_ptr(
        vm: &VirtualMachine,
        syscall_ptr: Relocatable,
    ) -> Result<SyscallRequest, SyscallHandlerError> {
        let class_hash = get_big_int(vm, syscall_ptr)?;
        let selector = get_big_int(vm, &syscall_ptr + 1)?;
        let calldata_start = get_relocatable(vm, &syscall_ptr + 2)?;
        let calldata_end = get_relocatable(vm, &syscall_ptr + 3)?;

        Ok(LibraryCallRequest {
            class_hash,
            selector,
            calldata_start,
            calldata_end,
        }
        .into())
    }
}

impl FromPtr for SendMessageToL1SysCall {
    fn from_ptr(
        vm: &VirtualMachine,
        syscall_ptr: Relocatable,
    ) -> Result<SyscallRequest, SyscallHandlerError> {
        let to_address = Address(get_big_int(vm, syscall_ptr)?);
        let payload_start = get_relocatable(vm, &syscall_ptr + 1)?;
        let payload_end = get_relocatable(vm, &syscall_ptr + 2)?;

        Ok(SendMessageToL1SysCall {
            to_address,
            payload_start,
            payload_end,
        }
        .into())
    }
}

impl FromPtr for StorageWriteRequest {
    fn from_ptr(
        vm: &VirtualMachine,
        syscall_ptr: Relocatable,
    ) -> Result<SyscallRequest, SyscallHandlerError> {
        let reserved = get_big_int(vm, syscall_ptr)?;
        let key = get_big_int(vm, &syscall_ptr + 1)?;
        let value = get_big_int(vm, &syscall_ptr + 2)?;

        Ok(StorageWriteRequest {
            reserved,
            key,
            value,
        }
        .into())
    }
}<|MERGE_RESOLUTION|>--- conflicted
+++ resolved
@@ -115,15 +115,12 @@
         SyscallRequest::StorageWrite(storage_write_request)
     }
 }
-<<<<<<< HEAD
 impl From<StorageReadRequest> for SyscallRequest {
     fn from(storage_read_request: StorageReadRequest) -> SyscallRequest {
         SyscallRequest::StorageRead(storage_read_request)
     }
 }
 
-=======
->>>>>>> 78e9ca29
 // ~~~~~~~~~~~~~~~~~~~~~~~~~
 //  FromPtr trait
 // ~~~~~~~~~~~~~~~~~~~~~~~~~
