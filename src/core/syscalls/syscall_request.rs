--- conflicted
+++ resolved
@@ -1,68 +1,12 @@
-<<<<<<< HEAD
 use crate::{
     core::errors::syscall_handler_errors::SyscallHandlerError,
-    utils::{get_big_int, get_integer, get_relocatable, Address},
+    utils::{get_big_int, get_relocatable, Address},
 };
 use cairo_rs::{types::relocatable::Relocatable, vm::vm_core::VirtualMachine};
-use felt::Felt252;
 
 #[derive(Debug, PartialEq)]
 pub(crate) enum SyscallRequest {
-    EmitEvent(EmitEventStruct),
-    GetTxInfo(GetTxInfoRequest),
-    Deploy(DeployRequestStruct),
     SendMessageToL1(SendMessageToL1SysCall),
-    DeprecatedSendMessageToL1(DeprecatedSendMessageToL1SysCall),
-    LibraryCall(LibraryCallStruct),
-    GetCallerAddress(GetCallerAddressRequest),
-    GetContractAddress(GetContractAddressRequest),
-    GetSequencerAddress(GetSequencerAddressRequest),
-    GetBlockNumber(GetBlockNumberRequest),
-    GetBlockTimestamp(GetBlockTimestampRequest),
-    CallContract(CallContractRequest),
-    GetTxSignature(GetTxSignatureRequest),
-    StorageRead(StorageReadRequest),
-    StorageWrite(StorageWriteRequest),
-    ReplaceClass(ReplaceClassRequest),
-}
-
-#[derive(Clone, Debug, PartialEq)]
-pub(crate) struct CallContractRequest {
-    pub(crate) selector: Felt252,
-    pub(crate) contract_address: Address,
-    pub(crate) function_selector: Felt252,
-    pub(crate) calldata_size: usize,
-    pub(crate) calldata: Relocatable,
-}
-
-#[derive(Clone, Debug, PartialEq)]
-pub(crate) struct GetSequencerAddressRequest {
-    _selector: Felt252,
-}
-
-#[derive(Clone, Debug, PartialEq)]
-pub(crate) struct EmitEventStruct {
-    pub(crate) selector: Felt252,
-    pub(crate) keys_len: usize,
-    pub(crate) keys: Relocatable,
-    pub(crate) data_len: usize,
-    pub(crate) data: Relocatable,
-}
-
-#[derive(Clone, Debug, PartialEq)]
-pub(crate) struct DeployRequestStruct {
-    // The system call selector (= DEPLOY_SELECTOR).
-    pub(crate) _selector: Felt252,
-    // The hash of the class to deploy.
-    pub(crate) class_hash: Felt252,
-    // A salt for the new contract address calculation.
-    pub(crate) contract_address_salt: Felt252,
-    // The size of the calldata for the constructor.
-    pub(crate) constructor_calldata_size: Felt252,
-    // The calldata for the constructor.
-    pub(crate) constructor_calldata: Relocatable,
-    // Used for deterministic contract address deployment.
-    pub(crate) deploy_from_zero: usize,
 }
 
 // Arguments given in the syscall documentation
@@ -78,149 +22,6 @@
     pub(crate) payload_start: Relocatable,
     pub(crate) payload_end: Relocatable,
 }
-#[derive(Clone, Debug, PartialEq)]
-pub(crate) struct DeprecatedSendMessageToL1SysCall {
-    pub(crate) _selector: Felt252,
-    pub(crate) to_address: Address,
-    pub(crate) payload_size: usize,
-    pub(crate) payload_ptr: Relocatable,
-}
-
-#[derive(Clone, Debug, PartialEq)]
-pub(crate) struct LibraryCallStruct {
-    pub(crate) selector: Felt252,
-    pub(crate) class_hash: Felt252,
-    pub(crate) function_selector: Felt252,
-    pub(crate) calldata_size: usize,
-    pub(crate) calldata: Relocatable,
-}
-
-#[derive(Clone, Debug, PartialEq)]
-pub(crate) struct GetBlockTimestampRequest {
-    pub(crate) selector: Felt252,
-}
-
-#[derive(Clone, Debug, PartialEq)]
-pub(crate) struct GetCallerAddressRequest {
-    pub(crate) _selector: Felt252,
-}
-
-#[derive(Clone, Debug, PartialEq)]
-pub(crate) struct GetTxSignatureRequest {
-    pub(crate) _selector: Felt252,
-}
-
-#[derive(Debug, Clone, PartialEq)]
-pub(crate) struct GetTxInfoRequest {
-    pub(crate) selector: Felt252,
-}
-
-#[derive(Clone, Debug, PartialEq)]
-pub(crate) struct GetContractAddressRequest {
-    pub(crate) _selector: Felt252,
-}
-
-#[derive(Clone, Debug, PartialEq)]
-pub(crate) struct GetBlockNumberRequest {
-    pub(crate) _selector: Felt252,
-}
-
-/// Describes the StorageRead system call format.
-#[derive(Clone, Debug, PartialEq)]
-pub(crate) struct StorageReadRequest {
-    pub(crate) selector: Felt252,
-    pub(crate) address: Address,
-}
-
-#[derive(Clone, Debug, PartialEq)]
-pub(crate) struct StorageWriteRequest {
-    pub(crate) selector: Felt252,
-    pub(crate) address: Address,
-    pub(crate) value: Felt252,
-}
-
-#[derive(Clone, Debug, PartialEq)]
-pub(crate) struct ReplaceClassRequest {
-    pub(crate) class_hash: Felt252,
-}
-
-impl From<EmitEventStruct> for SyscallRequest {
-    fn from(emit_event_struct: EmitEventStruct) -> SyscallRequest {
-        SyscallRequest::EmitEvent(emit_event_struct)
-    }
-}
-
-impl From<DeployRequestStruct> for SyscallRequest {
-    fn from(deploy_request_struct: DeployRequestStruct) -> SyscallRequest {
-        SyscallRequest::Deploy(deploy_request_struct)
-    }
-}
-
-impl From<DeprecatedSendMessageToL1SysCall> for SyscallRequest {
-    fn from(send_message_to_l1_sys_call: DeprecatedSendMessageToL1SysCall) -> SyscallRequest {
-        SyscallRequest::DeprecatedSendMessageToL1(send_message_to_l1_sys_call)
-    }
-}
-
-impl From<LibraryCallStruct> for SyscallRequest {
-    fn from(library_call_struct: LibraryCallStruct) -> SyscallRequest {
-        SyscallRequest::LibraryCall(library_call_struct)
-    }
-}
-
-impl From<CallContractRequest> for SyscallRequest {
-    fn from(call_contract_request: CallContractRequest) -> SyscallRequest {
-        SyscallRequest::CallContract(call_contract_request)
-    }
-}
-
-impl From<GetCallerAddressRequest> for SyscallRequest {
-    fn from(get_caller_address_request: GetCallerAddressRequest) -> SyscallRequest {
-        SyscallRequest::GetCallerAddress(get_caller_address_request)
-    }
-}
-
-impl From<GetSequencerAddressRequest> for SyscallRequest {
-    fn from(get_sequencer_address_request: GetSequencerAddressRequest) -> SyscallRequest {
-        SyscallRequest::GetSequencerAddress(get_sequencer_address_request)
-    }
-}
-
-impl From<GetBlockTimestampRequest> for SyscallRequest {
-    fn from(get_block_timestamp_request: GetBlockTimestampRequest) -> SyscallRequest {
-        SyscallRequest::GetBlockTimestamp(get_block_timestamp_request)
-    }
-}
-
-impl From<GetTxSignatureRequest> for SyscallRequest {
-    fn from(get_tx_signature_request: GetTxSignatureRequest) -> SyscallRequest {
-        SyscallRequest::GetTxSignature(get_tx_signature_request)
-    }
-}
-
-impl From<GetTxInfoRequest> for SyscallRequest {
-    fn from(get_tx_info_request: GetTxInfoRequest) -> SyscallRequest {
-        SyscallRequest::GetTxInfo(get_tx_info_request)
-    }
-}
-
-impl From<StorageReadRequest> for SyscallRequest {
-    fn from(storage_read: StorageReadRequest) -> SyscallRequest {
-        SyscallRequest::StorageRead(storage_read)
-    }
-}
-
-impl From<StorageWriteRequest> for SyscallRequest {
-    fn from(storage_write: StorageWriteRequest) -> SyscallRequest {
-        SyscallRequest::StorageWrite(storage_write)
-    }
-}
-
-impl From<ReplaceClassRequest> for SyscallRequest {
-    fn from(replace_class: ReplaceClassRequest) -> SyscallRequest {
-        SyscallRequest::ReplaceClass(replace_class)
-    }
-}
 
 // ~~~~~~~~~~~~~~~~~~~~~~~~~
 //  FromPtr implementations
@@ -231,104 +32,6 @@
         vm: &VirtualMachine,
         syscall_ptr: Relocatable,
     ) -> Result<SyscallRequest, SyscallHandlerError>;
-}
-
-impl FromPtr for EmitEventStruct {
-    fn from_ptr(
-        vm: &VirtualMachine,
-        syscall_ptr: Relocatable,
-    ) -> Result<SyscallRequest, SyscallHandlerError> {
-        let selector = get_big_int(vm, syscall_ptr)?;
-        let keys_len = get_integer(vm, &syscall_ptr + 1)?;
-        let keys = get_relocatable(vm, &syscall_ptr + 2)?;
-        let data_len = get_integer(vm, &syscall_ptr + 3)?;
-        let data = get_relocatable(vm, &syscall_ptr + 4)?;
-
-        Ok(EmitEventStruct {
-            selector,
-            keys_len,
-            keys,
-            data_len,
-            data,
-        }
-        .into())
-    }
-}
-
-impl FromPtr for GetTxInfoRequest {
-    fn from_ptr(
-        vm: &VirtualMachine,
-        syscall_ptr: Relocatable,
-    ) -> Result<SyscallRequest, SyscallHandlerError> {
-        let selector = get_big_int(vm, syscall_ptr)?;
-
-        Ok(GetTxInfoRequest { selector }.into())
-    }
-}
-
-impl FromPtr for LibraryCallStruct {
-    fn from_ptr(
-        vm: &VirtualMachine,
-        syscall_ptr: Relocatable,
-    ) -> Result<SyscallRequest, SyscallHandlerError> {
-        let selector = get_big_int(vm, syscall_ptr)?;
-        let class_hash = get_big_int(vm, &syscall_ptr + 1)?;
-        let function_selector = get_big_int(vm, &syscall_ptr + 2)?;
-        let calldata_size = get_integer(vm, &syscall_ptr + 3)?;
-        let calldata = get_relocatable(vm, &syscall_ptr + 4)?;
-        Ok(LibraryCallStruct {
-            selector,
-            class_hash,
-            function_selector,
-            calldata_size,
-            calldata,
-        }
-        .into())
-    }
-}
-
-impl FromPtr for CallContractRequest {
-    fn from_ptr(
-        vm: &VirtualMachine,
-        syscall_ptr: Relocatable,
-    ) -> Result<SyscallRequest, SyscallHandlerError> {
-        let selector = get_big_int(vm, syscall_ptr)?;
-        let contract_address = Address(get_big_int(vm, &syscall_ptr + 1)?);
-        let function_selector = get_big_int(vm, &syscall_ptr + 2)?;
-        let calldata_size = get_integer(vm, &syscall_ptr + 3)?;
-        let calldata = get_relocatable(vm, &syscall_ptr + 4)?;
-        Ok(CallContractRequest {
-            selector,
-            contract_address,
-            function_selector,
-            calldata_size,
-            calldata,
-        }
-        .into())
-    }
-}
-
-impl FromPtr for DeployRequestStruct {
-    fn from_ptr(
-        vm: &VirtualMachine,
-        syscall_ptr: Relocatable,
-    ) -> Result<SyscallRequest, SyscallHandlerError> {
-        let _selector = get_big_int(vm, syscall_ptr)?;
-        let class_hash = get_big_int(vm, &syscall_ptr + 1)?;
-        let contract_address_salt = get_big_int(vm, &syscall_ptr + 2)?;
-        let constructor_calldata_size = get_big_int(vm, &syscall_ptr + 3)?;
-        let constructor_calldata = get_relocatable(vm, &syscall_ptr + 4)?;
-        let deploy_from_zero = get_integer(vm, &syscall_ptr + 5)?;
-
-        Ok(SyscallRequest::Deploy(DeployRequestStruct {
-            _selector,
-            class_hash,
-            contract_address_salt,
-            constructor_calldata_size,
-            constructor_calldata,
-            deploy_from_zero,
-        }))
-    }
 }
 
 impl FromPtr for SendMessageToL1SysCall {
@@ -348,147 +51,6 @@
     }
 }
 
-impl FromPtr for DeprecatedSendMessageToL1SysCall {
-    fn from_ptr(
-        vm: &VirtualMachine,
-        syscall_ptr: Relocatable,
-    ) -> Result<SyscallRequest, SyscallHandlerError> {
-        let _selector = get_big_int(vm, syscall_ptr)?;
-        let to_address = Address(get_big_int(vm, &syscall_ptr + 1)?);
-        let payload_size = get_integer(vm, &syscall_ptr + 2)?;
-        let payload_ptr = get_relocatable(vm, &syscall_ptr + 3)?;
-
-        Ok(SyscallRequest::DeprecatedSendMessageToL1(
-            DeprecatedSendMessageToL1SysCall {
-                _selector,
-                to_address,
-                payload_size,
-                payload_ptr,
-            },
-        ))
-    }
-}
-
-impl FromPtr for GetCallerAddressRequest {
-    fn from_ptr(
-        vm: &VirtualMachine,
-        syscall_ptr: Relocatable,
-    ) -> Result<SyscallRequest, SyscallHandlerError> {
-        let _selector = get_big_int(vm, syscall_ptr)?;
-
-        Ok(SyscallRequest::GetCallerAddress(GetCallerAddressRequest {
-            _selector,
-        }))
-    }
-}
-
-impl FromPtr for GetBlockTimestampRequest {
-    fn from_ptr(
-        vm: &VirtualMachine,
-        syscall_ptr: Relocatable,
-    ) -> Result<SyscallRequest, SyscallHandlerError> {
-        let selector = get_big_int(vm, syscall_ptr)?;
-        Ok(SyscallRequest::GetBlockTimestamp(
-            GetBlockTimestampRequest { selector },
-        ))
-    }
-}
-
-impl FromPtr for GetSequencerAddressRequest {
-    fn from_ptr(
-        vm: &VirtualMachine,
-        syscall_ptr: Relocatable,
-    ) -> Result<SyscallRequest, SyscallHandlerError> {
-        let _selector = get_big_int(vm, syscall_ptr)?;
-        Ok(SyscallRequest::GetSequencerAddress(
-            GetSequencerAddressRequest { _selector },
-        ))
-    }
-}
-
-impl FromPtr for GetTxSignatureRequest {
-    fn from_ptr(
-        vm: &VirtualMachine,
-        syscall_ptr: Relocatable,
-    ) -> Result<SyscallRequest, SyscallHandlerError> {
-        let _selector = get_big_int(vm, syscall_ptr)?;
-        Ok(SyscallRequest::GetTxSignature(GetTxSignatureRequest {
-            _selector,
-        }))
-    }
-}
-
-impl FromPtr for GetBlockNumberRequest {
-    fn from_ptr(
-        vm: &VirtualMachine,
-        syscall_ptr: Relocatable,
-    ) -> Result<SyscallRequest, SyscallHandlerError> {
-        let _selector = get_big_int(vm, syscall_ptr)?;
-
-        Ok(SyscallRequest::GetBlockNumber(GetBlockNumberRequest {
-            _selector,
-        }))
-    }
-}
-
-impl FromPtr for GetContractAddressRequest {
-    fn from_ptr(
-        vm: &VirtualMachine,
-        syscall_ptr: Relocatable,
-    ) -> Result<SyscallRequest, SyscallHandlerError> {
-        let _selector = get_big_int(vm, syscall_ptr)?;
-
-        Ok(SyscallRequest::GetContractAddress(
-            GetContractAddressRequest { _selector },
-        ))
-    }
-}
-
-impl FromPtr for StorageReadRequest {
-    fn from_ptr(
-        vm: &VirtualMachine,
-        syscall_ptr: Relocatable,
-    ) -> Result<SyscallRequest, SyscallHandlerError> {
-        let selector = get_big_int(vm, syscall_ptr)?;
-        let address = Address(get_big_int(vm, (syscall_ptr + 1)?)?);
-
-        Ok(SyscallRequest::StorageRead(StorageReadRequest {
-            selector,
-            address,
-        }))
-    }
-}
-
-impl FromPtr for StorageWriteRequest {
-    fn from_ptr(
-        vm: &VirtualMachine,
-        syscall_ptr: Relocatable,
-    ) -> Result<SyscallRequest, SyscallHandlerError> {
-        let selector = get_big_int(vm, syscall_ptr)?;
-        let address = Address(get_big_int(vm, (syscall_ptr + 1)?)?);
-        let value = get_big_int(vm, (syscall_ptr + 2)?)?;
-
-        Ok(SyscallRequest::StorageWrite(StorageWriteRequest {
-            selector,
-            address,
-            value,
-        }))
-    }
-}
-
-impl FromPtr for ReplaceClassRequest {
-    fn from_ptr(
-        vm: &VirtualMachine,
-        syscall_ptr: Relocatable,
-    ) -> Result<SyscallRequest, SyscallHandlerError> {
-        let class_hash = get_big_int(vm, syscall_ptr)?;
-
-        Ok(SyscallRequest::ReplaceClass(ReplaceClassRequest {
-            class_hash,
-        }))
-    }
-}
-
 // ~~~~~~~~~~~~~~~~~~~~~~~~~~~~~
 //  CountFields implementations
 // ~~~~~~~~~~~~~~~~~~~~~~~~~~~~~
@@ -496,66 +58,4 @@
 pub(crate) trait CountFields {
     /// Returns the amount of fields of a struct
     fn count_fields() -> usize;
-}
-
-impl CountFields for GetCallerAddressRequest {
-    fn count_fields() -> usize {
-        1
-    }
-}
-
-impl CountFields for GetSequencerAddressRequest {
-    fn count_fields() -> usize {
-        1
-    }
-}
-
-impl CountFields for GetBlockTimestampRequest {
-    fn count_fields() -> usize {
-        1
-    }
-}
-impl CountFields for GetTxSignatureRequest {
-    fn count_fields() -> usize {
-        1
-    }
-}
-
-impl CountFields for GetBlockNumberRequest {
-    fn count_fields() -> usize {
-        1
-    }
-}
-
-impl CountFields for GetContractAddressRequest {
-    fn count_fields() -> usize {
-        1
-    }
-}
-
-impl CountFields for GetTxInfoRequest {
-    fn count_fields() -> usize {
-        1
-    }
-}
-
-impl CountFields for StorageReadRequest {
-    fn count_fields() -> usize {
-        2
-    }
-}
-
-impl CountFields for CallContractRequest {
-    fn count_fields() -> usize {
-        5
-    }
-}
-impl CountFields for DeployRequestStruct {
-    fn count_fields() -> usize {
-        6
-    }
-}
-=======
-#[allow(unused)]
-pub(crate) enum SyscallRequest {}
->>>>>>> 2b469912
+}