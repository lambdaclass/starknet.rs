use crate::core::errors::syscall_handler_errors::SyscallHandlerError;
use crate::utils::{get_big_int, get_integer, get_relocatable};
use cairo_rs::types::relocatable::Relocatable;
use cairo_rs::vm::vm_core::VirtualMachine;
use num_bigint::BigInt;

#[derive(Debug, PartialEq)]
pub(crate) enum SyscallRequest {
    EmitEvent(EmitEventStruct),
    GetTxInfo(TxInfoStruct),
    Deploy(DeployRequestStruct),
    SendMessageToL1(SendMessageToL1SysCall),
    LibraryCall(LibraryCallStruct),
    GetCallerAddress(GetCallerAddressRequest),
    GetSequencerAddress(GetSequencerAddressRequest),
}

#[derive(Clone, Debug, PartialEq)]
pub(crate) struct GetSequencerAddressRequest {
    _selector: BigInt,
}

#[derive(Clone, Debug, PartialEq)]
pub(crate) struct EmitEventStruct {
    #[allow(unused)] // TODO: Remove once used.
    pub(crate) selector: BigInt,
    pub(crate) keys_len: usize,
    pub(crate) keys: Relocatable,
    pub(crate) data_len: usize,
    pub(crate) data: Relocatable,
}

#[derive(Clone, Debug, PartialEq)]
pub(crate) struct DeployRequestStruct {
    // The system call selector (= DEPLOY_SELECTOR).
    pub(crate) _selector: BigInt,
    // The hash of the class to deploy.
    pub(crate) class_hash: BigInt,
    // A salt for the new contract address calculation.
    pub(crate) contract_address_salt: BigInt,
    // The size of the calldata for the constructor.
    pub(crate) constructor_calldata_size: BigInt,
    // The calldata for the constructor.
    pub(crate) constructor_calldata: Relocatable,
    // Used for deterministic contract address deployment.
    pub(crate) deploy_from_zero: usize,
}

#[derive(Clone, Debug, PartialEq)]
pub(crate) struct SendMessageToL1SysCall {
    pub(crate) _selector: BigInt,
    pub(crate) to_address: usize,
    pub(crate) payload_size: usize,
    pub(crate) payload_ptr: Relocatable,
}

#[allow(unused)] // TODO: Remove once used.
#[derive(Clone, Debug, PartialEq)]
pub(crate) struct LibraryCallStruct {
    pub(crate) selector: BigInt,
    pub(crate) class_hash: usize,
    pub(crate) function_selector: usize,
    pub(crate) calldata_size: usize,
    pub(crate) calldata: Relocatable,
}

#[derive(Clone, Debug, PartialEq)]
pub(crate) struct GetCallerAddressRequest {
    pub(crate) _selector: BigInt,
}

pub(crate) trait FromPtr {
    fn from_ptr(
        vm: &VirtualMachine,
        syscall_ptr: Relocatable,
    ) -> Result<SyscallRequest, SyscallHandlerError>;
}

pub(crate) trait CountFields {
    /// Returns the amount of fields of a struct
    fn count_fields() -> usize;
}

impl From<EmitEventStruct> for SyscallRequest {
    fn from(emit_event_struct: EmitEventStruct) -> SyscallRequest {
        SyscallRequest::EmitEvent(emit_event_struct)
    }
}

impl From<DeployRequestStruct> for SyscallRequest {
    fn from(deploy_request_struct: DeployRequestStruct) -> SyscallRequest {
        SyscallRequest::Deploy(deploy_request_struct)
    }
}

impl From<SendMessageToL1SysCall> for SyscallRequest {
    fn from(send_message_to_l1_sys_call: SendMessageToL1SysCall) -> SyscallRequest {
        SyscallRequest::SendMessageToL1(send_message_to_l1_sys_call)
    }
}

impl From<LibraryCallStruct> for SyscallRequest {
    fn from(library_call_struct: LibraryCallStruct) -> SyscallRequest {
        SyscallRequest::LibraryCall(library_call_struct)
    }
}

impl From<GetCallerAddressRequest> for SyscallRequest {
    fn from(get_caller_address_request: GetCallerAddressRequest) -> SyscallRequest {
        SyscallRequest::GetCallerAddress(get_caller_address_request)
    }
}

impl From<GetSequencerAddressRequest> for SyscallRequest {
    fn from(get_sequencer_address_request: GetSequencerAddressRequest) -> SyscallRequest {
        SyscallRequest::GetSequencerAddress(get_sequencer_address_request)
    }
}

impl FromPtr for EmitEventStruct {
    fn from_ptr(
        vm: &VirtualMachine,
        syscall_ptr: Relocatable,
    ) -> Result<SyscallRequest, SyscallHandlerError> {
        let selector = get_big_int(vm, &(syscall_ptr))?;
        let keys_len = get_integer(vm, &(&syscall_ptr + 1))?;
        let keys = get_relocatable(vm, &(&syscall_ptr + 2))?;
        let data_len = get_integer(vm, &(&syscall_ptr + 3))?;
        let data = get_relocatable(vm, &(&syscall_ptr + 4))?;

        Ok(EmitEventStruct {
            selector,
            keys_len,
            keys,
            data_len,
            data,
        }
        .into())
    }
}

#[allow(unused)] // TODO: Remove once used.
#[derive(Debug, Clone, PartialEq)]
pub(crate) struct TxInfoStruct {
    pub(crate) version: usize,
    pub(crate) account_contract_address: BigInt,
    pub(crate) max_fee: BigInt,
    pub(crate) signature_len: usize,
    pub(crate) signature: Relocatable,
    pub(crate) transaction_hash: BigInt,
    pub(crate) chain_id: usize,
    pub(crate) nonce: BigInt,
}

impl From<TxInfoStruct> for SyscallRequest {
    fn from(tx_info_struct: TxInfoStruct) -> SyscallRequest {
        SyscallRequest::GetTxInfo(tx_info_struct)
    }
}

impl FromPtr for TxInfoStruct {
    fn from_ptr(
        vm: &VirtualMachine,
        syscall_ptr: Relocatable,
    ) -> Result<SyscallRequest, SyscallHandlerError> {
        let version = get_integer(vm, &(syscall_ptr))?;
        let account_contract_address = get_big_int(vm, &(&syscall_ptr + 1))?;
        let max_fee = get_big_int(vm, &(&syscall_ptr + 2))?;
        let signature_len = get_integer(vm, &(&syscall_ptr + 3))?;
        let signature = get_relocatable(vm, &(&syscall_ptr + 4))?;
        let transaction_hash = get_big_int(vm, &(&syscall_ptr + 5))?;
        let chain_id = get_integer(vm, &(&syscall_ptr + 6))?;
        let nonce = get_big_int(vm, &(&syscall_ptr + 7))?;

        Ok(TxInfoStruct {
            version,
            account_contract_address,
            max_fee,
            signature_len,
            signature,
            transaction_hash,
            chain_id,
            nonce,
        }
        .into())
    }
}

impl FromPtr for LibraryCallStruct {
    fn from_ptr(
        vm: &VirtualMachine,
        syscall_ptr: Relocatable,
    ) -> Result<SyscallRequest, SyscallHandlerError> {
        let selector = get_big_int(vm, &(syscall_ptr))?;
        let class_hash = get_integer(vm, &(&syscall_ptr + 1))?;
        let function_selector = get_integer(vm, &(&syscall_ptr + 2))?;
        let calldata_size = get_integer(vm, &(&syscall_ptr + 3))?;
        let calldata = get_relocatable(vm, &(&syscall_ptr + 4))?;
        Ok(LibraryCallStruct {
            selector,
            class_hash,
            function_selector,
            calldata_size,
            calldata,
        }
        .into())
    }
}

impl FromPtr for DeployRequestStruct {
    fn from_ptr(
        vm: &VirtualMachine,
        syscall_ptr: Relocatable,
    ) -> Result<SyscallRequest, SyscallHandlerError> {
        let _selector = get_big_int(vm, &syscall_ptr)?;
        let class_hash = get_big_int(vm, &(&syscall_ptr + 1))?;
        let contract_address_salt = get_big_int(vm, &(&syscall_ptr + 2))?;
        let constructor_calldata_size = get_big_int(vm, &(&syscall_ptr + 3))?;
        let constructor_calldata = get_relocatable(vm, &(&syscall_ptr + 4))?;
        let deploy_from_zero = get_integer(vm, &(&syscall_ptr + 5))?;

        Ok(SyscallRequest::Deploy(DeployRequestStruct {
            _selector,
            class_hash,
            contract_address_salt,
            constructor_calldata_size,
            constructor_calldata,
            deploy_from_zero,
        }))
    }
}
impl FromPtr for SendMessageToL1SysCall {
    fn from_ptr(
        vm: &VirtualMachine,
        syscall_ptr: Relocatable,
    ) -> Result<SyscallRequest, SyscallHandlerError> {
        let _selector = get_big_int(vm, &syscall_ptr)?;
        let to_address = get_integer(vm, &(&syscall_ptr + 1))?;
        let payload_size = get_integer(vm, &(&syscall_ptr + 2))?;
        let payload_ptr = get_relocatable(vm, &(&syscall_ptr + 4))?;

        Ok(SyscallRequest::SendMessageToL1(SendMessageToL1SysCall {
            _selector,
            to_address,
            payload_size,
            payload_ptr,
        }))
    }
}

impl FromPtr for GetCallerAddressRequest {
    fn from_ptr(
        vm: &VirtualMachine,
        syscall_ptr: Relocatable,
    ) -> Result<SyscallRequest, SyscallHandlerError> {
        let _selector = get_big_int(vm, &syscall_ptr)?;

        Ok(SyscallRequest::GetCallerAddress(GetCallerAddressRequest {
            _selector,
        }))
    }
}

<<<<<<< HEAD
impl FromPtr for GetSequencerAddressRequest {
    fn from_ptr(
        vm: &VirtualMachine,
        syscall_ptr: Relocatable,
    ) -> Result<SyscallRequest, SyscallHandlerError> {
        let _selector = get_big_int(vm, &syscall_ptr)?;
        Ok(SyscallRequest::GetSequencerAddress(
            GetSequencerAddressRequest { _selector },
        ))
=======
impl CountFields for GetCallerAddressRequest {
    fn count_fields() -> usize {
        1
>>>>>>> b3affa3f
    }
}<|MERGE_RESOLUTION|>--- conflicted
+++ resolved
@@ -261,7 +261,6 @@
     }
 }
 
-<<<<<<< HEAD
 impl FromPtr for GetSequencerAddressRequest {
     fn from_ptr(
         vm: &VirtualMachine,
@@ -271,10 +270,10 @@
         Ok(SyscallRequest::GetSequencerAddress(
             GetSequencerAddressRequest { _selector },
         ))
-=======
+    }
+}
 impl CountFields for GetCallerAddressRequest {
     fn count_fields() -> usize {
         1
->>>>>>> b3affa3f
     }
 }