use crate::core::errors::syscall_handler_errors::SyscallHandlerError;
use crate::utils::{get_big_int, get_integer, get_relocatable};
use cairo_rs::types::relocatable::Relocatable;
use cairo_rs::vm::vm_core::VirtualMachine;
use num_bigint::BigInt;

#[derive(Debug, PartialEq)]
pub(crate) enum SyscallRequest {
    EmitEvent(EmitEventStruct),
    GetTxInfo(TxInfoStruct),
    Deploy(DeployRequestStruct),
    SendMessageToL1(SendMessageToL1SysCall),
    LibraryCall(LibraryCallStruct),
    GetCallerAddress(GetCallerAddressRequest),
<<<<<<< HEAD
    GetSequencerAddress(GetSequencerAddressRequest),
}

#[derive(Clone, Debug, PartialEq)]
pub(crate) struct GetSequencerAddressRequest {
    _selector: BigInt,
=======
    GetBlockTimestamp(GetBlockTimestampRequest),
>>>>>>> c92f4216
}

#[derive(Clone, Debug, PartialEq)]
pub(crate) struct EmitEventStruct {
    #[allow(unused)] // TODO: Remove once used.
    pub(crate) selector: BigInt,
    pub(crate) keys_len: usize,
    pub(crate) keys: Relocatable,
    pub(crate) data_len: usize,
    pub(crate) data: Relocatable,
}

#[derive(Clone, Debug, PartialEq)]
pub(crate) struct DeployRequestStruct {
    // The system call selector (= DEPLOY_SELECTOR).
    pub(crate) _selector: BigInt,
    // The hash of the class to deploy.
    pub(crate) class_hash: BigInt,
    // A salt for the new contract address calculation.
    pub(crate) contract_address_salt: BigInt,
    // The size of the calldata for the constructor.
    pub(crate) constructor_calldata_size: BigInt,
    // The calldata for the constructor.
    pub(crate) constructor_calldata: Relocatable,
    // Used for deterministic contract address deployment.
    pub(crate) deploy_from_zero: usize,
}

#[derive(Clone, Debug, PartialEq)]
pub(crate) struct SendMessageToL1SysCall {
    pub(crate) _selector: BigInt,
    pub(crate) to_address: usize,
    pub(crate) payload_size: usize,
    pub(crate) payload_ptr: Relocatable,
}

#[allow(unused)] // TODO: Remove once used.
#[derive(Clone, Debug, PartialEq)]
pub(crate) struct LibraryCallStruct {
    pub(crate) selector: BigInt,
    pub(crate) class_hash: usize,
    pub(crate) function_selector: usize,
    pub(crate) calldata_size: usize,
    pub(crate) calldata: Relocatable,
}
#[derive(Clone, Debug, PartialEq)]
pub(crate) struct GetBlockTimestampRequest {
    pub(crate) selector: BigInt,
}

#[derive(Clone, Debug, PartialEq)]
pub(crate) struct GetCallerAddressRequest {
    pub(crate) _selector: BigInt,
}

pub(crate) trait FromPtr {
    fn from_ptr(
        vm: &VirtualMachine,
        syscall_ptr: Relocatable,
    ) -> Result<SyscallRequest, SyscallHandlerError>;
}

pub(crate) trait CountFields {
    /// Returns the amount of fields of a struct
    fn count_fields() -> usize;
}

impl From<EmitEventStruct> for SyscallRequest {
    fn from(emit_event_struct: EmitEventStruct) -> SyscallRequest {
        SyscallRequest::EmitEvent(emit_event_struct)
    }
}

impl From<DeployRequestStruct> for SyscallRequest {
    fn from(deploy_request_struct: DeployRequestStruct) -> SyscallRequest {
        SyscallRequest::Deploy(deploy_request_struct)
    }
}

impl From<SendMessageToL1SysCall> for SyscallRequest {
    fn from(send_message_to_l1_sys_call: SendMessageToL1SysCall) -> SyscallRequest {
        SyscallRequest::SendMessageToL1(send_message_to_l1_sys_call)
    }
}

impl From<LibraryCallStruct> for SyscallRequest {
    fn from(library_call_struct: LibraryCallStruct) -> SyscallRequest {
        SyscallRequest::LibraryCall(library_call_struct)
    }
}

impl From<GetCallerAddressRequest> for SyscallRequest {
    fn from(get_caller_address_request: GetCallerAddressRequest) -> SyscallRequest {
        SyscallRequest::GetCallerAddress(get_caller_address_request)
    }
}

<<<<<<< HEAD
impl From<GetSequencerAddressRequest> for SyscallRequest {
    fn from(get_sequencer_address_request: GetSequencerAddressRequest) -> SyscallRequest {
        SyscallRequest::GetSequencerAddress(get_sequencer_address_request)
=======
impl From<GetBlockTimestampRequest> for SyscallRequest {
    fn from(get_block_timestamp_request: GetBlockTimestampRequest) -> SyscallRequest {
        SyscallRequest::GetBlockTimestamp(get_block_timestamp_request)
>>>>>>> c92f4216
    }
}

impl FromPtr for EmitEventStruct {
    fn from_ptr(
        vm: &VirtualMachine,
        syscall_ptr: Relocatable,
    ) -> Result<SyscallRequest, SyscallHandlerError> {
        let selector = get_big_int(vm, &(syscall_ptr))?;
        let keys_len = get_integer(vm, &(&syscall_ptr + 1))?;
        let keys = get_relocatable(vm, &(&syscall_ptr + 2))?;
        let data_len = get_integer(vm, &(&syscall_ptr + 3))?;
        let data = get_relocatable(vm, &(&syscall_ptr + 4))?;

        Ok(EmitEventStruct {
            selector,
            keys_len,
            keys,
            data_len,
            data,
        }
        .into())
    }
}

#[allow(unused)] // TODO: Remove once used.
#[derive(Debug, Clone, PartialEq)]
pub(crate) struct TxInfoStruct {
    pub(crate) version: usize,
    pub(crate) account_contract_address: BigInt,
    pub(crate) max_fee: BigInt,
    pub(crate) signature_len: usize,
    pub(crate) signature: Relocatable,
    pub(crate) transaction_hash: BigInt,
    pub(crate) chain_id: usize,
    pub(crate) nonce: BigInt,
}

impl From<TxInfoStruct> for SyscallRequest {
    fn from(tx_info_struct: TxInfoStruct) -> SyscallRequest {
        SyscallRequest::GetTxInfo(tx_info_struct)
    }
}

impl FromPtr for TxInfoStruct {
    fn from_ptr(
        vm: &VirtualMachine,
        syscall_ptr: Relocatable,
    ) -> Result<SyscallRequest, SyscallHandlerError> {
        let version = get_integer(vm, &(syscall_ptr))?;
        let account_contract_address = get_big_int(vm, &(&syscall_ptr + 1))?;
        let max_fee = get_big_int(vm, &(&syscall_ptr + 2))?;
        let signature_len = get_integer(vm, &(&syscall_ptr + 3))?;
        let signature = get_relocatable(vm, &(&syscall_ptr + 4))?;
        let transaction_hash = get_big_int(vm, &(&syscall_ptr + 5))?;
        let chain_id = get_integer(vm, &(&syscall_ptr + 6))?;
        let nonce = get_big_int(vm, &(&syscall_ptr + 7))?;

        Ok(TxInfoStruct {
            version,
            account_contract_address,
            max_fee,
            signature_len,
            signature,
            transaction_hash,
            chain_id,
            nonce,
        }
        .into())
    }
}

impl FromPtr for LibraryCallStruct {
    fn from_ptr(
        vm: &VirtualMachine,
        syscall_ptr: Relocatable,
    ) -> Result<SyscallRequest, SyscallHandlerError> {
        let selector = get_big_int(vm, &(syscall_ptr))?;
        let class_hash = get_integer(vm, &(&syscall_ptr + 1))?;
        let function_selector = get_integer(vm, &(&syscall_ptr + 2))?;
        let calldata_size = get_integer(vm, &(&syscall_ptr + 3))?;
        let calldata = get_relocatable(vm, &(&syscall_ptr + 4))?;
        Ok(LibraryCallStruct {
            selector,
            class_hash,
            function_selector,
            calldata_size,
            calldata,
        }
        .into())
    }
}

impl FromPtr for DeployRequestStruct {
    fn from_ptr(
        vm: &VirtualMachine,
        syscall_ptr: Relocatable,
    ) -> Result<SyscallRequest, SyscallHandlerError> {
        let _selector = get_big_int(vm, &syscall_ptr)?;
        let class_hash = get_big_int(vm, &(&syscall_ptr + 1))?;
        let contract_address_salt = get_big_int(vm, &(&syscall_ptr + 2))?;
        let constructor_calldata_size = get_big_int(vm, &(&syscall_ptr + 3))?;
        let constructor_calldata = get_relocatable(vm, &(&syscall_ptr + 4))?;
        let deploy_from_zero = get_integer(vm, &(&syscall_ptr + 5))?;

        Ok(SyscallRequest::Deploy(DeployRequestStruct {
            _selector,
            class_hash,
            contract_address_salt,
            constructor_calldata_size,
            constructor_calldata,
            deploy_from_zero,
        }))
    }
}
impl FromPtr for SendMessageToL1SysCall {
    fn from_ptr(
        vm: &VirtualMachine,
        syscall_ptr: Relocatable,
    ) -> Result<SyscallRequest, SyscallHandlerError> {
        let _selector = get_big_int(vm, &syscall_ptr)?;
        let to_address = get_integer(vm, &(&syscall_ptr + 1))?;
        let payload_size = get_integer(vm, &(&syscall_ptr + 2))?;
        let payload_ptr = get_relocatable(vm, &(&syscall_ptr + 4))?;

        Ok(SyscallRequest::SendMessageToL1(SendMessageToL1SysCall {
            _selector,
            to_address,
            payload_size,
            payload_ptr,
        }))
    }
}

impl FromPtr for GetCallerAddressRequest {
    fn from_ptr(
        vm: &VirtualMachine,
        syscall_ptr: Relocatable,
    ) -> Result<SyscallRequest, SyscallHandlerError> {
        let _selector = get_big_int(vm, &syscall_ptr)?;

        Ok(SyscallRequest::GetCallerAddress(GetCallerAddressRequest {
            _selector,
        }))
    }
}

impl FromPtr for GetSequencerAddressRequest {
    fn from_ptr(
        vm: &VirtualMachine,
        syscall_ptr: Relocatable,
    ) -> Result<SyscallRequest, SyscallHandlerError> {
        let _selector = get_big_int(vm, &syscall_ptr)?;
        Ok(SyscallRequest::GetSequencerAddress(
            GetSequencerAddressRequest { _selector },
        ))
    }
}
impl CountFields for GetCallerAddressRequest {
    fn count_fields() -> usize {
        1
    }
}
impl FromPtr for GetBlockTimestampRequest {
    fn from_ptr(
        vm: &VirtualMachine,
        syscall_ptr: Relocatable,
    ) -> Result<SyscallRequest, SyscallHandlerError> {
        let selector = get_big_int(vm, &syscall_ptr)?;
        Ok(SyscallRequest::GetBlockTimestamp(
            GetBlockTimestampRequest { selector },
        ))
    }
}
impl CountFields for GetBlockTimestampRequest {
    fn count_fields() -> usize {
        1
    }
}<|MERGE_RESOLUTION|>--- conflicted
+++ resolved
@@ -12,16 +12,13 @@
     SendMessageToL1(SendMessageToL1SysCall),
     LibraryCall(LibraryCallStruct),
     GetCallerAddress(GetCallerAddressRequest),
-<<<<<<< HEAD
     GetSequencerAddress(GetSequencerAddressRequest),
+    GetBlockTimestamp(GetBlockTimestampRequest),
 }
 
 #[derive(Clone, Debug, PartialEq)]
 pub(crate) struct GetSequencerAddressRequest {
     _selector: BigInt,
-=======
-    GetBlockTimestamp(GetBlockTimestampRequest),
->>>>>>> c92f4216
 }
 
 #[derive(Clone, Debug, PartialEq)]
@@ -119,15 +116,14 @@
     }
 }
 
-<<<<<<< HEAD
 impl From<GetSequencerAddressRequest> for SyscallRequest {
     fn from(get_sequencer_address_request: GetSequencerAddressRequest) -> SyscallRequest {
         SyscallRequest::GetSequencerAddress(get_sequencer_address_request)
-=======
+    }
+}
 impl From<GetBlockTimestampRequest> for SyscallRequest {
     fn from(get_block_timestamp_request: GetBlockTimestampRequest) -> SyscallRequest {
         SyscallRequest::GetBlockTimestamp(get_block_timestamp_request)
->>>>>>> c92f4216
     }
 }
 
