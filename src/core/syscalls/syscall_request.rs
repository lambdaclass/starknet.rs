use crate::{
    core::errors::syscall_handler_errors::SyscallHandlerError,
    utils::{get_big_int, get_relocatable, Address},
};
use cairo_rs::{types::relocatable::Relocatable, vm::vm_core::VirtualMachine};

#[derive(Debug, PartialEq)]
pub(crate) enum SyscallRequest {
<<<<<<< HEAD
    EmitEvent(EmitEventStruct),
    // Deprecated SyscallRequests variants
    DeprecatedEmitEvent(DeprecatedEmitEventStruct),
    GetTxInfo(GetTxInfoRequest),
    Deploy(DeployRequestStruct),
=======
>>>>>>> 5bcacf8d
    SendMessageToL1(SendMessageToL1SysCall),
}

<<<<<<< HEAD
#[derive(Clone, Debug, PartialEq)]
pub(crate) struct CallContractRequest {
    pub(crate) selector: Felt252,
    pub(crate) contract_address: Address,
    pub(crate) function_selector: Felt252,
    pub(crate) calldata_size: usize,
    pub(crate) calldata: Relocatable,
}

#[derive(Clone, Debug, PartialEq)]
pub(crate) struct GetSequencerAddressRequest {
    _selector: Felt252,
}

#[derive(Clone, Debug, PartialEq)]
pub(crate) struct EmitEventStruct {
    pub(crate) keys_start: Relocatable,
    pub(crate) keys_end: Relocatable,
    pub(crate) data_start: Relocatable,
    pub(crate) data_end: Relocatable,
}

#[derive(Clone, Debug, PartialEq)]
pub(crate) struct DeprecatedEmitEventStruct {
    pub(crate) selector: Felt252,
    pub(crate) keys_len: usize,
    pub(crate) keys: Relocatable,
    pub(crate) data_len: usize,
    pub(crate) data: Relocatable,
}

#[derive(Clone, Debug, PartialEq)]
pub(crate) struct DeployRequestStruct {
    // The system call selector (= DEPLOY_SELECTOR).
    pub(crate) _selector: Felt252,
    // The hash of the class to deploy.
    pub(crate) class_hash: Felt252,
    // A salt for the new contract address calculation.
    pub(crate) contract_address_salt: Felt252,
    // The size of the calldata for the constructor.
    pub(crate) constructor_calldata_size: Felt252,
    // The calldata for the constructor.
    pub(crate) constructor_calldata: Relocatable,
    // Used for deterministic contract address deployment.
    pub(crate) deploy_from_zero: usize,
}
=======
// Arguments given in the syscall documentation
// https://github.com/starkware-libs/cairo-lang/blob/c954f154bbab04c3fb27f7598b015a9475fc628e/src/starkware/starknet/common/new_syscalls.cairo#L138
// to_address
// The recipient’s L1 address.
>>>>>>> 5bcacf8d

// payload
// The array containing the message payload -> relocatable
#[derive(Clone, Debug, PartialEq)]
pub(crate) struct SendMessageToL1SysCall {
    pub(crate) to_address: Address,
<<<<<<< HEAD
    pub(crate) payload_size: usize,
    pub(crate) payload_ptr: Relocatable,
}

#[derive(Clone, Debug, PartialEq)]
pub(crate) struct LibraryCallStruct {
    pub(crate) selector: Felt252,
    pub(crate) class_hash: Felt252,
    pub(crate) function_selector: Felt252,
    pub(crate) calldata_size: usize,
    pub(crate) calldata: Relocatable,
}

#[derive(Clone, Debug, PartialEq)]
pub(crate) struct GetBlockTimestampRequest {
    pub(crate) selector: Felt252,
}

#[derive(Clone, Debug, PartialEq)]
pub(crate) struct GetCallerAddressRequest {
    pub(crate) _selector: Felt252,
}

#[derive(Clone, Debug, PartialEq)]
pub(crate) struct GetTxSignatureRequest {
    pub(crate) _selector: Felt252,
}

#[derive(Debug, Clone, PartialEq)]
pub(crate) struct GetTxInfoRequest {
    pub(crate) selector: Felt252,
}

#[derive(Clone, Debug, PartialEq)]
pub(crate) struct GetContractAddressRequest {
    pub(crate) _selector: Felt252,
}

#[derive(Clone, Debug, PartialEq)]
pub(crate) struct GetBlockNumberRequest {
    pub(crate) _selector: Felt252,
}

/// Describes the StorageRead system call format.
#[derive(Clone, Debug, PartialEq)]
pub(crate) struct StorageReadRequest {
    pub(crate) selector: Felt252,
    pub(crate) address: Address,
}

#[derive(Clone, Debug, PartialEq)]
pub(crate) struct StorageWriteRequest {
    pub(crate) selector: Felt252,
    pub(crate) address: Address,
    pub(crate) value: Felt252,
}

#[derive(Clone, Debug, PartialEq)]
pub(crate) struct ReplaceClassRequest {
    pub(crate) class_hash: Felt252,
}

impl From<EmitEventStruct> for SyscallRequest {
    fn from(emit_event_struct: EmitEventStruct) -> SyscallRequest {
        SyscallRequest::EmitEvent(emit_event_struct)
    }
}

impl From<DeprecatedEmitEventStruct> for SyscallRequest {
    fn from(emit_event_struct: DeprecatedEmitEventStruct) -> SyscallRequest {
        SyscallRequest::DeprecatedEmitEvent(emit_event_struct)
    }
}

impl From<DeployRequestStruct> for SyscallRequest {
    fn from(deploy_request_struct: DeployRequestStruct) -> SyscallRequest {
        SyscallRequest::Deploy(deploy_request_struct)
    }
}

impl From<SendMessageToL1SysCall> for SyscallRequest {
    fn from(send_message_to_l1_sys_call: SendMessageToL1SysCall) -> SyscallRequest {
        SyscallRequest::SendMessageToL1(send_message_to_l1_sys_call)
    }
}

impl From<LibraryCallStruct> for SyscallRequest {
    fn from(library_call_struct: LibraryCallStruct) -> SyscallRequest {
        SyscallRequest::LibraryCall(library_call_struct)
    }
}

impl From<CallContractRequest> for SyscallRequest {
    fn from(call_contract_request: CallContractRequest) -> SyscallRequest {
        SyscallRequest::CallContract(call_contract_request)
    }
}

impl From<GetCallerAddressRequest> for SyscallRequest {
    fn from(get_caller_address_request: GetCallerAddressRequest) -> SyscallRequest {
        SyscallRequest::GetCallerAddress(get_caller_address_request)
    }
}

impl From<GetSequencerAddressRequest> for SyscallRequest {
    fn from(get_sequencer_address_request: GetSequencerAddressRequest) -> SyscallRequest {
        SyscallRequest::GetSequencerAddress(get_sequencer_address_request)
    }
}

impl From<GetBlockTimestampRequest> for SyscallRequest {
    fn from(get_block_timestamp_request: GetBlockTimestampRequest) -> SyscallRequest {
        SyscallRequest::GetBlockTimestamp(get_block_timestamp_request)
    }
}

impl From<GetTxSignatureRequest> for SyscallRequest {
    fn from(get_tx_signature_request: GetTxSignatureRequest) -> SyscallRequest {
        SyscallRequest::GetTxSignature(get_tx_signature_request)
    }
}

impl From<GetTxInfoRequest> for SyscallRequest {
    fn from(get_tx_info_request: GetTxInfoRequest) -> SyscallRequest {
        SyscallRequest::GetTxInfo(get_tx_info_request)
    }
}

impl From<StorageReadRequest> for SyscallRequest {
    fn from(storage_read: StorageReadRequest) -> SyscallRequest {
        SyscallRequest::StorageRead(storage_read)
    }
}

impl From<StorageWriteRequest> for SyscallRequest {
    fn from(storage_write: StorageWriteRequest) -> SyscallRequest {
        SyscallRequest::StorageWrite(storage_write)
    }
}

impl From<ReplaceClassRequest> for SyscallRequest {
    fn from(replace_class: ReplaceClassRequest) -> SyscallRequest {
        SyscallRequest::ReplaceClass(replace_class)
    }
=======
    pub(crate) payload_start: Relocatable,
    pub(crate) payload_end: Relocatable,
>>>>>>> 5bcacf8d
}

// ~~~~~~~~~~~~~~~~~~~~~~~~~
//  FromPtr implementations
// ~~~~~~~~~~~~~~~~~~~~~~~~~

pub(crate) trait FromPtr {
    fn from_ptr(
        vm: &VirtualMachine,
        syscall_ptr: Relocatable,
    ) -> Result<SyscallRequest, SyscallHandlerError>;
}

<<<<<<< HEAD
impl FromPtr for EmitEventStruct {
    fn from_ptr(
        vm: &VirtualMachine,
        syscall_ptr: Relocatable,
    ) -> Result<SyscallRequest, SyscallHandlerError> {
        let keys_start = get_relocatable(vm, syscall_ptr)?;
        let keys_end = get_relocatable(vm, &syscall_ptr + 1)?;
        let data_start = get_relocatable(vm, &syscall_ptr + 2)?;
        let data_end = get_relocatable(vm, &syscall_ptr + 3)?;

        Ok(EmitEventStruct {
            keys_start,
            keys_end,
            data_start,
            data_end,
        }
        .into())
    }
}

impl FromPtr for DeprecatedEmitEventStruct {
    fn from_ptr(
        vm: &VirtualMachine,
        syscall_ptr: Relocatable,
    ) -> Result<SyscallRequest, SyscallHandlerError> {
        let selector = get_big_int(vm, syscall_ptr)?;
        let keys_len = get_integer(vm, &syscall_ptr + 1)?;
        let keys = get_relocatable(vm, &syscall_ptr + 2)?;
        let data_len = get_integer(vm, &syscall_ptr + 3)?;
        let data = get_relocatable(vm, &syscall_ptr + 4)?;

        Ok(DeprecatedEmitEventStruct {
            selector,
            keys_len,
            keys,
            data_len,
            data,
        }
        .into())
    }
}

impl FromPtr for GetTxInfoRequest {
    fn from_ptr(
        vm: &VirtualMachine,
        syscall_ptr: Relocatable,
    ) -> Result<SyscallRequest, SyscallHandlerError> {
        let selector = get_big_int(vm, syscall_ptr)?;

        Ok(GetTxInfoRequest { selector }.into())
    }
}

impl FromPtr for LibraryCallStruct {
    fn from_ptr(
        vm: &VirtualMachine,
        syscall_ptr: Relocatable,
    ) -> Result<SyscallRequest, SyscallHandlerError> {
        let selector = get_big_int(vm, syscall_ptr)?;
        let class_hash = get_big_int(vm, &syscall_ptr + 1)?;
        let function_selector = get_big_int(vm, &syscall_ptr + 2)?;
        let calldata_size = get_integer(vm, &syscall_ptr + 3)?;
        let calldata = get_relocatable(vm, &syscall_ptr + 4)?;
        Ok(LibraryCallStruct {
            selector,
            class_hash,
            function_selector,
            calldata_size,
            calldata,
        }
        .into())
    }
}

impl FromPtr for CallContractRequest {
    fn from_ptr(
        vm: &VirtualMachine,
        syscall_ptr: Relocatable,
    ) -> Result<SyscallRequest, SyscallHandlerError> {
        let selector = get_big_int(vm, syscall_ptr)?;
        let contract_address = Address(get_big_int(vm, &syscall_ptr + 1)?);
        let function_selector = get_big_int(vm, &syscall_ptr + 2)?;
        let calldata_size = get_integer(vm, &syscall_ptr + 3)?;
        let calldata = get_relocatable(vm, &syscall_ptr + 4)?;
        Ok(CallContractRequest {
            selector,
            contract_address,
            function_selector,
            calldata_size,
            calldata,
        }
        .into())
    }
}

impl FromPtr for DeployRequestStruct {
    fn from_ptr(
        vm: &VirtualMachine,
        syscall_ptr: Relocatable,
    ) -> Result<SyscallRequest, SyscallHandlerError> {
        let _selector = get_big_int(vm, syscall_ptr)?;
        let class_hash = get_big_int(vm, &syscall_ptr + 1)?;
        let contract_address_salt = get_big_int(vm, &syscall_ptr + 2)?;
        let constructor_calldata_size = get_big_int(vm, &syscall_ptr + 3)?;
        let constructor_calldata = get_relocatable(vm, &syscall_ptr + 4)?;
        let deploy_from_zero = get_integer(vm, &syscall_ptr + 5)?;

        Ok(SyscallRequest::Deploy(DeployRequestStruct {
            _selector,
            class_hash,
            contract_address_salt,
            constructor_calldata_size,
            constructor_calldata,
            deploy_from_zero,
        }))
=======
impl From<SendMessageToL1SysCall> for SyscallRequest {
    fn from(syscall: SendMessageToL1SysCall) -> Self {
        SyscallRequest::SendMessageToL1(syscall)
>>>>>>> 5bcacf8d
    }
}

impl FromPtr for SendMessageToL1SysCall {
    fn from_ptr(
        vm: &VirtualMachine,
        syscall_ptr: Relocatable,
    ) -> Result<SyscallRequest, SyscallHandlerError> {
        let to_address = Address(get_big_int(vm, syscall_ptr)?);
        let payload_start = get_relocatable(vm, &syscall_ptr + 1)?;
        let payload_end = get_relocatable(vm, &syscall_ptr + 2)?;

        Ok(SendMessageToL1SysCall {
            to_address,
            payload_start,
            payload_end,
        }
        .into())
    }
}<|MERGE_RESOLUTION|>--- conflicted
+++ resolved
@@ -6,30 +6,8 @@
 
 #[derive(Debug, PartialEq)]
 pub(crate) enum SyscallRequest {
-<<<<<<< HEAD
     EmitEvent(EmitEventStruct),
-    // Deprecated SyscallRequests variants
-    DeprecatedEmitEvent(DeprecatedEmitEventStruct),
-    GetTxInfo(GetTxInfoRequest),
-    Deploy(DeployRequestStruct),
-=======
->>>>>>> 5bcacf8d
     SendMessageToL1(SendMessageToL1SysCall),
-}
-
-<<<<<<< HEAD
-#[derive(Clone, Debug, PartialEq)]
-pub(crate) struct CallContractRequest {
-    pub(crate) selector: Felt252,
-    pub(crate) contract_address: Address,
-    pub(crate) function_selector: Felt252,
-    pub(crate) calldata_size: usize,
-    pub(crate) calldata: Relocatable,
-}
-
-#[derive(Clone, Debug, PartialEq)]
-pub(crate) struct GetSequencerAddressRequest {
-    _selector: Felt252,
 }
 
 #[derive(Clone, Debug, PartialEq)]
@@ -40,104 +18,23 @@
     pub(crate) data_end: Relocatable,
 }
 
-#[derive(Clone, Debug, PartialEq)]
-pub(crate) struct DeprecatedEmitEventStruct {
-    pub(crate) selector: Felt252,
-    pub(crate) keys_len: usize,
-    pub(crate) keys: Relocatable,
-    pub(crate) data_len: usize,
-    pub(crate) data: Relocatable,
-}
-
-#[derive(Clone, Debug, PartialEq)]
-pub(crate) struct DeployRequestStruct {
-    // The system call selector (= DEPLOY_SELECTOR).
-    pub(crate) _selector: Felt252,
-    // The hash of the class to deploy.
-    pub(crate) class_hash: Felt252,
-    // A salt for the new contract address calculation.
-    pub(crate) contract_address_salt: Felt252,
-    // The size of the calldata for the constructor.
-    pub(crate) constructor_calldata_size: Felt252,
-    // The calldata for the constructor.
-    pub(crate) constructor_calldata: Relocatable,
-    // Used for deterministic contract address deployment.
-    pub(crate) deploy_from_zero: usize,
-}
-=======
 // Arguments given in the syscall documentation
 // https://github.com/starkware-libs/cairo-lang/blob/c954f154bbab04c3fb27f7598b015a9475fc628e/src/starkware/starknet/common/new_syscalls.cairo#L138
 // to_address
 // The recipient’s L1 address.
->>>>>>> 5bcacf8d
 
 // payload
 // The array containing the message payload -> relocatable
 #[derive(Clone, Debug, PartialEq)]
 pub(crate) struct SendMessageToL1SysCall {
     pub(crate) to_address: Address,
-<<<<<<< HEAD
-    pub(crate) payload_size: usize,
-    pub(crate) payload_ptr: Relocatable,
+    pub(crate) payload_start: Relocatable,
+    pub(crate) payload_end: Relocatable,
 }
 
-#[derive(Clone, Debug, PartialEq)]
-pub(crate) struct LibraryCallStruct {
-    pub(crate) selector: Felt252,
-    pub(crate) class_hash: Felt252,
-    pub(crate) function_selector: Felt252,
-    pub(crate) calldata_size: usize,
-    pub(crate) calldata: Relocatable,
-}
-
-#[derive(Clone, Debug, PartialEq)]
-pub(crate) struct GetBlockTimestampRequest {
-    pub(crate) selector: Felt252,
-}
-
-#[derive(Clone, Debug, PartialEq)]
-pub(crate) struct GetCallerAddressRequest {
-    pub(crate) _selector: Felt252,
-}
-
-#[derive(Clone, Debug, PartialEq)]
-pub(crate) struct GetTxSignatureRequest {
-    pub(crate) _selector: Felt252,
-}
-
-#[derive(Debug, Clone, PartialEq)]
-pub(crate) struct GetTxInfoRequest {
-    pub(crate) selector: Felt252,
-}
-
-#[derive(Clone, Debug, PartialEq)]
-pub(crate) struct GetContractAddressRequest {
-    pub(crate) _selector: Felt252,
-}
-
-#[derive(Clone, Debug, PartialEq)]
-pub(crate) struct GetBlockNumberRequest {
-    pub(crate) _selector: Felt252,
-}
-
-/// Describes the StorageRead system call format.
-#[derive(Clone, Debug, PartialEq)]
-pub(crate) struct StorageReadRequest {
-    pub(crate) selector: Felt252,
-    pub(crate) address: Address,
-}
-
-#[derive(Clone, Debug, PartialEq)]
-pub(crate) struct StorageWriteRequest {
-    pub(crate) selector: Felt252,
-    pub(crate) address: Address,
-    pub(crate) value: Felt252,
-}
-
-#[derive(Clone, Debug, PartialEq)]
-pub(crate) struct ReplaceClassRequest {
-    pub(crate) class_hash: Felt252,
-}
+// ~~~~~~~~~~~~~~~~~~~~~~~~~
+//  Into<SyscallRequest> implementations
+// ~~~~~~~~~~~~~~~~~~~~~~~~~
 
 impl From<EmitEventStruct> for SyscallRequest {
     fn from(emit_event_struct: EmitEventStruct) -> SyscallRequest {
@@ -145,86 +42,10 @@
     }
 }
 
-impl From<DeprecatedEmitEventStruct> for SyscallRequest {
-    fn from(emit_event_struct: DeprecatedEmitEventStruct) -> SyscallRequest {
-        SyscallRequest::DeprecatedEmitEvent(emit_event_struct)
+impl From<SendMessageToL1SysCall> for SyscallRequest {
+    fn from(syscall: SendMessageToL1SysCall) -> Self {
+        SyscallRequest::SendMessageToL1(syscall)
     }
-}
-
-impl From<DeployRequestStruct> for SyscallRequest {
-    fn from(deploy_request_struct: DeployRequestStruct) -> SyscallRequest {
-        SyscallRequest::Deploy(deploy_request_struct)
-    }
-}
-
-impl From<SendMessageToL1SysCall> for SyscallRequest {
-    fn from(send_message_to_l1_sys_call: SendMessageToL1SysCall) -> SyscallRequest {
-        SyscallRequest::SendMessageToL1(send_message_to_l1_sys_call)
-    }
-}
-
-impl From<LibraryCallStruct> for SyscallRequest {
-    fn from(library_call_struct: LibraryCallStruct) -> SyscallRequest {
-        SyscallRequest::LibraryCall(library_call_struct)
-    }
-}
-
-impl From<CallContractRequest> for SyscallRequest {
-    fn from(call_contract_request: CallContractRequest) -> SyscallRequest {
-        SyscallRequest::CallContract(call_contract_request)
-    }
-}
-
-impl From<GetCallerAddressRequest> for SyscallRequest {
-    fn from(get_caller_address_request: GetCallerAddressRequest) -> SyscallRequest {
-        SyscallRequest::GetCallerAddress(get_caller_address_request)
-    }
-}
-
-impl From<GetSequencerAddressRequest> for SyscallRequest {
-    fn from(get_sequencer_address_request: GetSequencerAddressRequest) -> SyscallRequest {
-        SyscallRequest::GetSequencerAddress(get_sequencer_address_request)
-    }
-}
-
-impl From<GetBlockTimestampRequest> for SyscallRequest {
-    fn from(get_block_timestamp_request: GetBlockTimestampRequest) -> SyscallRequest {
-        SyscallRequest::GetBlockTimestamp(get_block_timestamp_request)
-    }
-}
-
-impl From<GetTxSignatureRequest> for SyscallRequest {
-    fn from(get_tx_signature_request: GetTxSignatureRequest) -> SyscallRequest {
-        SyscallRequest::GetTxSignature(get_tx_signature_request)
-    }
-}
-
-impl From<GetTxInfoRequest> for SyscallRequest {
-    fn from(get_tx_info_request: GetTxInfoRequest) -> SyscallRequest {
-        SyscallRequest::GetTxInfo(get_tx_info_request)
-    }
-}
-
-impl From<StorageReadRequest> for SyscallRequest {
-    fn from(storage_read: StorageReadRequest) -> SyscallRequest {
-        SyscallRequest::StorageRead(storage_read)
-    }
-}
-
-impl From<StorageWriteRequest> for SyscallRequest {
-    fn from(storage_write: StorageWriteRequest) -> SyscallRequest {
-        SyscallRequest::StorageWrite(storage_write)
-    }
-}
-
-impl From<ReplaceClassRequest> for SyscallRequest {
-    fn from(replace_class: ReplaceClassRequest) -> SyscallRequest {
-        SyscallRequest::ReplaceClass(replace_class)
-    }
-=======
-    pub(crate) payload_start: Relocatable,
-    pub(crate) payload_end: Relocatable,
->>>>>>> 5bcacf8d
 }
 
 // ~~~~~~~~~~~~~~~~~~~~~~~~~
@@ -238,7 +59,6 @@
     ) -> Result<SyscallRequest, SyscallHandlerError>;
 }
 
-<<<<<<< HEAD
 impl FromPtr for EmitEventStruct {
     fn from_ptr(
         vm: &VirtualMachine,
@@ -259,109 +79,6 @@
     }
 }
 
-impl FromPtr for DeprecatedEmitEventStruct {
-    fn from_ptr(
-        vm: &VirtualMachine,
-        syscall_ptr: Relocatable,
-    ) -> Result<SyscallRequest, SyscallHandlerError> {
-        let selector = get_big_int(vm, syscall_ptr)?;
-        let keys_len = get_integer(vm, &syscall_ptr + 1)?;
-        let keys = get_relocatable(vm, &syscall_ptr + 2)?;
-        let data_len = get_integer(vm, &syscall_ptr + 3)?;
-        let data = get_relocatable(vm, &syscall_ptr + 4)?;
-
-        Ok(DeprecatedEmitEventStruct {
-            selector,
-            keys_len,
-            keys,
-            data_len,
-            data,
-        }
-        .into())
-    }
-}
-
-impl FromPtr for GetTxInfoRequest {
-    fn from_ptr(
-        vm: &VirtualMachine,
-        syscall_ptr: Relocatable,
-    ) -> Result<SyscallRequest, SyscallHandlerError> {
-        let selector = get_big_int(vm, syscall_ptr)?;
-
-        Ok(GetTxInfoRequest { selector }.into())
-    }
-}
-
-impl FromPtr for LibraryCallStruct {
-    fn from_ptr(
-        vm: &VirtualMachine,
-        syscall_ptr: Relocatable,
-    ) -> Result<SyscallRequest, SyscallHandlerError> {
-        let selector = get_big_int(vm, syscall_ptr)?;
-        let class_hash = get_big_int(vm, &syscall_ptr + 1)?;
-        let function_selector = get_big_int(vm, &syscall_ptr + 2)?;
-        let calldata_size = get_integer(vm, &syscall_ptr + 3)?;
-        let calldata = get_relocatable(vm, &syscall_ptr + 4)?;
-        Ok(LibraryCallStruct {
-            selector,
-            class_hash,
-            function_selector,
-            calldata_size,
-            calldata,
-        }
-        .into())
-    }
-}
-
-impl FromPtr for CallContractRequest {
-    fn from_ptr(
-        vm: &VirtualMachine,
-        syscall_ptr: Relocatable,
-    ) -> Result<SyscallRequest, SyscallHandlerError> {
-        let selector = get_big_int(vm, syscall_ptr)?;
-        let contract_address = Address(get_big_int(vm, &syscall_ptr + 1)?);
-        let function_selector = get_big_int(vm, &syscall_ptr + 2)?;
-        let calldata_size = get_integer(vm, &syscall_ptr + 3)?;
-        let calldata = get_relocatable(vm, &syscall_ptr + 4)?;
-        Ok(CallContractRequest {
-            selector,
-            contract_address,
-            function_selector,
-            calldata_size,
-            calldata,
-        }
-        .into())
-    }
-}
-
-impl FromPtr for DeployRequestStruct {
-    fn from_ptr(
-        vm: &VirtualMachine,
-        syscall_ptr: Relocatable,
-    ) -> Result<SyscallRequest, SyscallHandlerError> {
-        let _selector = get_big_int(vm, syscall_ptr)?;
-        let class_hash = get_big_int(vm, &syscall_ptr + 1)?;
-        let contract_address_salt = get_big_int(vm, &syscall_ptr + 2)?;
-        let constructor_calldata_size = get_big_int(vm, &syscall_ptr + 3)?;
-        let constructor_calldata = get_relocatable(vm, &syscall_ptr + 4)?;
-        let deploy_from_zero = get_integer(vm, &syscall_ptr + 5)?;
-
-        Ok(SyscallRequest::Deploy(DeployRequestStruct {
-            _selector,
-            class_hash,
-            contract_address_salt,
-            constructor_calldata_size,
-            constructor_calldata,
-            deploy_from_zero,
-        }))
-=======
-impl From<SendMessageToL1SysCall> for SyscallRequest {
-    fn from(syscall: SendMessageToL1SysCall) -> Self {
-        SyscallRequest::SendMessageToL1(syscall)
->>>>>>> 5bcacf8d
-    }
-}
-
 impl FromPtr for SendMessageToL1SysCall {
     fn from_ptr(
         vm: &VirtualMachine,
