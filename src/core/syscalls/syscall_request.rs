use cairo_rs::{types::relocatable::Relocatable, vm::vm_core::VirtualMachine};
use felt::Felt252;

use crate::{
    core::errors::syscall_handler_errors::SyscallHandlerError,
    utils::{get_big_int, get_relocatable, Address},
};

#[derive(Debug, PartialEq)]
pub(crate) enum SyscallRequest {
    LibraryCall(LibraryCallRequest),
    CallContract(CallContractRequest),
    StorageWrite(StorageWriteRequest),
    SendMessageToL1(SendMessageToL1SysCall),
}

#[derive(Clone, Debug, PartialEq)]
pub(crate) struct CallContractRequest {
    pub(crate) selector: Felt252,
    pub(crate) contract_address: Address,
    pub(crate) function_selector: Felt252,
    pub(crate) calldata_start: Relocatable,
    pub(crate) calldata_end: Relocatable,
}

#[derive(Clone, Debug, PartialEq)]
<<<<<<< HEAD
pub(crate) struct LibraryCallRequest {
    pub(crate) class_hash: Felt252,
    pub(crate) selector: Felt252,
    pub(crate) calldata_start: Relocatable,
    pub(crate) calldata_end: Relocatable,
=======
pub(crate) struct StorageWriteRequest {
    pub(crate) reserved: Felt252,
    pub(crate) key: Felt252,
    pub(crate) value: Felt252,
}

impl From<StorageWriteRequest> for SyscallRequest {
    fn from(storage_write_request: StorageWriteRequest) -> SyscallRequest {
        SyscallRequest::StorageWrite(storage_write_request)
    }
>>>>>>> 927af4a1
}

// Arguments given in the syscall documentation
// https://github.com/starkware-libs/cairo-lang/blob/c954f154bbab04c3fb27f7598b015a9475fc628e/src/starkware/starknet/common/new_syscalls.cairo#L138
// to_address
// The recipient’s L1 address.

// payload
// The array containing the message payload -> relocatable
#[derive(Clone, Debug, PartialEq)]
pub(crate) struct SendMessageToL1SysCall {
    pub(crate) to_address: Address,
    pub(crate) payload_start: Relocatable,
    pub(crate) payload_end: Relocatable,
}

impl From<CallContractRequest> for SyscallRequest {
    fn from(call_contract_request: CallContractRequest) -> SyscallRequest {
        SyscallRequest::CallContract(call_contract_request)
    }
}

impl From<LibraryCallRequest> for SyscallRequest {
    fn from(library_call_request: LibraryCallRequest) -> Self {
        SyscallRequest::LibraryCall(library_call_request)
    }
}

impl From<SendMessageToL1SysCall> for SyscallRequest {
    fn from(syscall: SendMessageToL1SysCall) -> Self {
        SyscallRequest::SendMessageToL1(syscall)
    }
}

pub(crate) trait FromPtr {
    fn from_ptr(
        vm: &VirtualMachine,
        syscall_ptr: Relocatable,
    ) -> Result<SyscallRequest, SyscallHandlerError>;
}

impl FromPtr for CallContractRequest {
    fn from_ptr(
        vm: &VirtualMachine,
        syscall_ptr: Relocatable,
    ) -> Result<SyscallRequest, SyscallHandlerError> {
        let selector = get_big_int(vm, syscall_ptr)?;
        let contract_address = Address(get_big_int(vm, &syscall_ptr + 1)?);
        let function_selector = get_big_int(vm, &syscall_ptr + 2)?;
        let calldata_start = get_relocatable(vm, &syscall_ptr + 3)?;
        let calldata_end = get_relocatable(vm, &syscall_ptr + 4)?;
        Ok(CallContractRequest {
            selector,
            contract_address,
            function_selector,
            calldata_start,
            calldata_end,
        }
        .into())
    }
}

<<<<<<< HEAD
impl FromPtr for LibraryCallRequest {
=======
impl FromPtr for StorageWriteRequest {
>>>>>>> 927af4a1
    fn from_ptr(
        vm: &VirtualMachine,
        syscall_ptr: Relocatable,
    ) -> Result<SyscallRequest, SyscallHandlerError> {
<<<<<<< HEAD
        let class_hash = get_big_int(vm, syscall_ptr)?;
        let selector = get_big_int(vm, &syscall_ptr + 1)?;
        let calldata_start = get_relocatable(vm, &syscall_ptr + 2)?;
        let calldata_end = get_relocatable(vm, &syscall_ptr + 3)?;

        Ok(LibraryCallRequest {
            class_hash,
            selector,
            calldata_start,
            calldata_end,
=======
        let reserved = get_big_int(vm, syscall_ptr)?;
        let key = get_big_int(vm, &syscall_ptr + 1)?;
        let value = get_big_int(vm, &syscall_ptr + 2)?;

        Ok(StorageWriteRequest {
            reserved,
            key,
            value,
>>>>>>> 927af4a1
        }
        .into())
    }
}

impl FromPtr for SendMessageToL1SysCall {
    fn from_ptr(
        vm: &VirtualMachine,
        syscall_ptr: Relocatable,
    ) -> Result<SyscallRequest, SyscallHandlerError> {
        let to_address = Address(get_big_int(vm, syscall_ptr)?);
        let payload_start = get_relocatable(vm, &syscall_ptr + 1)?;
        let payload_end = get_relocatable(vm, &syscall_ptr + 2)?;

        Ok(SendMessageToL1SysCall {
            to_address,
            payload_start,
            payload_end,
        }
        .into())
    }
}<|MERGE_RESOLUTION|>--- conflicted
+++ resolved
@@ -24,24 +24,18 @@
 }
 
 #[derive(Clone, Debug, PartialEq)]
-<<<<<<< HEAD
 pub(crate) struct LibraryCallRequest {
     pub(crate) class_hash: Felt252,
     pub(crate) selector: Felt252,
     pub(crate) calldata_start: Relocatable,
     pub(crate) calldata_end: Relocatable,
-=======
+}
+
+#[derive(Clone, Debug, PartialEq)]
 pub(crate) struct StorageWriteRequest {
     pub(crate) reserved: Felt252,
     pub(crate) key: Felt252,
     pub(crate) value: Felt252,
-}
-
-impl From<StorageWriteRequest> for SyscallRequest {
-    fn from(storage_write_request: StorageWriteRequest) -> SyscallRequest {
-        SyscallRequest::StorageWrite(storage_write_request)
-    }
->>>>>>> 927af4a1
 }
 
 // Arguments given in the syscall documentation
@@ -76,6 +70,15 @@
     }
 }
 
+impl From<StorageWriteRequest> for SyscallRequest {
+    fn from(storage_write_request: StorageWriteRequest) -> SyscallRequest {
+        SyscallRequest::StorageWrite(storage_write_request)
+    }
+}
+// ~~~~~~~~~~~~~~~~~~~~~~~~~
+//  FromPtr implementations
+// ~~~~~~~~~~~~~~~~~~~~~~~~~
+
 pub(crate) trait FromPtr {
     fn from_ptr(
         vm: &VirtualMachine,
@@ -104,16 +107,11 @@
     }
 }
 
-<<<<<<< HEAD
 impl FromPtr for LibraryCallRequest {
-=======
-impl FromPtr for StorageWriteRequest {
->>>>>>> 927af4a1
     fn from_ptr(
         vm: &VirtualMachine,
         syscall_ptr: Relocatable,
     ) -> Result<SyscallRequest, SyscallHandlerError> {
-<<<<<<< HEAD
         let class_hash = get_big_int(vm, syscall_ptr)?;
         let selector = get_big_int(vm, &syscall_ptr + 1)?;
         let calldata_start = get_relocatable(vm, &syscall_ptr + 2)?;
@@ -124,16 +122,6 @@
             selector,
             calldata_start,
             calldata_end,
-=======
-        let reserved = get_big_int(vm, syscall_ptr)?;
-        let key = get_big_int(vm, &syscall_ptr + 1)?;
-        let value = get_big_int(vm, &syscall_ptr + 2)?;
-
-        Ok(StorageWriteRequest {
-            reserved,
-            key,
-            value,
->>>>>>> 927af4a1
         }
         .into())
     }
@@ -155,4 +143,22 @@
         }
         .into())
     }
+}
+
+impl FromPtr for StorageWriteRequest {
+    fn from_ptr(
+        vm: &VirtualMachine,
+        syscall_ptr: Relocatable,
+    ) -> Result<SyscallRequest, SyscallHandlerError> {
+        let reserved = get_big_int(vm, syscall_ptr)?;
+        let key = get_big_int(vm, &syscall_ptr + 1)?;
+        let value = get_big_int(vm, &syscall_ptr + 2)?;
+
+        Ok(StorageWriteRequest {
+            reserved,
+            key,
+            value,
+        }
+        .into())
+    }
 }