use crate::core::errors::syscall_handler_errors::SyscallHandlerError;
use crate::utils::{get_big_int, get_integer, get_relocatable};
use cairo_rs::types::relocatable::Relocatable;
use cairo_rs::vm::vm_core::VirtualMachine;
use num_bigint::BigInt;

#[derive(Debug, PartialEq)]
pub(crate) enum SyscallRequest {
    EmitEvent(EmitEventStruct),
    GetTxInfo(TxInfoStruct),
    Deploy(DeployRequestStruct),
    SendMessageToL1(SendMessageToL1SysCall),
    LibraryCall(LibraryCallStruct),
    GetCallerAddress(GetCallerAddressRequest),
<<<<<<< HEAD
    GetContractAddress(GetContractAddressRequest),
=======
    GetSequencerAddress(GetSequencerAddressRequest),
    GetBlockNumber(GetBlockNumberRequest),
    GetBlockTimestamp(GetBlockTimestampRequest),
}

#[derive(Clone, Debug, PartialEq)]
pub(crate) struct GetSequencerAddressRequest {
    _selector: BigInt,
>>>>>>> 5b808055
}

#[derive(Clone, Debug, PartialEq)]
pub(crate) struct EmitEventStruct {
    #[allow(unused)] // TODO: Remove once used.
    pub(crate) selector: BigInt,
    pub(crate) keys_len: usize,
    pub(crate) keys: Relocatable,
    pub(crate) data_len: usize,
    pub(crate) data: Relocatable,
}

#[derive(Clone, Debug, PartialEq)]
pub(crate) struct DeployRequestStruct {
    // The system call selector (= DEPLOY_SELECTOR).
    pub(crate) _selector: BigInt,
    // The hash of the class to deploy.
    pub(crate) class_hash: BigInt,
    // A salt for the new contract address calculation.
    pub(crate) contract_address_salt: BigInt,
    // The size of the calldata for the constructor.
    pub(crate) constructor_calldata_size: BigInt,
    // The calldata for the constructor.
    pub(crate) constructor_calldata: Relocatable,
    // Used for deterministic contract address deployment.
    pub(crate) deploy_from_zero: usize,
}

#[derive(Clone, Debug, PartialEq)]
pub(crate) struct SendMessageToL1SysCall {
    pub(crate) _selector: BigInt,
    pub(crate) to_address: usize,
    pub(crate) payload_size: usize,
    pub(crate) payload_ptr: Relocatable,
}

#[allow(unused)] // TODO: Remove once used.
#[derive(Clone, Debug, PartialEq)]
pub(crate) struct LibraryCallStruct {
    pub(crate) selector: BigInt,
    pub(crate) class_hash: usize,
    pub(crate) function_selector: usize,
    pub(crate) calldata_size: usize,
    pub(crate) calldata: Relocatable,
}
#[derive(Clone, Debug, PartialEq)]
pub(crate) struct GetBlockTimestampRequest {
    pub(crate) selector: BigInt,
}

#[derive(Clone, Debug, PartialEq)]
pub(crate) struct GetCallerAddressRequest {
    pub(crate) _selector: BigInt,
}

#[derive(Clone, Debug, PartialEq)]
<<<<<<< HEAD
pub(crate) struct GetContractAddressRequest {
    pub(crate) _selector: BigInt,
}
=======
pub(crate) struct GetBlockNumberRequest {
    pub(crate) _selector: BigInt,
}

impl CountFields for GetBlockNumberRequest {
    fn count_fields() -> usize {
        1
    }
}

impl FromPtr for GetBlockNumberRequest {
    fn from_ptr(
        vm: &VirtualMachine,
        syscall_ptr: Relocatable,
    ) -> Result<SyscallRequest, SyscallHandlerError> {
        let _selector = get_big_int(vm, &syscall_ptr)?;

        Ok(SyscallRequest::GetBlockNumber(GetBlockNumberRequest {
            _selector,
        }))
    }
}

>>>>>>> 5b808055
pub(crate) trait FromPtr {
    fn from_ptr(
        vm: &VirtualMachine,
        syscall_ptr: Relocatable,
    ) -> Result<SyscallRequest, SyscallHandlerError>;
}

pub(crate) trait CountFields {
    /// Returns the amount of fields of a struct
    fn count_fields() -> usize;
}

impl From<EmitEventStruct> for SyscallRequest {
    fn from(emit_event_struct: EmitEventStruct) -> SyscallRequest {
        SyscallRequest::EmitEvent(emit_event_struct)
    }
}

impl From<DeployRequestStruct> for SyscallRequest {
    fn from(deploy_request_struct: DeployRequestStruct) -> SyscallRequest {
        SyscallRequest::Deploy(deploy_request_struct)
    }
}

impl From<SendMessageToL1SysCall> for SyscallRequest {
    fn from(send_message_to_l1_sys_call: SendMessageToL1SysCall) -> SyscallRequest {
        SyscallRequest::SendMessageToL1(send_message_to_l1_sys_call)
    }
}

impl From<LibraryCallStruct> for SyscallRequest {
    fn from(library_call_struct: LibraryCallStruct) -> SyscallRequest {
        SyscallRequest::LibraryCall(library_call_struct)
    }
}

impl From<GetCallerAddressRequest> for SyscallRequest {
    fn from(get_caller_address_request: GetCallerAddressRequest) -> SyscallRequest {
        SyscallRequest::GetCallerAddress(get_caller_address_request)
    }
}

impl From<GetSequencerAddressRequest> for SyscallRequest {
    fn from(get_sequencer_address_request: GetSequencerAddressRequest) -> SyscallRequest {
        SyscallRequest::GetSequencerAddress(get_sequencer_address_request)
    }
}
impl From<GetBlockTimestampRequest> for SyscallRequest {
    fn from(get_block_timestamp_request: GetBlockTimestampRequest) -> SyscallRequest {
        SyscallRequest::GetBlockTimestamp(get_block_timestamp_request)
    }
}

impl FromPtr for EmitEventStruct {
    fn from_ptr(
        vm: &VirtualMachine,
        syscall_ptr: Relocatable,
    ) -> Result<SyscallRequest, SyscallHandlerError> {
        let selector = get_big_int(vm, &(syscall_ptr))?;
        let keys_len = get_integer(vm, &(&syscall_ptr + 1))?;
        let keys = get_relocatable(vm, &(&syscall_ptr + 2))?;
        let data_len = get_integer(vm, &(&syscall_ptr + 3))?;
        let data = get_relocatable(vm, &(&syscall_ptr + 4))?;

        Ok(EmitEventStruct {
            selector,
            keys_len,
            keys,
            data_len,
            data,
        }
        .into())
    }
}

#[allow(unused)] // TODO: Remove once used.
#[derive(Debug, Clone, PartialEq)]
pub(crate) struct TxInfoStruct {
    pub(crate) version: usize,
    pub(crate) account_contract_address: BigInt,
    pub(crate) max_fee: BigInt,
    pub(crate) signature_len: usize,
    pub(crate) signature: Relocatable,
    pub(crate) transaction_hash: BigInt,
    pub(crate) chain_id: usize,
    pub(crate) nonce: BigInt,
}

impl From<TxInfoStruct> for SyscallRequest {
    fn from(tx_info_struct: TxInfoStruct) -> SyscallRequest {
        SyscallRequest::GetTxInfo(tx_info_struct)
    }
}

impl FromPtr for TxInfoStruct {
    fn from_ptr(
        vm: &VirtualMachine,
        syscall_ptr: Relocatable,
    ) -> Result<SyscallRequest, SyscallHandlerError> {
        let version = get_integer(vm, &(syscall_ptr))?;
        let account_contract_address = get_big_int(vm, &(&syscall_ptr + 1))?;
        let max_fee = get_big_int(vm, &(&syscall_ptr + 2))?;
        let signature_len = get_integer(vm, &(&syscall_ptr + 3))?;
        let signature = get_relocatable(vm, &(&syscall_ptr + 4))?;
        let transaction_hash = get_big_int(vm, &(&syscall_ptr + 5))?;
        let chain_id = get_integer(vm, &(&syscall_ptr + 6))?;
        let nonce = get_big_int(vm, &(&syscall_ptr + 7))?;

        Ok(TxInfoStruct {
            version,
            account_contract_address,
            max_fee,
            signature_len,
            signature,
            transaction_hash,
            chain_id,
            nonce,
        }
        .into())
    }
}

impl FromPtr for LibraryCallStruct {
    fn from_ptr(
        vm: &VirtualMachine,
        syscall_ptr: Relocatable,
    ) -> Result<SyscallRequest, SyscallHandlerError> {
        let selector = get_big_int(vm, &(syscall_ptr))?;
        let class_hash = get_integer(vm, &(&syscall_ptr + 1))?;
        let function_selector = get_integer(vm, &(&syscall_ptr + 2))?;
        let calldata_size = get_integer(vm, &(&syscall_ptr + 3))?;
        let calldata = get_relocatable(vm, &(&syscall_ptr + 4))?;
        Ok(LibraryCallStruct {
            selector,
            class_hash,
            function_selector,
            calldata_size,
            calldata,
        }
        .into())
    }
}

impl FromPtr for DeployRequestStruct {
    fn from_ptr(
        vm: &VirtualMachine,
        syscall_ptr: Relocatable,
    ) -> Result<SyscallRequest, SyscallHandlerError> {
        let _selector = get_big_int(vm, &syscall_ptr)?;
        let class_hash = get_big_int(vm, &(&syscall_ptr + 1))?;
        let contract_address_salt = get_big_int(vm, &(&syscall_ptr + 2))?;
        let constructor_calldata_size = get_big_int(vm, &(&syscall_ptr + 3))?;
        let constructor_calldata = get_relocatable(vm, &(&syscall_ptr + 4))?;
        let deploy_from_zero = get_integer(vm, &(&syscall_ptr + 5))?;

        Ok(SyscallRequest::Deploy(DeployRequestStruct {
            _selector,
            class_hash,
            contract_address_salt,
            constructor_calldata_size,
            constructor_calldata,
            deploy_from_zero,
        }))
    }
}

impl FromPtr for SendMessageToL1SysCall {
    fn from_ptr(
        vm: &VirtualMachine,
        syscall_ptr: Relocatable,
    ) -> Result<SyscallRequest, SyscallHandlerError> {
        let _selector = get_big_int(vm, &syscall_ptr)?;
        let to_address = get_integer(vm, &(&syscall_ptr + 1))?;
        let payload_size = get_integer(vm, &(&syscall_ptr + 2))?;
        let payload_ptr = get_relocatable(vm, &(&syscall_ptr + 4))?;

        Ok(SyscallRequest::SendMessageToL1(SendMessageToL1SysCall {
            _selector,
            to_address,
            payload_size,
            payload_ptr,
        }))
    }
}

impl FromPtr for GetCallerAddressRequest {
    fn from_ptr(
        vm: &VirtualMachine,
        syscall_ptr: Relocatable,
    ) -> Result<SyscallRequest, SyscallHandlerError> {
        let _selector = get_big_int(vm, &syscall_ptr)?;

        Ok(SyscallRequest::GetCallerAddress(GetCallerAddressRequest {
            _selector,
        }))
    }
}

<<<<<<< HEAD
impl FromPtr for GetContractAddressRequest {
=======
impl FromPtr for GetSequencerAddressRequest {
>>>>>>> 5b808055
    fn from_ptr(
        vm: &VirtualMachine,
        syscall_ptr: Relocatable,
    ) -> Result<SyscallRequest, SyscallHandlerError> {
        let _selector = get_big_int(vm, &syscall_ptr)?;
<<<<<<< HEAD

        Ok(SyscallRequest::GetContractAddress(GetContractAddressRequest {
            _selector,
        }))
    }
}

=======
        Ok(SyscallRequest::GetSequencerAddress(
            GetSequencerAddressRequest { _selector },
        ))
    }
}
>>>>>>> 5b808055
impl CountFields for GetCallerAddressRequest {
    fn count_fields() -> usize {
        1
    }
}

impl CountFields for GetSequencerAddressRequest {
    fn count_fields() -> usize {
        1
    }
}

impl FromPtr for GetBlockTimestampRequest {
    fn from_ptr(
        vm: &VirtualMachine,
        syscall_ptr: Relocatable,
    ) -> Result<SyscallRequest, SyscallHandlerError> {
        let selector = get_big_int(vm, &syscall_ptr)?;
        Ok(SyscallRequest::GetBlockTimestamp(
            GetBlockTimestampRequest { selector },
        ))
    }
}

impl CountFields for GetBlockTimestampRequest {
    fn count_fields() -> usize {
        1
    }
}<|MERGE_RESOLUTION|>--- conflicted
+++ resolved
@@ -12,9 +12,7 @@
     SendMessageToL1(SendMessageToL1SysCall),
     LibraryCall(LibraryCallStruct),
     GetCallerAddress(GetCallerAddressRequest),
-<<<<<<< HEAD
     GetContractAddress(GetContractAddressRequest),
-=======
     GetSequencerAddress(GetSequencerAddressRequest),
     GetBlockNumber(GetBlockNumberRequest),
     GetBlockTimestamp(GetBlockTimestampRequest),
@@ -23,7 +21,6 @@
 #[derive(Clone, Debug, PartialEq)]
 pub(crate) struct GetSequencerAddressRequest {
     _selector: BigInt,
->>>>>>> 5b808055
 }
 
 #[derive(Clone, Debug, PartialEq)]
@@ -80,11 +77,11 @@
 }
 
 #[derive(Clone, Debug, PartialEq)]
-<<<<<<< HEAD
 pub(crate) struct GetContractAddressRequest {
     pub(crate) _selector: BigInt,
 }
-=======
+
+#[derive(Clone, Debug, PartialEq)]
 pub(crate) struct GetBlockNumberRequest {
     pub(crate) _selector: BigInt,
 }
@@ -108,7 +105,6 @@
     }
 }
 
->>>>>>> 5b808055
 pub(crate) trait FromPtr {
     fn from_ptr(
         vm: &VirtualMachine,
@@ -307,31 +303,30 @@
     }
 }
 
-<<<<<<< HEAD
 impl FromPtr for GetContractAddressRequest {
-=======
+    fn from_ptr(
+        vm: &VirtualMachine,
+        syscall_ptr: Relocatable,
+    ) -> Result<SyscallRequest, SyscallHandlerError> {
+        let _selector = get_big_int(vm, &syscall_ptr)?;
+
+        Ok(SyscallRequest::GetContractAddress(
+            GetContractAddressRequest { _selector },
+        ))
+    }
+}
+
 impl FromPtr for GetSequencerAddressRequest {
->>>>>>> 5b808055
-    fn from_ptr(
-        vm: &VirtualMachine,
-        syscall_ptr: Relocatable,
-    ) -> Result<SyscallRequest, SyscallHandlerError> {
-        let _selector = get_big_int(vm, &syscall_ptr)?;
-<<<<<<< HEAD
-
-        Ok(SyscallRequest::GetContractAddress(GetContractAddressRequest {
-            _selector,
-        }))
-    }
-}
-
-=======
+    fn from_ptr(
+        vm: &VirtualMachine,
+        syscall_ptr: Relocatable,
+    ) -> Result<SyscallRequest, SyscallHandlerError> {
+        let _selector = get_big_int(vm, &syscall_ptr)?;
         Ok(SyscallRequest::GetSequencerAddress(
             GetSequencerAddressRequest { _selector },
         ))
     }
 }
->>>>>>> 5b808055
 impl CountFields for GetCallerAddressRequest {
     fn count_fields() -> usize {
         1
