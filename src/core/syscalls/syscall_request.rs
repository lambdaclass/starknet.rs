<<<<<<< HEAD
use cairo_rs::{types::relocatable::Relocatable, vm::vm_core::VirtualMachine};
use felt::Felt252;

use crate::{core::errors::syscall_handler_errors::SyscallHandlerError, utils::get_big_int};

pub(crate) enum SyscallRequest {
    StorageWrite(StorageWriteRequest),
}

#[derive(Clone, Debug, PartialEq)]
pub(crate) struct StorageWriteRequest {
    pub(crate) reserved: Felt252,
    pub(crate) key: Felt252,
    pub(crate) value: Felt252,
}

impl From<StorageWriteRequest> for SyscallRequest {
    fn from(storage_write_request: StorageWriteRequest) -> SyscallRequest {
        SyscallRequest::StorageWrite(storage_write_request)
    }
}
=======
use crate::{
    core::errors::syscall_handler_errors::SyscallHandlerError,
    utils::{get_big_int, get_relocatable, Address},
};
use cairo_rs::{types::relocatable::Relocatable, vm::vm_core::VirtualMachine};

#[derive(Debug, PartialEq)]
pub(crate) enum SyscallRequest {
    SendMessageToL1(SendMessageToL1SysCall),
}

// Arguments given in the syscall documentation
// https://github.com/starkware-libs/cairo-lang/blob/c954f154bbab04c3fb27f7598b015a9475fc628e/src/starkware/starknet/common/new_syscalls.cairo#L138
// to_address
// The recipient’s L1 address.

// payload
// The array containing the message payload -> relocatable
#[derive(Clone, Debug, PartialEq)]
pub(crate) struct SendMessageToL1SysCall {
    pub(crate) to_address: Address,
    pub(crate) payload_start: Relocatable,
    pub(crate) payload_end: Relocatable,
}

// ~~~~~~~~~~~~~~~~~~~~~~~~~
//  FromPtr implementations
// ~~~~~~~~~~~~~~~~~~~~~~~~~
>>>>>>> 5bcacf8d

pub(crate) trait FromPtr {
    fn from_ptr(
        vm: &VirtualMachine,
        syscall_ptr: Relocatable,
    ) -> Result<SyscallRequest, SyscallHandlerError>;
}

<<<<<<< HEAD
impl FromPtr for StorageWriteRequest {
=======
impl From<SendMessageToL1SysCall> for SyscallRequest {
    fn from(syscall: SendMessageToL1SysCall) -> Self {
        SyscallRequest::SendMessageToL1(syscall)
    }
}

impl FromPtr for SendMessageToL1SysCall {
>>>>>>> 5bcacf8d
    fn from_ptr(
        vm: &VirtualMachine,
        syscall_ptr: Relocatable,
    ) -> Result<SyscallRequest, SyscallHandlerError> {
<<<<<<< HEAD
        let reserved = get_big_int(vm, syscall_ptr)?;
        let key = get_big_int(vm, &syscall_ptr + 1)?;
        let value = get_big_int(vm, &syscall_ptr + 2)?;

        Ok(StorageWriteRequest {
            reserved,
            key,
            value,
=======
        let to_address = Address(get_big_int(vm, syscall_ptr)?);
        let payload_start = get_relocatable(vm, &syscall_ptr + 1)?;
        let payload_end = get_relocatable(vm, &syscall_ptr + 2)?;

        Ok(SendMessageToL1SysCall {
            to_address,
            payload_start,
            payload_end,
>>>>>>> 5bcacf8d
        }
        .into())
    }
}<|MERGE_RESOLUTION|>--- conflicted
+++ resolved
@@ -1,11 +1,15 @@
-<<<<<<< HEAD
 use cairo_rs::{types::relocatable::Relocatable, vm::vm_core::VirtualMachine};
 use felt::Felt252;
 
-use crate::{core::errors::syscall_handler_errors::SyscallHandlerError, utils::get_big_int};
+use crate::{
+    core::errors::syscall_handler_errors::SyscallHandlerError,
+    utils::{get_big_int, get_relocatable, Address},
+};
 
+#[derive(Debug, PartialEq)]
 pub(crate) enum SyscallRequest {
     StorageWrite(StorageWriteRequest),
+    SendMessageToL1(SendMessageToL1SysCall),
 }
 
 #[derive(Clone, Debug, PartialEq)]
@@ -19,17 +23,6 @@
     fn from(storage_write_request: StorageWriteRequest) -> SyscallRequest {
         SyscallRequest::StorageWrite(storage_write_request)
     }
-}
-=======
-use crate::{
-    core::errors::syscall_handler_errors::SyscallHandlerError,
-    utils::{get_big_int, get_relocatable, Address},
-};
-use cairo_rs::{types::relocatable::Relocatable, vm::vm_core::VirtualMachine};
-
-#[derive(Debug, PartialEq)]
-pub(crate) enum SyscallRequest {
-    SendMessageToL1(SendMessageToL1SysCall),
 }
 
 // Arguments given in the syscall documentation
@@ -46,10 +39,15 @@
     pub(crate) payload_end: Relocatable,
 }
 
+impl From<SendMessageToL1SysCall> for SyscallRequest {
+    fn from(syscall: SendMessageToL1SysCall) -> Self {
+        SyscallRequest::SendMessageToL1(syscall)
+    }
+}
+
 // ~~~~~~~~~~~~~~~~~~~~~~~~~
 //  FromPtr implementations
 // ~~~~~~~~~~~~~~~~~~~~~~~~~
->>>>>>> 5bcacf8d
 
 pub(crate) trait FromPtr {
     fn from_ptr(
@@ -58,22 +56,11 @@
     ) -> Result<SyscallRequest, SyscallHandlerError>;
 }
 
-<<<<<<< HEAD
 impl FromPtr for StorageWriteRequest {
-=======
-impl From<SendMessageToL1SysCall> for SyscallRequest {
-    fn from(syscall: SendMessageToL1SysCall) -> Self {
-        SyscallRequest::SendMessageToL1(syscall)
-    }
-}
-
-impl FromPtr for SendMessageToL1SysCall {
->>>>>>> 5bcacf8d
     fn from_ptr(
         vm: &VirtualMachine,
         syscall_ptr: Relocatable,
     ) -> Result<SyscallRequest, SyscallHandlerError> {
-<<<<<<< HEAD
         let reserved = get_big_int(vm, syscall_ptr)?;
         let key = get_big_int(vm, &syscall_ptr + 1)?;
         let value = get_big_int(vm, &syscall_ptr + 2)?;
@@ -82,7 +69,16 @@
             reserved,
             key,
             value,
-=======
+        }
+        .into())
+    }
+}
+
+impl FromPtr for SendMessageToL1SysCall {
+    fn from_ptr(
+        vm: &VirtualMachine,
+        syscall_ptr: Relocatable,
+    ) -> Result<SyscallRequest, SyscallHandlerError> {
         let to_address = Address(get_big_int(vm, syscall_ptr)?);
         let payload_start = get_relocatable(vm, &syscall_ptr + 1)?;
         let payload_end = get_relocatable(vm, &syscall_ptr + 2)?;
@@ -91,7 +87,6 @@
             to_address,
             payload_start,
             payload_end,
->>>>>>> 5bcacf8d
         }
         .into())
     }
