use super::{
    business_logic_syscall_handler::BusinessLogicSyscallHandler,
    hint_code::*,
    os_syscall_handler::OsSyscallHandler,
    syscall_request::*,
    syscall_response::{
        CallContractResponse, GetBlockNumberResponse, GetBlockTimestampResponse,
        GetCallerAddressResponse, GetContractAddressResponse, GetSequencerAddressResponse,
        GetTxInfoResponse, GetTxSignatureResponse, StorageReadResponse, WriteSyscallResponse,
    },
};
use crate::{
    business_logic::{
        execution::objects::TxInfoStruct,
        fact_state::in_memory_state_reader::InMemoryStateReader,
        state::{cached_state::CachedState, state_api_objects::BlockInfo},
    },
    core::errors::syscall_handler_errors::SyscallHandlerError,
    utils::Address,
};
use cairo_rs::{
    hint_processor::{
        builtin_hint_processor::{
            builtin_hint_processor_definition::{BuiltinHintProcessor, HintProcessorData},
            hint_utils::get_relocatable_from_var_name,
        },
        hint_processor_definition::{HintProcessor, HintReference},
    },
    serde::deserialize_program::ApTracking,
    types::{
        exec_scope::ExecutionScopes,
        relocatable::{MaybeRelocatable, Relocatable},
    },
    vm::{errors::hint_errors::HintError, vm_core::VirtualMachine},
};
use felt::Felt;
use std::{any::Any, collections::HashMap};

//* ---------------------
//* SyscallHandler Trait
//* ---------------------

pub(crate) trait SyscallHandler {
    fn emit_event(
        &mut self,
        vm: &VirtualMachine,
        syscall_ptr: Relocatable,
    ) -> Result<(), SyscallHandlerError>;

    fn send_message_to_l1(
        &mut self,
        vm: &VirtualMachine,
        syscall_ptr: Relocatable,
    ) -> Result<(), SyscallHandlerError>;

    fn library_call(
        &mut self,
        vm: &mut VirtualMachine,
        syscall_ptr: Relocatable,
    ) -> Result<(), SyscallHandlerError>;

    fn storage_read(
        &mut self,
        vm: &mut VirtualMachine,
        syscall_ptr: Relocatable,
    ) -> Result<(), SyscallHandlerError> {
        let request = if let SyscallRequest::StorageRead(request) =
            self._read_and_validate_syscall_request("storage_read", vm, syscall_ptr)?
        {
            request
        } else {
            return Err(SyscallHandlerError::ExpectedGetBlockTimestampRequest);
        };

        let value = self._storage_read(request.address)?;
        let response = StorageReadResponse::new(value);

        response.write_syscall_response(vm, syscall_ptr)
    }

    fn storage_write(
        &mut self,
        vm: &mut VirtualMachine,
        syscall_ptr: Relocatable,
    ) -> Result<(), SyscallHandlerError> {
        let request = if let SyscallRequest::StorageWrite(request) =
            self._read_and_validate_syscall_request("storage_write", vm, syscall_ptr)?
        {
            request
        } else {
            return Err(SyscallHandlerError::ExpectedGetBlockTimestampRequest);
        };

        self._storage_write(request.address, request.value)?;

        Ok(())
    }

    fn _get_tx_info_ptr(
        &mut self,
        vm: &mut VirtualMachine,
    ) -> Result<Relocatable, SyscallHandlerError>;

    fn _deploy(
        &mut self,
        vm: &VirtualMachine,
        syscall_ptr: Relocatable,
    ) -> Result<Address, SyscallHandlerError>;

    fn _read_and_validate_syscall_request(
        &mut self,
        syscall_name: &str,
        vm: &VirtualMachine,
        syscall_ptr: Relocatable,
    ) -> Result<SyscallRequest, SyscallHandlerError>;

    // Executes the contract call and fills the CallContractResponse struct.
    fn _call_contract_and_write_response(
        &mut self,
        syscall_name: &str,
        vm: &mut VirtualMachine,
        syscall_ptr: Relocatable,
    ) -> Result<(), SyscallHandlerError> {
        let retdata = self._call_contract(syscall_name, vm, syscall_ptr)?;

        let retdata_maybe_reloc = retdata
            .clone()
            .into_iter()
            .map(|item| MaybeRelocatable::from(Felt::new(item)))
            .collect::<Vec<MaybeRelocatable>>();

        let response = CallContractResponse::new(
            retdata.len(),
            self.allocate_segment(vm, retdata_maybe_reloc)?,
        );

        self._write_syscall_response(&response, vm, syscall_ptr)
    }

    fn _call_contract(
        &mut self,
        syscall_name: &str,
        vm: &VirtualMachine,
        syscall_ptr: Relocatable,
    ) -> Result<Vec<Felt>, SyscallHandlerError>;

    fn _get_caller_address(
        &mut self,
        vm: &VirtualMachine,
        syscall_ptr: Relocatable,
    ) -> Result<Address, SyscallHandlerError>;

    fn _get_contract_address(
        &mut self,
        vm: &VirtualMachine,
        syscall_ptr: Relocatable,
    ) -> Result<Address, SyscallHandlerError>;

    fn _storage_read(&mut self, address: Address) -> Result<Felt, SyscallHandlerError>;

    fn _storage_write(&mut self, address: Address, value: Felt) -> Result<(), SyscallHandlerError>;

    fn allocate_segment(
        &mut self,
        vm: &mut VirtualMachine,
        data: Vec<MaybeRelocatable>,
    ) -> Result<Relocatable, SyscallHandlerError>;

    fn _write_syscall_response<T: WriteSyscallResponse>(
        &self,
        response: &T,
        vm: &mut VirtualMachine,
        syscall_ptr: Relocatable,
    ) -> Result<(), SyscallHandlerError> {
        response.write_syscall_response(vm, syscall_ptr)
    }

    fn get_block_info(&self) -> &BlockInfo;

    fn get_block_number(
        &mut self,
        vm: &mut VirtualMachine,
        syscall_ptr: Relocatable,
    ) -> Result<(), SyscallHandlerError> {
        self._read_and_validate_syscall_request("get_block_number", vm, syscall_ptr)?;
        GetBlockNumberResponse::new(self.get_block_info().block_number)
            .write_syscall_response(vm, syscall_ptr)
    }

    // ~~~~~~~~~~~~~~~~~~~~~~~~~~~~~~~~~~~
    // ***********************************
    //  Implementation of Default methods
    // ***********************************
    // ~~~~~~~~~~~~~~~~~~~~~~~~~~~~~~~~~~~

    fn get_tx_info(
        &mut self,
        vm: &mut VirtualMachine,
        syscall_ptr: Relocatable,
    ) -> Result<(), SyscallHandlerError> {
        let _request =
            match self._read_and_validate_syscall_request("get_tx_info", vm, syscall_ptr)? {
                SyscallRequest::GetTxInfo(request) => request,
                _ => Err(SyscallHandlerError::InvalidSyscallReadRequest)?,
            };

        let tx_info = self._get_tx_info_ptr(vm)?;

        let response = GetTxInfoResponse::new(tx_info);
        response.write_syscall_response(vm, syscall_ptr)
    }

    fn get_tx_signature(
        &mut self,
        vm: &mut VirtualMachine,
        syscall_ptr: Relocatable,
    ) -> Result<(), SyscallHandlerError> {
        match self._read_and_validate_syscall_request("get_tx_signature", vm, syscall_ptr)? {
            SyscallRequest::GetTxSignature(_) => {}
            _ => return Err(SyscallHandlerError::ExpectedGetTxSignatureRequest),
        }

        let tx_info_pr = self._get_tx_info_ptr(vm)?;
        let tx_info = TxInfoStruct::from_ptr(vm, tx_info_pr)?;
        let response = GetTxSignatureResponse::new(tx_info.signature, tx_info.signature_len);

        response.write_syscall_response(vm, syscall_ptr)
    }

    fn get_block_timestamp(
        &mut self,
        vm: &mut VirtualMachine,
        syscall_ptr: Relocatable,
    ) -> Result<(), SyscallHandlerError> {
        let _request = if let SyscallRequest::GetBlockTimestamp(request) =
            self._read_and_validate_syscall_request("get_block_timestamp", vm, syscall_ptr)?
        {
            request
        } else {
            return Err(SyscallHandlerError::ExpectedGetBlockTimestampRequest);
        };

        let block_timestamp = self.get_block_info().block_timestamp;

        let response = GetBlockTimestampResponse::new(block_timestamp);

        response.write_syscall_response(vm, syscall_ptr)
    }

    fn get_caller_address(
        &mut self,
        vm: &mut VirtualMachine,
        syscall_ptr: Relocatable,
    ) -> Result<(), SyscallHandlerError> {
        let caller_address = self._get_caller_address(vm, syscall_ptr)?;
        let response = GetCallerAddressResponse::new(caller_address);
        response.write_syscall_response(vm, syscall_ptr)
    }

    fn get_contract_address(
        &mut self,
        vm: &mut VirtualMachine,
        syscall_ptr: Relocatable,
    ) -> Result<(), SyscallHandlerError> {
        let contract_address = self._get_contract_address(vm, syscall_ptr)?;
        let response = GetContractAddressResponse::new(contract_address);
        response.write_syscall_response(vm, syscall_ptr)
    }

    fn get_sequencer_address(
        &mut self,
        vm: &mut VirtualMachine,
        syscall_ptr: Relocatable,
    ) -> Result<(), SyscallHandlerError> {
        let _request = if let SyscallRequest::GetSequencerAddress(request) =
            self._read_and_validate_syscall_request("get_sequencer_address", vm, syscall_ptr)?
        {
            request
        } else {
            return Err(SyscallHandlerError::ExpectedGetSequencerAddressRequest);
        };

        let sequencer_address = self.get_block_info().sequencer_address.clone();

        let response = GetSequencerAddressResponse::new(sequencer_address);

        response.write_syscall_response(vm, syscall_ptr)
    }

    fn read_syscall_request(
        &self,
        syscall_name: &str,
        vm: &VirtualMachine,
        syscall_ptr: Relocatable,
    ) -> Result<SyscallRequest, SyscallHandlerError> {
        match syscall_name {
            "emit_event" => EmitEventStruct::from_ptr(vm, syscall_ptr),
            "get_tx_info" => GetTxInfoRequest::from_ptr(vm, syscall_ptr),
            "deploy" => DeployRequestStruct::from_ptr(vm, syscall_ptr),
            "send_message_to_l1" => SendMessageToL1SysCall::from_ptr(vm, syscall_ptr),
            "library_call" => LibraryCallStruct::from_ptr(vm, syscall_ptr),
            "get_caller_address" => GetCallerAddressRequest::from_ptr(vm, syscall_ptr),
            "get_contract_address" => GetContractAddressRequest::from_ptr(vm, syscall_ptr),
            "get_sequencer_address" => GetSequencerAddressRequest::from_ptr(vm, syscall_ptr),
            "get_block_number" => GetBlockNumberRequest::from_ptr(vm, syscall_ptr),
            "get_tx_signature" => GetTxSignatureRequest::from_ptr(vm, syscall_ptr),
            "get_block_timestamp" => GetBlockTimestampRequest::from_ptr(vm, syscall_ptr),
            "storage_read" => StorageReadRequest::from_ptr(vm, syscall_ptr),
            "storage_write" => StorageWriteRequest::from_ptr(vm, syscall_ptr),
            _ => Err(SyscallHandlerError::UnknownSyscall(
                syscall_name.to_string(),
            )),
        }
    }
}

//* ------------------------
//* Structs implementations
//* ------------------------

pub(crate) struct SyscallHintProcessor<H: SyscallHandler> {
    pub(crate) builtin_hint_processor: BuiltinHintProcessor,
    pub(crate) syscall_handler: H,
}

<<<<<<< HEAD
impl SyscallHintProcessor<OsSyscallHandler> {
    // TODO: Remove warning inhibitor when finally used.
    #[allow(dead_code)]
    pub fn new_empty_os() -> Result<SyscallHintProcessor<OsSyscallHandler>, SyscallHandlerError> {
        Ok(SyscallHintProcessor {
=======
impl SyscallHintProcessor<BusinessLogicSyscallHandler<CachedState<InMemoryStateReader>>> {
    pub fn new(
        syscall_handler: BusinessLogicSyscallHandler<CachedState<InMemoryStateReader>>,
    ) -> Self {
        SyscallHintProcessor {
>>>>>>> 0873847f
            builtin_hint_processor: BuiltinHintProcessor::new_empty(),
            syscall_handler,
        }
    }

<<<<<<< HEAD
impl SyscallHintProcessor<BusinessLogicSyscallHandler<CachedState<InMemoryStateReader>>> {
    // TODO: Remove warning inhibitor when finally used.
    #[allow(dead_code)]
    pub fn new_empty() -> Result<Self, SyscallHandlerError> {
        Ok(SyscallHintProcessor {
=======
    pub fn new_empty(
    ) -> SyscallHintProcessor<BusinessLogicSyscallHandler<CachedState<InMemoryStateReader>>> {
        SyscallHintProcessor {
>>>>>>> 0873847f
            builtin_hint_processor: BuiltinHintProcessor::new_empty(),
            syscall_handler: BusinessLogicSyscallHandler::default(),
        }
    }

    pub fn new_empty_os() -> Result<SyscallHintProcessor<OsSyscallHandler>, SyscallHandlerError> {
        Ok(SyscallHintProcessor {
            builtin_hint_processor: BuiltinHintProcessor::new_empty(),
            syscall_handler: OsSyscallHandler::default(),
        })
    }
}

impl<H: SyscallHandler> SyscallHintProcessor<H> {
    pub fn should_run_syscall_hint(
        &mut self,
        vm: &mut VirtualMachine,
        exec_scopes: &mut ExecutionScopes,
        hint_data: &Box<dyn Any>,
        constants: &HashMap<String, Felt>,
    ) -> Result<bool, HintError> {
        match self
            .builtin_hint_processor
            .execute_hint(vm, exec_scopes, hint_data, constants)
        {
            Ok(()) => Ok(false),
            Err(HintError::UnknownHint(_)) => Ok(true),
            Err(e) => Err(e),
        }
    }

    fn execute_syscall_hint(
        &mut self,
        vm: &mut VirtualMachine,
        _exec_scopes: &mut ExecutionScopes,
        hint_data: &Box<dyn Any>,
        _constants: &HashMap<String, Felt>,
    ) -> Result<(), SyscallHandlerError> {
        let hint_data = hint_data
            .downcast_ref::<HintProcessorData>()
            .ok_or(SyscallHandlerError::WrongHintData)?;

        match &*hint_data.code {
            DEPLOY => Err(SyscallHandlerError::NotImplemented),
            EMIT_EVENT_CODE => {
                let syscall_ptr = get_syscall_ptr(vm, &hint_data.ids_data, &hint_data.ap_tracking)?;
                self.syscall_handler.emit_event(vm, syscall_ptr)
            }
            GET_BLOCK_NUMBER => {
                let syscall_ptr = get_syscall_ptr(vm, &hint_data.ids_data, &hint_data.ap_tracking)?;
                self.syscall_handler.get_block_number(vm, syscall_ptr)
            }
            GET_BLOCK_TIMESTAMP => {
                let syscall_ptr = get_syscall_ptr(vm, &hint_data.ids_data, &hint_data.ap_tracking)?;
                self.syscall_handler.get_block_timestamp(vm, syscall_ptr)
            }
            GET_CALLER_ADDRESS => {
                let syscall_ptr = get_syscall_ptr(vm, &hint_data.ids_data, &hint_data.ap_tracking)?;
                self.syscall_handler.get_caller_address(vm, syscall_ptr)
            }
            GET_SEQUENCER_ADDRESS => {
                let syscall_ptr = get_syscall_ptr(vm, &hint_data.ids_data, &hint_data.ap_tracking)?;
                self.syscall_handler.get_sequencer_address(vm, syscall_ptr)
            }
            LIBRARY_CALL => {
                let syscall_ptr = get_syscall_ptr(vm, &hint_data.ids_data, &hint_data.ap_tracking)?;
                self.syscall_handler.library_call(vm, syscall_ptr)
            }
            STORAGE_READ => {
                let syscall_ptr = get_syscall_ptr(vm, &hint_data.ids_data, &hint_data.ap_tracking)?;
                self.syscall_handler.storage_read(vm, syscall_ptr)
            }
            STORAGE_WRITE => {
                let syscall_ptr = get_syscall_ptr(vm, &hint_data.ids_data, &hint_data.ap_tracking)?;
                self.syscall_handler.storage_write(vm, syscall_ptr)
            }
            SEND_MESSAGE_TO_L1 => {
                let syscall_ptr = get_syscall_ptr(vm, &hint_data.ids_data, &hint_data.ap_tracking)?;
                self.syscall_handler.send_message_to_l1(vm, syscall_ptr)
            }
            GET_TX_SIGNATURE => {
                let syscall_ptr = get_syscall_ptr(vm, &hint_data.ids_data, &hint_data.ap_tracking)?;
                self.syscall_handler.get_tx_signature(vm, syscall_ptr)
            }
            GET_TX_INFO => {
                let syscall_ptr = get_syscall_ptr(vm, &hint_data.ids_data, &hint_data.ap_tracking)?;
                self.syscall_handler.get_tx_info(vm, syscall_ptr)
            }
            GET_CONTRACT_ADDRESS => {
                let syscall_ptr = get_syscall_ptr(vm, &hint_data.ids_data, &hint_data.ap_tracking)?;
                self.syscall_handler.get_contract_address(vm, syscall_ptr)
            }
            _ => Err(SyscallHandlerError::NotImplemented),
        }
    }
}

impl<H: SyscallHandler> HintProcessor for SyscallHintProcessor<H> {
    fn execute_hint(
        &mut self,
        vm: &mut VirtualMachine,
        exec_scopes: &mut ExecutionScopes,
        hint_data: &Box<dyn Any>,
        constants: &HashMap<String, Felt>,
    ) -> Result<(), HintError> {
        if self.should_run_syscall_hint(vm, exec_scopes, hint_data, constants)? {
            self.execute_syscall_hint(vm, exec_scopes, hint_data, constants)
                .map_err(|e| HintError::UnknownHint(e.to_string()))?;
        }
        Ok(())
    }
}

// TODO: Remove warning inhibitor when finally used.
#[allow(dead_code)]
fn get_ids_data(
    reference_ids: &HashMap<String, usize>,
    references: &HashMap<usize, HintReference>,
) -> Result<HashMap<String, HintReference>, HintError> {
    let mut ids_data = HashMap::<String, HintReference>::new();
    for (path, ref_id) in reference_ids {
        let name = path.rsplit('.').next().ok_or(HintError::FailedToGetIds)?;
        ids_data.insert(
            name.to_string(),
            references
                .get(ref_id)
                .ok_or(HintError::FailedToGetIds)?
                .clone(),
        );
    }
    Ok(ids_data)
}

fn get_syscall_ptr(
    vm: &VirtualMachine,
    ids_data: &HashMap<String, HintReference>,
    ap_tracking: &ApTracking,
) -> Result<Relocatable, SyscallHandlerError> {
    let location = get_relocatable_from_var_name("syscall_ptr", vm, ids_data, ap_tracking)
        .map_err(|_| SyscallHandlerError::SegmentationFault)?;
    let syscall_ptr = vm
        .get_relocatable(&location)
        .map_err(|_| SyscallHandlerError::SegmentationFault)?;
    Ok(syscall_ptr)
}

#[cfg(test)]
mod tests {
    use super::*;
    use crate::business_logic::execution::objects::{
        OrderedEvent, OrderedL2ToL1Message, TransactionExecutionContext,
    };
    use crate::business_logic::state::state_api::State;
    use crate::utils::test_utils::ids_data;
    use crate::utils::{get_big_int, get_integer, get_relocatable};
    use crate::{
        add_segments, core::syscalls::os_syscall_handler::OsSyscallHandler, utils::test_utils::vm,
    };
    use crate::{allocate_selector, any_box, memory_insert};
    use cairo_rs::relocatable;
    use num_traits::Num;
    use std::collections::VecDeque;

    #[test]
    fn read_send_message_to_l1_request() {
        let syscall = BusinessLogicSyscallHandler::default();
        let mut vm = vm!();
        add_segments!(vm, 3);

        memory_insert!(
            vm,
            [((1, 0), 0), ((1, 1), 1), ((1, 2), 2), ((1, 4), (2, 0))]
        );
        assert_eq!(
            syscall.read_syscall_request("send_message_to_l1", &vm, relocatable!(1, 0)),
            Ok(SyscallRequest::SendMessageToL1(SendMessageToL1SysCall {
                _selector: 0.into(),
                to_address: Address(1.into()),
                payload_size: 2,
                payload_ptr: relocatable!(2, 0)
            }))
        )
    }

    #[test]
    fn read_deploy_syscall_request() {
        let syscall = BusinessLogicSyscallHandler::default();
        let mut vm = vm!();
        add_segments!(vm, 2);

        memory_insert!(
            vm,
            [
                ((1, 0), 0),
                ((1, 1), 1),
                ((1, 2), 2),
                ((1, 3), 3),
                ((1, 4), (1, 20)),
                ((1, 5), 4)
            ]
        );

        assert_eq!(
            syscall.read_syscall_request("deploy", &vm, relocatable!(1, 0)),
            Ok(SyscallRequest::Deploy(DeployRequestStruct {
                _selector: 0.into(),
                class_hash: 1.into(),
                contract_address_salt: 2.into(),
                constructor_calldata_size: 3.into(),
                constructor_calldata: relocatable!(1, 20),
                deploy_from_zero: 4,
            }))
        )
    }

    #[test]
    fn get_block_timestamp_for_business_logic() {
        let syscall = BusinessLogicSyscallHandler::default();
        let mut vm = vm!();
        add_segments!(vm, 2);

        memory_insert!(
            vm,
            [
                ((1, 0), (1, 1)), // syscall_ptr
                ((1, 1), 18)
            ]
        );

        let ids_data = ids_data!["syscall_ptr"];

        let hint_data = HintProcessorData::new_default(GET_SEQUENCER_ADDRESS.to_string(), ids_data);
        // invoke syscall
        let mut syscall_handler = SyscallHintProcessor::new_empty();
        syscall_handler
            .execute_hint(
                &mut vm,
                &mut ExecutionScopes::new(),
                &any_box!(hint_data),
                &HashMap::new(),
            )
            .unwrap();

        // Check that syscall.get_block_timestamp insert syscall.get_block_info().block_timestamp in the (1,2) position
        assert_eq!(
            get_big_int(&vm, &relocatable!(1, 2)).unwrap(),
            syscall.get_block_info().block_timestamp.into()
        );
    }

    #[test]
    fn get_sequencer_address_for_business_logic() {
        let mut vm = vm!();
        add_segments!(vm, 2);

        memory_insert!(vm, [((1, 0), (1, 1)), ((1, 1), 18)]);

        let ids_data = ids_data!["syscall_ptr"];

        let hint_data = HintProcessorData::new_default(GET_SEQUENCER_ADDRESS.to_string(), ids_data);
        // invoke syscall
        let mut syscall_handler = SyscallHintProcessor::new_empty();
        syscall_handler
            .execute_hint(
                &mut vm,
                &mut ExecutionScopes::new(),
                &any_box!(hint_data),
                &HashMap::new(),
            )
            .unwrap();

        // Check that syscall.get_sequencer insert syscall.get_block_info().sequencer_address in the (1,1) position
        assert_eq!(get_big_int(&vm, &relocatable!(1, 2)).unwrap(), 0.into())
    }

    #[test]
    fn emit_event_test() {
        // create data and variables to execute hint

        let mut vm = vm!();
        add_segments!(vm, 4);

        // insert keys and data to generate the event
        // keys ptr points to (3,0)
        // data ptr points to (3,3)

        // selector of syscall
        let selector = "1280709301550335749748";

        allocate_selector!(vm, ((2, 0), selector.as_bytes()));
        memory_insert!(
            vm,
            [
                ((1, 0), (2, 0)), // syscall ptr
                ((2, 1), 2),      // keys len
                ((2, 2), (3, 0)), // keys ptr
                ((2, 3), 2),      // data len
                ((2, 4), (3, 3)), // data ptr
                ((3, 0), 1),      // keys pointed by key ptr
                ((3, 1), 1),
                ((3, 3), 1), // data pointed by data ptr
                ((3, 4), 1)
            ]
        );
        // syscall_ptr
        let ids_data = ids_data!["syscall_ptr"];

        let hint_data = HintProcessorData::new_default(EMIT_EVENT_CODE.to_string(), ids_data);
        // invoke syscall
        let mut syscall_handler = SyscallHintProcessor::new_empty();
        syscall_handler
            .execute_hint(
                &mut vm,
                &mut ExecutionScopes::new(),
                &any_box!(hint_data),
                &HashMap::new(),
            )
            .unwrap();

        let event = syscall_handler
            .syscall_handler
            .events
            .get(0)
            .unwrap()
            .clone();

        assert_eq!(
            OrderedEvent::new(
                0,
                Vec::from([1.into(), 1.into()]),
                Vec::from([1.into(), 1.into()])
            ),
            event
        );
        assert_eq!(
            syscall_handler
                .syscall_handler
                .tx_execution_context
                .n_emitted_events,
            1
        );
    }

    #[test]
    fn get_tx_info_for_business_logic_test() {
        let mut vm = vm!();
        add_segments!(vm, 3);

        // insert data to form the request
        memory_insert!(
            vm,
            [
                ((1, 0), (2, 0)), //  syscall_ptr
                ((2, 0), 8)       //  GetTxInfoRequest.selector
            ]
        );

        // syscall_ptr
        let ids_data = ids_data!["syscall_ptr"];

        let hint_data = HintProcessorData::new_default(GET_TX_INFO.to_string(), ids_data);
        // invoke syscall
        let mut syscall_handler_hint_processor = SyscallHintProcessor::new_empty();

        let tx_execution_context = TransactionExecutionContext {
            n_emitted_events: 50,
            version: 51,
            account_contract_address: Address(260.into()),
            max_fee: 261,
            transaction_hash: 262.into(),
            signature: vec![300.into(), 301.into()],
            nonce: 263.into(),
            n_sent_messages: 52,
            _n_steps: 100000,
        };
        syscall_handler_hint_processor
            .syscall_handler
            .tx_execution_context = tx_execution_context.clone();

        let result = syscall_handler_hint_processor.execute_hint(
            &mut vm,
            &mut ExecutionScopes::new(),
            &any_box!(hint_data),
            &HashMap::new(),
        );

        assert_eq!(result, Ok(()));

        // Check VM inserts

        // TransactionExecutionContext.signature
        assert_eq!(
            vm.get_integer(&relocatable!(3, 0)).unwrap().into_owned(),
            tx_execution_context.signature[0]
        );
        assert_eq!(
            vm.get_integer(&relocatable!(3, 1)).unwrap().into_owned(),
            tx_execution_context.signature[1]
        );

        // TxInfoStruct
        assert_eq!(
            get_integer(&vm, &relocatable!(4, 0)),
            Ok(tx_execution_context.version as usize)
        );
        assert_eq!(
            get_big_int(&vm, &relocatable!(4, 1)),
            Ok(tx_execution_context.account_contract_address.0)
        );
        assert_eq!(
            get_integer(&vm, &relocatable!(4, 2)),
            Ok(tx_execution_context.max_fee as usize)
        );
        assert_eq!(
            get_integer(&vm, &relocatable!(4, 3)),
            Ok(tx_execution_context.signature.len())
        );
        assert_eq!(
            get_relocatable(&vm, &relocatable!(4, 4)),
            Ok(relocatable!(3, 0))
        );
        assert_eq!(
            get_big_int(&vm, &relocatable!(4, 5)),
            Ok(tx_execution_context.transaction_hash)
        );
        assert_eq!(
            get_big_int(&vm, &relocatable!(4, 6)),
            Ok(syscall_handler_hint_processor
                .syscall_handler
                .general_config
                .starknet_os_config
                .chain_id
                .to_felt())
        );

        assert_eq!(
            get_big_int(&vm, &relocatable!(4, 7)),
            Ok(tx_execution_context.nonce)
        );

        // GetTxInfoResponse
        assert_eq!(
            vm.get_relocatable(&relocatable!(2, 1)),
            Ok(relocatable!(4, 0))
        );
    }

    #[test]
    fn get_tx_info_for_business_logic_with_tx_info_ptr() {
        let mut vm = vm!();
        add_segments!(vm, 3);

        // insert data to form the request
        memory_insert!(
            vm,
            [
                ((1, 0), (2, 0)), //  syscall_ptr
                ((2, 0), 8)       //  GetTxInfoRequest.selector
            ]
        );

        // syscall_ptr
        let ids_data = ids_data!["syscall_ptr"];

        let hint_data = HintProcessorData::new_default(GET_TX_INFO.to_string(), ids_data);
        // invoke syscall
        let mut syscall_handler_hint_processor = SyscallHintProcessor::new_empty();

        syscall_handler_hint_processor.syscall_handler.tx_info_ptr =
            Some(relocatable!(7, 0).into());

        let result = syscall_handler_hint_processor.execute_hint(
            &mut vm,
            &mut ExecutionScopes::new(),
            &any_box!(hint_data),
            &HashMap::new(),
        );

        assert_eq!(result, Ok(()));

        // GetTxInfoResponse
        assert_eq!(
            vm.get_relocatable(&relocatable!(2, 1)),
            Ok(relocatable!(7, 0))
        );
    }

    #[test]
    fn get_tx_info_for_os_syscall_test() {
        let mut vm = vm!();
        add_segments!(vm, 3);

        // insert data to form the request
        memory_insert!(
            vm,
            [
                ((1, 0), (2, 0)), //  syscall_ptr
                ((2, 0), 8)       //  GetTxInfoRequest.selector
            ]
        );

        // syscall_ptr
        let ids_data = ids_data!["syscall_ptr"];

        let hint_data = HintProcessorData::new_default(GET_TX_INFO.to_string(), ids_data);
        // invoke syscall
        let mut syscall_handler_hint_processor = SyscallHintProcessor::new_empty_os().unwrap();

        syscall_handler_hint_processor.syscall_handler.tx_info_ptr = Some(relocatable!(18, 12));

        let result = syscall_handler_hint_processor.execute_hint(
            &mut vm,
            &mut ExecutionScopes::new(),
            &any_box!(hint_data),
            &HashMap::new(),
        );

        assert_eq!(result, Ok(()));

        // Check VM inserts
        // GetTxInfoResponse
        assert_eq!(
            vm.get_relocatable(&relocatable!(2, 1)),
            Ok(relocatable!(18, 12))
        );
    }

    #[test]
    fn test_get_caller_address_ok() {
        let mut vm = vm!();

        add_segments!(vm, 2);

        // direction (1,0) is the sycall_ptr
        memory_insert!(vm, [((1, 0), (1, 1)), ((1, 1), 0)]);

        // syscall_ptr
        let ids_data = ids_data!["syscall_ptr"];

        let hint_data = HintProcessorData::new_default(GET_CALLER_ADDRESS.to_string(), ids_data);
        // invoke syscall
        let mut hint_processor = SyscallHintProcessor::new_empty();
        hint_processor
            .execute_hint(
                &mut vm,
                &mut ExecutionScopes::new(),
                &any_box!(hint_data),
                &HashMap::new(),
            )
            .unwrap();

        // response is written in direction (1,2)
        assert_eq!(
            get_big_int(&vm, &relocatable!(1, 2)).unwrap(),
            hint_processor.syscall_handler.caller_address.0
        )
    }

    #[test]
    fn test_send_message_to_l1_ok() {
        let mut vm = vm!();

        add_segments!(vm, 3);

        // parameters are read from memory location (1,1)
        memory_insert!(
            vm,
            [
                ((1, 0), (1, 1)), // syscall_ptr
                ((1, 1), 0),
                ((1, 2), 1),
                ((1, 3), 2),
                ((1, 5), (2, 0)),
                ((2, 0), 18),
                ((2, 1), 12)
            ]
        );

        // syscall_ptr
        let ids_data = ids_data!["syscall_ptr"];

        let hint_data = HintProcessorData::new_default(SEND_MESSAGE_TO_L1.to_string(), ids_data);
        // invoke syscall
        let mut hint_processor = SyscallHintProcessor::new_empty();
        hint_processor
            .execute_hint(
                &mut vm,
                &mut ExecutionScopes::new(),
                &any_box!(hint_data),
                &HashMap::new(),
            )
            .unwrap();

        assert_eq!(
            hint_processor
                .syscall_handler
                .tx_execution_context
                .n_sent_messages,
            1
        );
        assert_eq!(
            hint_processor.syscall_handler.l2_to_l1_messages,
            vec![OrderedL2ToL1Message::new(
                hint_processor
                    .syscall_handler
                    .tx_execution_context
                    .n_sent_messages
                    - 1,
                Address(1.into()),
                vec![18.into(), 12.into()],
            )]
        );
    }

    #[test]
    fn test_get_block_number() {
        let mut vm = vm!();

        add_segments!(vm, 4);
        memory_insert!(
            vm,
            [
                ((1, 0), (2, 0)), // Syscall pointer.
                ((2, 0), 0)       // selector
            ]
        );

        let mut hint_processor = SyscallHintProcessor::new_empty();

        let hint_data =
            HintProcessorData::new_default(GET_BLOCK_NUMBER.to_string(), ids_data!["syscall_ptr"]);
        assert_eq!(
            hint_processor.execute_hint(
                &mut vm,
                &mut ExecutionScopes::new(),
                &any_box!(hint_data),
                &HashMap::new(),
            ),
            Ok(()),
        );
        assert_eq!(get_integer(&vm, &relocatable!(2, 1)), Ok(0));
    }

    #[test]
    fn test_get_contract_address_ok() {
        let mut vm = vm!();

        add_segments!(vm, 2);

        // direction (1,0) is the sycall_ptr
        memory_insert!(vm, [((1, 0), (1, 1)), ((1, 1), 0)]);

        // syscall_ptr
        let ids_data = ids_data!["syscall_ptr"];

        let hint_data = HintProcessorData::new_default(GET_CONTRACT_ADDRESS.to_string(), ids_data);
        // invoke syscall
        let mut hint_processor = SyscallHintProcessor::new_empty();
        hint_processor
            .execute_hint(
                &mut vm,
                &mut ExecutionScopes::new(),
                &any_box!(hint_data),
                &HashMap::new(),
            )
            .unwrap();

        // response is written in direction (1,2)
        assert_eq!(
            get_big_int(&vm, &relocatable!(1, 2)).unwrap(),
            hint_processor.syscall_handler.contract_address.0
        )
    }

    #[test]
    fn test_gt_tx_signature() {
        let mut vm = vm!();

        add_segments!(vm, 3);

        memory_insert!(
            vm,
            [
                ((1, 0), (2, 0)), //  syscall_ptr
                ((2, 0), 8)       //  GetTxInfoRequest.selector
            ]
        );

        // syscall_ptr
        let ids_data = ids_data!["syscall_ptr"];

        let hint_data = HintProcessorData::new_default(GET_TX_SIGNATURE.to_string(), ids_data);
        // invoke syscall
        let mut syscall_handler_hint_processor = SyscallHintProcessor::new_empty();

        let tx_execution_context = TransactionExecutionContext {
            n_emitted_events: 50,
            version: 51,
            account_contract_address: Address(260.into()),
            max_fee: 261,
            transaction_hash: 262.into(),
            signature: vec![300.into(), 301.into()],
            nonce: 263.into(),
            n_sent_messages: 52,
            _n_steps: 10000,
        };
        syscall_handler_hint_processor
            .syscall_handler
            .tx_execution_context = tx_execution_context.clone();

        let result = syscall_handler_hint_processor.execute_hint(
            &mut vm,
            &mut ExecutionScopes::new(),
            &any_box!(hint_data),
            &HashMap::new(),
        );

        assert!(result.is_ok());
        assert_eq!(
            get_integer(&vm, &relocatable!(2, 1)).unwrap(),
            tx_execution_context.signature.len()
        );
        assert_eq!(
            vm.get_relocatable(&relocatable!(2, 2)).unwrap(),
            relocatable!(3, 0)
        );
    }

    #[test]
    fn test_bl_storage_read_hint_ok() -> Result<(), Box<dyn std::error::Error>> {
        let mut vm = vm!();
        add_segments!(vm, 3);

        let address = Felt::from_str_radix(
            "2151680050850558576753658069693146429350618838199373217695410689374331200218",
            10,
        )
        .unwrap();
        // insert data to form the request
        memory_insert!(
            vm,
            [
                ((1, 0), (2, 0)), //  syscall_ptr
                ((2, 0), 10)      //  StorageReadRequest.selector
            ]
        );

        // StorageReadRequest.address
        vm.insert_value(&relocatable!(2, 1), address.clone())?;

        // syscall_ptr
        let ids_data = ids_data!["syscall_ptr"];

        let hint_data = HintProcessorData::new_default(STORAGE_READ.to_string(), ids_data);

        let mut syscall_handler_hint_processor = SyscallHintProcessor::new_empty();

        let storage_value = Felt::new(3);
        syscall_handler_hint_processor
            .syscall_handler
            .starknet_storage_state
            .state
            .set_storage_at(
                &(
                    syscall_handler_hint_processor
                        .syscall_handler
                        .starknet_storage_state
                        .contract_address
                        .clone(),
                    address.to_bytes_be().try_into().unwrap(),
                ),
                storage_value.clone(),
            );
        assert!(syscall_handler_hint_processor
            .execute_hint(
                &mut vm,
                &mut ExecutionScopes::new(),
                &any_box!(hint_data),
                &HashMap::new(),
            )
            .is_ok());

        // Check StorageReadResponse insert
        assert_eq!(Ok(storage_value), get_big_int(&vm, &relocatable!(2, 2)));

        Ok(())
    }

    #[test]
    fn test_bl_storage_write_hint_ok() -> Result<(), Box<dyn std::error::Error>> {
        let mut vm = vm!();
        add_segments!(vm, 3);

        let address = Felt::from_str_radix(
            "2151680050850558576753658069693146429350618838199373217695410689374331200218",
            10,
        )
        .unwrap();

        memory_insert!(
            vm,
            [
                ((1, 0), (2, 0)), //  syscall_ptr
                ((2, 0), 10),     //  StorageWriteRequest.selector
                ((2, 2), 45)      //  StorageWriteRequest.value
            ]
        );

        // StorageWriteRequest.address
        vm.insert_value(&relocatable!(2, 1), address.clone())?;

        // syscall_ptr
        let ids_data = ids_data!["syscall_ptr"];

        let hint_data = HintProcessorData::new_default(STORAGE_WRITE.to_string(), ids_data);

        let mut syscall_handler_hint_processor = SyscallHintProcessor::new_empty();

        syscall_handler_hint_processor
            .syscall_handler
            .starknet_storage_state
            .state
            .set_storage_at(
                &(
                    syscall_handler_hint_processor
                        .syscall_handler
                        .starknet_storage_state
                        .contract_address
                        .clone(),
                    address.to_bytes_be().try_into().unwrap(),
                ),
                Felt::new(3),
            );
        assert!(syscall_handler_hint_processor
            .execute_hint(
                &mut vm,
                &mut ExecutionScopes::new(),
                &any_box!(hint_data),
                &HashMap::new(),
            )
            .is_ok());

        let write = syscall_handler_hint_processor
            .syscall_handler
            .starknet_storage_state
            .read(&Address(address).to_32_bytes().unwrap());

<<<<<<< HEAD
        assert_eq!(write, Ok(&Felt::new(45)));

        Ok(())
=======
        assert_eq!(write.unwrap(), &Felt::new(45));
>>>>>>> 0873847f
    }

    #[test]
    fn test_os_storage_read_hint_ok() {
        let mut vm = vm!();
        add_segments!(vm, 3);

        // insert data to form the request
        memory_insert!(
            vm,
            [
                ((1, 0), (2, 0)), //  syscall_ptr
                ((2, 0), 10),     //  StorageReadRequest.selector
                ((2, 1), 11)      //  StorageReadRequest.address
            ]
        );

        // syscall_ptr
        let ids_data = ids_data!["syscall_ptr"];

        let hint_data = HintProcessorData::new_default(STORAGE_READ.to_string(), ids_data);
        // invoke syscall
        let mut syscall_handler_hint_processor = SyscallHintProcessor::new_empty_os().unwrap();

        let execute_code_read_operation: VecDeque<Felt> =
            VecDeque::from([5.into(), 4.into(), 3.into(), 2.into(), 1.into()]);
        syscall_handler_hint_processor.syscall_handler = OsSyscallHandler::new(
            VecDeque::new(),
            VecDeque::new(),
            VecDeque::new(),
            VecDeque::new(),
            VecDeque::new(),
            execute_code_read_operation.clone(),
            HashMap::new(),
            Some(Relocatable {
                segment_index: 0,
                offset: 0,
            }),
            None,
            BlockInfo::default(),
        );

        let result = syscall_handler_hint_processor.execute_hint(
            &mut vm,
            &mut ExecutionScopes::new(),
            &any_box!(hint_data),
            &HashMap::new(),
        );

        assert_eq!(result, Ok(()));

        // Check VM inserts
        // StorageReadResponse
        assert_eq!(
            get_big_int(&vm, &relocatable!(2, 2)),
            Ok(execute_code_read_operation.get(0).unwrap().clone())
        );
    }
}<|MERGE_RESOLUTION|>--- conflicted
+++ resolved
@@ -323,40 +323,26 @@
     pub(crate) syscall_handler: H,
 }
 
-<<<<<<< HEAD
-impl SyscallHintProcessor<OsSyscallHandler> {
-    // TODO: Remove warning inhibitor when finally used.
-    #[allow(dead_code)]
-    pub fn new_empty_os() -> Result<SyscallHintProcessor<OsSyscallHandler>, SyscallHandlerError> {
-        Ok(SyscallHintProcessor {
-=======
 impl SyscallHintProcessor<BusinessLogicSyscallHandler<CachedState<InMemoryStateReader>>> {
     pub fn new(
         syscall_handler: BusinessLogicSyscallHandler<CachedState<InMemoryStateReader>>,
     ) -> Self {
         SyscallHintProcessor {
->>>>>>> 0873847f
             builtin_hint_processor: BuiltinHintProcessor::new_empty(),
             syscall_handler,
         }
     }
 
-<<<<<<< HEAD
-impl SyscallHintProcessor<BusinessLogicSyscallHandler<CachedState<InMemoryStateReader>>> {
-    // TODO: Remove warning inhibitor when finally used.
-    #[allow(dead_code)]
-    pub fn new_empty() -> Result<Self, SyscallHandlerError> {
-        Ok(SyscallHintProcessor {
-=======
     pub fn new_empty(
     ) -> SyscallHintProcessor<BusinessLogicSyscallHandler<CachedState<InMemoryStateReader>>> {
         SyscallHintProcessor {
->>>>>>> 0873847f
             builtin_hint_processor: BuiltinHintProcessor::new_empty(),
             syscall_handler: BusinessLogicSyscallHandler::default(),
         }
     }
 
+    // TODO: Remove warning inhibitor when finally used.
+    #[allow(dead_code)]
     pub fn new_empty_os() -> Result<SyscallHintProcessor<OsSyscallHandler>, SyscallHandlerError> {
         Ok(SyscallHintProcessor {
             builtin_hint_processor: BuiltinHintProcessor::new_empty(),
@@ -1199,13 +1185,9 @@
             .starknet_storage_state
             .read(&Address(address).to_32_bytes().unwrap());
 
-<<<<<<< HEAD
         assert_eq!(write, Ok(&Felt::new(45)));
 
         Ok(())
-=======
-        assert_eq!(write.unwrap(), &Felt::new(45));
->>>>>>> 0873847f
     }
 
     #[test]
