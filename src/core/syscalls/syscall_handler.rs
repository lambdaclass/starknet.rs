use std::any::Any;
use std::collections::HashMap;

use super::syscall_request::*;
use super::syscall_response::{GetBlockTimestampResponse, WriteSyscallResponse};
use crate::core::errors::syscall_handler_errors::SyscallHandlerError;
use crate::state::state_api_objects::BlockInfo;
use cairo_rs::any_box;
use cairo_rs::hint_processor::builtin_hint_processor::builtin_hint_processor_definition::{
    BuiltinHintProcessor, HintProcessorData,
};
use cairo_rs::hint_processor::builtin_hint_processor::hint_utils::get_relocatable_from_var_name;
use cairo_rs::hint_processor::hint_processor_definition::{HintProcessor, HintReference};
use cairo_rs::serde::deserialize_program::ApTracking;
use cairo_rs::types::exec_scope::ExecutionScopes;
use cairo_rs::types::relocatable::{MaybeRelocatable, Relocatable};
use cairo_rs::vm::errors::vm_errors::VirtualMachineError;
use cairo_rs::vm::vm_core::VirtualMachine;
use num_bigint::BigInt;

use super::business_logic_syscall_handler::BusinessLogicSyscallHandler;
use super::hint_code::*;

//* ---------------------
//* SyscallHandler Trait
//* ---------------------

pub(crate) trait SyscallHandler {
    fn emit_event(
        &self,
        vm: &VirtualMachine,
        syscall_ptr: Relocatable,
    ) -> Result<(), SyscallHandlerError>;

    fn send_message_to_l1(
        &mut self,
        vm: &VirtualMachine,
        syscall_ptr: Relocatable,
    ) -> Result<(), SyscallHandlerError>;

    fn get_tx_info(
        &self,
        vm: &VirtualMachine,
        syscall_ptr: Relocatable,
    ) -> Result<(), SyscallHandlerError>;

    fn library_call(
        &mut self,
        vm: &VirtualMachine,
        syscall_ptr: Relocatable,
    ) -> Result<(), SyscallHandlerError>;

    fn _get_tx_info_ptr(
        &self,
        vm: &mut VirtualMachine,
    ) -> Result<MaybeRelocatable, SyscallHandlerError>;

    fn _deploy(
        &mut self,
        vm: &VirtualMachine,
        syscall_ptr: Relocatable,
    ) -> Result<u32, SyscallHandlerError>;

    fn _read_and_validate_syscall_request(
        &self,
        syscall_name: &str,
        vm: &VirtualMachine,
        syscall_ptr: Relocatable,
    ) -> Result<SyscallRequest, SyscallHandlerError>;

    fn _call_contract_and_write_response(
        &mut self,
        syscall_name: &str,
        vm: &VirtualMachine,
        syscall_ptr: Relocatable,
    ) -> Result<(), SyscallHandlerError>;

    fn _call_contract(
        &mut self,
        syscall_name: &str,
        vm: &VirtualMachine,
        syscall_ptr: Relocatable,
    ) -> Result<Vec<u32>, SyscallHandlerError>;

    fn _get_caller_address(
        &self,
        vm: &VirtualMachine,
        syscall_ptr: Relocatable,
    ) -> Result<u64, SyscallHandlerError>;
    fn _get_contract_address(
        &self,
        vm: VirtualMachine,
        syscall_ptr: Relocatable,
    ) -> Result<u32, SyscallHandlerError>;
    fn _storage_read(&mut self, address: u32) -> Result<u32, SyscallHandlerError>;
    fn _storage_write(&mut self, address: u32, value: u32);
    fn allocate_segment(
        &self,
        vm: &mut VirtualMachine,
        data: Vec<MaybeRelocatable>,
    ) -> Result<Relocatable, SyscallHandlerError>;

    fn _write_syscall_response<T: WriteSyscallResponse>(
        &self,
        response: &T,
        vm: &mut VirtualMachine,
        syscall_ptr: Relocatable,
    ) -> Result<(), SyscallHandlerError> {
        response.write_syscall_response(vm, syscall_ptr)
    }

    fn _get_sequencer_address(
        &self,
        vm: &VirtualMachine,
        syscall_ptr: Relocatable,
    ) -> Result<u64, SyscallHandlerError>;

    fn read_syscall_request(
        &self,
        syscall_name: &str,
        vm: &VirtualMachine,
        syscall_ptr: Relocatable,
    ) -> Result<SyscallRequest, SyscallHandlerError> {
        match syscall_name {
            "emit_event" => EmitEventStruct::from_ptr(vm, syscall_ptr),
            "get_tx_info" => TxInfoStruct::from_ptr(vm, syscall_ptr),
            "deploy" => DeployRequestStruct::from_ptr(vm, syscall_ptr),
            "send_message_to_l1" => SendMessageToL1SysCall::from_ptr(vm, syscall_ptr),
            "library_call" => LibraryCallStruct::from_ptr(vm, syscall_ptr),
            "get_caller_address" => GetCallerAddressRequest::from_ptr(vm, syscall_ptr),
<<<<<<< HEAD
            "get_sequencer_address" => GetSequencerAddressRequest::from_ptr(vm, syscall_ptr),
=======
            "get_block_timestamp" => GetBlockTimestampRequest::from_ptr(vm, syscall_ptr),
>>>>>>> c92f4216
            _ => Err(SyscallHandlerError::UnknownSyscall),
        }
    }

    fn get_block_info(&self) -> &BlockInfo;

    fn get_block_timestamp(
        &self,
        vm: &mut VirtualMachine,
        syscall_ptr: Relocatable,
    ) -> Result<(), SyscallHandlerError> {
        let _request = if let SyscallRequest::GetBlockTimestamp(request) =
            self._read_and_validate_syscall_request("get_block_timestamp", vm, syscall_ptr.clone())?
        {
            request
        } else {
            return Err(SyscallHandlerError::ExpectedGetBlockTimestampRequest);
        };

        let block_timestamp = self.get_block_info().block_timestamp;

        let response = GetBlockTimestampResponse::new(block_timestamp);

        response.write_syscall_response(vm, syscall_ptr)
    }
}

//* ------------------------
//* Structs implementations
//* ------------------------

pub(crate) struct SyscallHintProcessor<H: SyscallHandler> {
    pub(crate) builtin_hint_processor: BuiltinHintProcessor,
    #[allow(unused)] // TODO: remove after using.
    pub(crate) syscall_handler: H,
}

impl SyscallHintProcessor<BusinessLogicSyscallHandler> {
    #[allow(unused)] // TODO: Remove once used.
    pub fn new_empty(
    ) -> Result<SyscallHintProcessor<BusinessLogicSyscallHandler>, SyscallHandlerError> {
        Ok(SyscallHintProcessor {
            builtin_hint_processor: BuiltinHintProcessor::new_empty(),
            syscall_handler: BusinessLogicSyscallHandler::new(BlockInfo::default()),
        })
    }
}

impl<H: SyscallHandler> SyscallHintProcessor<H> {
    pub fn should_run_syscall_hint(
        &self,
        vm: &mut VirtualMachine,
        exec_scopes: &mut ExecutionScopes,
        hint_data: &Box<dyn Any>,
        constants: &HashMap<String, BigInt>,
    ) -> Result<bool, VirtualMachineError> {
        match self
            .builtin_hint_processor
            .execute_hint(vm, exec_scopes, hint_data, constants)
        {
            Ok(()) => Ok(false),
            Err(VirtualMachineError::UnknownHint(_)) => Ok(true),
            Err(e) => Err(e),
        }
    }

    fn execute_syscall_hint(
        &self,
        vm: &mut VirtualMachine,
        _exec_scopes: &mut ExecutionScopes,
        hint_data: &Box<dyn Any>,
        _constants: &HashMap<String, BigInt>,
    ) -> Result<(), SyscallHandlerError> {
        let hint_data = hint_data
            .downcast_ref::<HintProcessorData>()
            .ok_or(SyscallHandlerError::WrongHintData)?;

        match &*hint_data.code {
            DEPLOY_SYSCALL_CODE => Err(SyscallHandlerError::NotImplemented),
            EMIT_EVENT_CODE => {
                let syscall_ptr = get_syscall_ptr(vm, &hint_data.ids_data, &hint_data.ap_tracking)?;
                self.syscall_handler.emit_event(vm, syscall_ptr)
            }
            GET_TX_INFO => {
                let syscall_ptr = get_syscall_ptr(vm, &hint_data.ids_data, &hint_data.ap_tracking)?;
                self.syscall_handler.get_tx_info(vm, syscall_ptr)
            }
            _ => Err(SyscallHandlerError::NotImplemented),
        }
    }
}

impl<H: SyscallHandler> HintProcessor for SyscallHintProcessor<H> {
    fn execute_hint(
        &self,
        vm: &mut VirtualMachine,
        exec_scopes: &mut ExecutionScopes,
        hint_data: &Box<dyn Any>,
        constants: &HashMap<String, BigInt>,
    ) -> Result<(), VirtualMachineError> {
        if self.should_run_syscall_hint(vm, exec_scopes, hint_data, constants)? {
            self.execute_syscall_hint(vm, exec_scopes, hint_data, constants)
                .map_err(|e| VirtualMachineError::UnknownHint(e.to_string()))?;
        }
        Ok(())
    }

    fn compile_hint(
        &self,
        hint_code: &str,
        ap_tracking_data: &cairo_rs::serde::deserialize_program::ApTracking,
        reference_ids: &std::collections::HashMap<String, usize>,
        references: &std::collections::HashMap<
            usize,
            cairo_rs::hint_processor::hint_processor_definition::HintReference,
        >,
    ) -> Result<Box<dyn Any>, VirtualMachineError> {
        Ok(any_box!(HintProcessorData {
            code: hint_code.to_string(),
            ap_tracking: ap_tracking_data.clone(),
            ids_data: get_ids_data(reference_ids, references)?,
        }))
    }
}

fn get_ids_data(
    reference_ids: &HashMap<String, usize>,
    references: &HashMap<usize, HintReference>,
) -> Result<HashMap<String, HintReference>, VirtualMachineError> {
    let mut ids_data = HashMap::<String, HintReference>::new();
    for (path, ref_id) in reference_ids {
        let name = path
            .rsplit('.')
            .next()
            .ok_or(VirtualMachineError::FailedToGetIds)?;
        ids_data.insert(
            name.to_string(),
            references
                .get(ref_id)
                .ok_or(VirtualMachineError::FailedToGetIds)?
                .clone(),
        );
    }
    Ok(ids_data)
}

fn get_syscall_ptr(
    vm: &VirtualMachine,
    ids_data: &HashMap<String, HintReference>,
    ap_tracking: &ApTracking,
) -> Result<Relocatable, SyscallHandlerError> {
    let location = get_relocatable_from_var_name("syscall_ptr", vm, ids_data, ap_tracking)
        .map_err(|_| SyscallHandlerError::SegmentationFault)?;
    let syscall_ptr = vm
        .get_relocatable(&location)
        .map_err(|_| SyscallHandlerError::SegmentationFault)?
        .into_owned();
    Ok(syscall_ptr)
}

#[cfg(test)]
mod tests {

    use crate::{add_segments, bigint, utils::test_utils::vm};
    use cairo_rs::relocatable;
    use num_bigint::{BigInt, Sign};

    use super::*;

    #[test]
    fn read_send_message_to_l1_request() {
        let syscall = BusinessLogicSyscallHandler::new(BlockInfo::default());
        let mut vm = vm!();
        add_segments!(vm, 3);

        vm.insert_value(&relocatable!(1, 0), bigint!(0)).unwrap();
        vm.insert_value(&relocatable!(1, 1), bigint!(1)).unwrap();
        vm.insert_value(&relocatable!(1, 2), bigint!(2)).unwrap();
        vm.insert_value(&relocatable!(1, 4), relocatable!(2, 0))
            .unwrap();

        assert_eq!(
            syscall.read_syscall_request("send_message_to_l1", &vm, relocatable!(1, 0)),
            Ok(SyscallRequest::SendMessageToL1(SendMessageToL1SysCall {
                _selector: bigint!(0),
                to_address: 1,
                payload_size: 2,
                payload_ptr: relocatable!(2, 0)
            }))
        )
    }

    #[test]
    fn read_deploy_syscall_request() {
        let syscall = BusinessLogicSyscallHandler::new(BlockInfo::default());
        let mut vm = vm!();
        add_segments!(vm, 2);

        vm.insert_value(&relocatable!(1, 0), bigint!(0)).unwrap();
        vm.insert_value(&relocatable!(1, 1), bigint!(1)).unwrap();
        vm.insert_value(&relocatable!(1, 2), bigint!(2)).unwrap();
        vm.insert_value(&relocatable!(1, 3), bigint!(3)).unwrap();
        vm.insert_value(&relocatable!(1, 4), relocatable!(1, 20))
            .unwrap();
        vm.insert_value(&relocatable!(1, 5), bigint!(4)).unwrap();

        assert_eq!(
            syscall.read_syscall_request("deploy", &vm, relocatable!(1, 0)),
            Ok(SyscallRequest::Deploy(DeployRequestStruct {
                _selector: bigint!(0),
                class_hash: bigint!(1),
                contract_address_salt: bigint!(2),
                constructor_calldata_size: bigint!(3),
                constructor_calldata: relocatable!(1, 20),
                deploy_from_zero: 4,
            }))
        )
    }

    #[test]
    fn get_block_timestamp_for_business_logic() {
        let mut syscall = BusinessLogicSyscallHandler::new(BlockInfo::default());
        let mut vm = vm!();
        add_segments!(vm, 2);

        vm.insert_value(&relocatable!(1, 0), bigint!(18)).unwrap();
        assert!(syscall
            .get_block_timestamp(&mut vm, relocatable!(1, 0))
            .is_ok());

        // Check that syscall.get_block_timestamp insert syscall.get_block_info().block_timestamp in the (1,1) position
        assert!(vm
            .insert_value(
                &relocatable!(1, 1),
                bigint!(syscall.get_block_info().block_timestamp + 10)
            )
            .is_err());
        assert!(vm
            .insert_value(
                &relocatable!(1, 1),
                bigint!(syscall.get_block_info().block_timestamp)
            )
            .is_ok())
    }
}<|MERGE_RESOLUTION|>--- conflicted
+++ resolved
@@ -128,11 +128,8 @@
             "send_message_to_l1" => SendMessageToL1SysCall::from_ptr(vm, syscall_ptr),
             "library_call" => LibraryCallStruct::from_ptr(vm, syscall_ptr),
             "get_caller_address" => GetCallerAddressRequest::from_ptr(vm, syscall_ptr),
-<<<<<<< HEAD
             "get_sequencer_address" => GetSequencerAddressRequest::from_ptr(vm, syscall_ptr),
-=======
             "get_block_timestamp" => GetBlockTimestampRequest::from_ptr(vm, syscall_ptr),
->>>>>>> c92f4216
             _ => Err(SyscallHandlerError::UnknownSyscall),
         }
     }
