--- conflicted
+++ resolved
@@ -1,4 +1,3 @@
-<<<<<<< HEAD
 use super::{syscall_request::*, syscall_response::*};
 use crate::{
     business_logic::execution::objects::CallResult,
@@ -58,24 +57,13 @@
 
         Ok(response)
     }
-=======
-use cairo_rs::{types::relocatable::Relocatable, vm::vm_core::VirtualMachine};
 
-use crate::core::errors::syscall_handler_errors::SyscallHandlerError;
-
-use super::{
-    syscall_request::{FromPtr, SendMessageToL1SysCall, SyscallRequest},
-    syscall_response::SyscallResponse,
-};
-
-pub(crate) trait SyscallHandler {
     fn send_message_to_l1(
         &mut self,
         vm: &VirtualMachine,
         syscall_ptr: Relocatable,
         remaining_gas: u64,
     ) -> Result<SyscallResponse, SyscallHandlerError>;
->>>>>>> df7a4343
 
     fn read_and_validate_syscall_request(
         &mut self,
@@ -91,23 +79,17 @@
         syscall_ptr: Relocatable,
     ) -> Result<SyscallRequest, SyscallHandlerError> {
         match syscall_name {
-<<<<<<< HEAD
             "deploy" => DeployRequest::from_ptr(vm, syscall_ptr),
-=======
             "send_message_to_l1" => SendMessageToL1SysCall::from_ptr(vm, syscall_ptr),
->>>>>>> df7a4343
             _ => Err(SyscallHandlerError::UnknownSyscall(
                 syscall_name.to_string(),
             )),
         }
     }
-<<<<<<< HEAD
 
     fn allocate_segment(
         &mut self,
         vm: &mut VirtualMachine,
         data: Vec<MaybeRelocatable>,
     ) -> Result<Relocatable, SyscallHandlerError>;
-=======
->>>>>>> df7a4343
 }