use std::any::Any;
use std::collections::HashMap;

use super::syscall_request::*;
use crate::core::errors::syscall_handler_errors::SyscallHandlerError;
use cairo_rs::any_box;
use cairo_rs::hint_processor::builtin_hint_processor::builtin_hint_processor_definition::{
    BuiltinHintProcessor, HintProcessorData,
};
use cairo_rs::hint_processor::builtin_hint_processor::hint_utils::get_relocatable_from_var_name;
use cairo_rs::hint_processor::hint_processor_definition::{HintProcessor, HintReference};
use cairo_rs::serde::deserialize_program::ApTracking;
use cairo_rs::types::exec_scope::ExecutionScopes;
use cairo_rs::types::relocatable::{MaybeRelocatable, Relocatable};
use cairo_rs::vm::errors::vm_errors::VirtualMachineError;
use cairo_rs::vm::vm_core::VirtualMachine;
use num_bigint::BigInt;

use super::business_logic_syscall_handler::BusinessLogicSyscallHandler;
use super::hint_code::*;

//* ---------------------
//* SyscallHandler Trait
//* ---------------------

pub(crate) trait SyscallHandler {
    fn emit_event(
        &self,
        vm: &VirtualMachine,
        syscall_ptr: Relocatable,
    ) -> Result<(), SyscallHandlerError>;

    fn send_message_to_l1(
        &mut self,
        vm: &VirtualMachine,
        syscall_ptr: Relocatable,
    ) -> Result<(), SyscallHandlerError>;

    fn get_tx_info(
        &self,
        vm: &VirtualMachine,
        syscall_ptr: Relocatable,
    ) -> Result<(), SyscallHandlerError>;

    fn library_call(
        &mut self,
        vm: &VirtualMachine,
        syscall_ptr: Relocatable,
    ) -> Result<(), SyscallHandlerError>;

    fn _get_tx_info_ptr(
<<<<<<< HEAD
=======
        &self,
        vm: &mut VirtualMachine,
    ) -> Result<MaybeRelocatable, SyscallHandlerError>;

    fn _deploy(
>>>>>>> 272ab57f
        &self,
        vm: &mut VirtualMachine,
    ) -> Result<MaybeRelocatable, SyscallHandlerError>;
    fn _deploy(
        &mut self,
        vm: &VirtualMachine,
        syscall_ptr: Relocatable,
    ) -> Result<u32, SyscallHandlerError>;

    fn _read_and_validate_syscall_request(
        &self,
        syscall_name: &str,
        vm: &VirtualMachine,
        syscall_ptr: Relocatable,
    ) -> Result<SyscallRequest, SyscallHandlerError>;

    fn _call_contract_and_write_response(
        &mut self,
        syscall_name: &str,
        vm: &VirtualMachine,
        syscall_ptr: Relocatable,
    ) -> Result<(), SyscallHandlerError>;

    fn _call_contract(
        &mut self,
        syscall_name: &str,
        vm: &VirtualMachine,
        syscall_ptr: Relocatable,
    ) -> Result<Vec<u32>, SyscallHandlerError>;

    fn _get_caller_address(
        &self,
        vm: &VirtualMachine,
        syscall_ptr: Relocatable,
    ) -> Result<u64, SyscallHandlerError>;
    fn _get_contract_address(
        &self,
        vm: VirtualMachine,
        syscall_ptr: Relocatable,
    ) -> Result<u32, SyscallHandlerError>;
    fn _storage_read(&mut self, address: u32) -> Result<u32, SyscallHandlerError>;
    fn _storage_write(&mut self, address: u32, value: u32);
    fn allocate_segment(
        &self,
        vm: &mut VirtualMachine,
        data: Vec<MaybeRelocatable>,
    ) -> Result<Relocatable, SyscallHandlerError>;
    fn _write_syscall_response(
        &self,
        response: Vec<u32>,
        vm: &VirtualMachine,
        syscall_ptr: Relocatable,
    );

    fn read_syscall_request(
        &self,
        syscall_name: &str,
        vm: &VirtualMachine,
        syscall_ptr: Relocatable,
    ) -> Result<SyscallRequest, SyscallHandlerError> {
        match syscall_name {
            "emit_event" => EmitEventStruct::from_ptr(vm, syscall_ptr),
            "get_tx_info" => TxInfoStruct::from_ptr(vm, syscall_ptr),
            "deploy" => DeployRequestStruct::from_ptr(vm, syscall_ptr),
            "send_message_to_l1" => SendMessageToL1SysCall::from_ptr(vm, syscall_ptr),
            "library_call" => LibraryCallStruct::from_ptr(vm, syscall_ptr),
            "get_caller_address" => GetCallerAddressRequest::from_ptr(vm, syscall_ptr),
            _ => Err(SyscallHandlerError::UnknownSyscall),
        }
    }
}

//* ------------------------
//* Structs implementations
//* ------------------------

pub(crate) struct SyscallHintProcessor<H: SyscallHandler> {
    pub(crate) builtin_hint_processor: BuiltinHintProcessor,
    #[allow(unused)] // TODO: remove after using.
    pub(crate) syscall_handler: H,
}

impl SyscallHintProcessor<BusinessLogicSyscallHandler> {
    #[allow(unused)] // TODO: Remove once used.
    pub fn new_empty(
    ) -> Result<SyscallHintProcessor<BusinessLogicSyscallHandler>, SyscallHandlerError> {
        Ok(SyscallHintProcessor {
            builtin_hint_processor: BuiltinHintProcessor::new_empty(),
            syscall_handler: BusinessLogicSyscallHandler::new(),
        })
    }
}

impl<H: SyscallHandler> SyscallHintProcessor<H> {
    pub fn should_run_syscall_hint(
        &self,
        vm: &mut VirtualMachine,
        exec_scopes: &mut ExecutionScopes,
        hint_data: &Box<dyn Any>,
        constants: &HashMap<String, BigInt>,
    ) -> Result<bool, VirtualMachineError> {
        match self
            .builtin_hint_processor
            .execute_hint(vm, exec_scopes, hint_data, constants)
        {
            Ok(()) => Ok(false),
            Err(VirtualMachineError::UnknownHint(_)) => Ok(true),
            Err(e) => Err(e),
        }
    }

    fn execute_syscall_hint(
        &self,
        vm: &mut VirtualMachine,
        _exec_scopes: &mut ExecutionScopes,
        hint_data: &Box<dyn Any>,
        _constants: &HashMap<String, BigInt>,
    ) -> Result<(), SyscallHandlerError> {
        let hint_data = hint_data
            .downcast_ref::<HintProcessorData>()
            .ok_or(SyscallHandlerError::WrongHintData)?;

        match &*hint_data.code {
            DEPLOY_SYSCALL_CODE => Err(SyscallHandlerError::NotImplemented),
            EMIT_EVENT_CODE => {
                let syscall_ptr = get_syscall_ptr(vm, &hint_data.ids_data, &hint_data.ap_tracking)?;
                self.syscall_handler.emit_event(vm, syscall_ptr)
            }
            GET_TX_INFO => {
                let syscall_ptr = get_syscall_ptr(vm, &hint_data.ids_data, &hint_data.ap_tracking)?;
                self.syscall_handler.get_tx_info(vm, syscall_ptr)
            }
            _ => Err(SyscallHandlerError::NotImplemented),
        }
    }
}

impl<H: SyscallHandler> HintProcessor for SyscallHintProcessor<H> {
    fn execute_hint(
        &self,
        vm: &mut VirtualMachine,
        exec_scopes: &mut ExecutionScopes,
        hint_data: &Box<dyn Any>,
        constants: &HashMap<String, BigInt>,
    ) -> Result<(), VirtualMachineError> {
        if self.should_run_syscall_hint(vm, exec_scopes, hint_data, constants)? {
            self.execute_syscall_hint(vm, exec_scopes, hint_data, constants)
                .map_err(|e| VirtualMachineError::UnknownHint(e.to_string()))?;
        }
        Ok(())
    }

    fn compile_hint(
        &self,
        hint_code: &str,
        ap_tracking_data: &cairo_rs::serde::deserialize_program::ApTracking,
        reference_ids: &std::collections::HashMap<String, usize>,
        references: &std::collections::HashMap<
            usize,
            cairo_rs::hint_processor::hint_processor_definition::HintReference,
        >,
    ) -> Result<Box<dyn Any>, VirtualMachineError> {
        Ok(any_box!(HintProcessorData {
            code: hint_code.to_string(),
            ap_tracking: ap_tracking_data.clone(),
            ids_data: get_ids_data(reference_ids, references)?,
        }))
    }
}

fn get_ids_data(
    reference_ids: &HashMap<String, usize>,
    references: &HashMap<usize, HintReference>,
) -> Result<HashMap<String, HintReference>, VirtualMachineError> {
    let mut ids_data = HashMap::<String, HintReference>::new();
    for (path, ref_id) in reference_ids {
        let name = path
            .rsplit('.')
            .next()
            .ok_or(VirtualMachineError::FailedToGetIds)?;
        ids_data.insert(
            name.to_string(),
            references
                .get(ref_id)
                .ok_or(VirtualMachineError::FailedToGetIds)?
                .clone(),
        );
    }
    Ok(ids_data)
}

fn get_syscall_ptr(
    vm: &VirtualMachine,
    ids_data: &HashMap<String, HintReference>,
    ap_tracking: &ApTracking,
) -> Result<Relocatable, SyscallHandlerError> {
    let location = get_relocatable_from_var_name("syscall_ptr", vm, ids_data, ap_tracking)
        .map_err(|_| SyscallHandlerError::SegmentationFault)?;
    let syscall_ptr = vm
        .get_relocatable(&location)
        .map_err(|_| SyscallHandlerError::SegmentationFault)?
        .into_owned();
    Ok(syscall_ptr)
}

#[cfg(test)]
mod tests {

    use crate::{add_segments, bigint, utils::test_utils::vm};
    use cairo_rs::relocatable;
    use num_bigint::{BigInt, Sign};

    use super::*;

    #[test]
    fn read_send_message_to_l1_request() {
        let syscall = BusinessLogicSyscallHandler::new();
        let mut vm = vm!();
        add_segments!(vm, 3);

        vm.insert_value(&relocatable!(1, 0), bigint!(0)).unwrap();
        vm.insert_value(&relocatable!(1, 1), bigint!(1)).unwrap();
        vm.insert_value(&relocatable!(1, 2), bigint!(2)).unwrap();
        vm.insert_value(&relocatable!(1, 4), relocatable!(2, 0))
            .unwrap();

        assert_eq!(
            syscall.read_syscall_request("send_message_to_l1", &vm, relocatable!(1, 0)),
            Ok(SyscallRequest::SendMessageToL1(SendMessageToL1SysCall {
                _selector: bigint!(0),
                to_address: 1,
                payload_size: 2,
                payload_ptr: relocatable!(2, 0)
            }))
        )
    }

    fn read_deploy_syscall_request() {
        let syscall = BusinessLogicSyscallHandler::new();
        let mut vm = vm!();
        add_segments!(vm, 2);

        vm.insert_value(&relocatable!(1, 0), bigint!(0)).unwrap();
        vm.insert_value(&relocatable!(1, 1), bigint!(1)).unwrap();
        vm.insert_value(&relocatable!(1, 2), bigint!(2)).unwrap();
        vm.insert_value(&relocatable!(1, 3), bigint!(3)).unwrap();
        vm.insert_value(&relocatable!(1, 4), relocatable!(1, 20))
            .unwrap();
        vm.insert_value(&relocatable!(1, 5), bigint!(4)).unwrap();

        assert_eq!(
            syscall.read_syscall_request("deploy", &vm, relocatable!(1, 0)),
            Ok(SyscallRequest::Deploy(DeployRequestStruct {
                _selector: bigint!(0),
                class_hash: bigint!(1),
                contract_address_salt: bigint!(2),
                constructor_calldata_size: bigint!(3),
                constructor_calldata: relocatable!(1, 20),
                deploy_from_zero: 4,
            }))
        )
    }
}<|MERGE_RESOLUTION|>--- conflicted
+++ resolved
@@ -49,17 +49,10 @@
     ) -> Result<(), SyscallHandlerError>;
 
     fn _get_tx_info_ptr(
-<<<<<<< HEAD
-=======
         &self,
         vm: &mut VirtualMachine,
     ) -> Result<MaybeRelocatable, SyscallHandlerError>;
 
-    fn _deploy(
->>>>>>> 272ab57f
-        &self,
-        vm: &mut VirtualMachine,
-    ) -> Result<MaybeRelocatable, SyscallHandlerError>;
     fn _deploy(
         &mut self,
         vm: &VirtualMachine,
