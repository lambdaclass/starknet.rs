use super::business_logic_syscall_handler::BusinessLogicSyscallHandler;
use super::hint_code::*;
use super::syscall_request::*;
use super::syscall_response::GetBlockNumberResponse;
use super::syscall_response::{
    GetBlockTimestampResponse, GetCallerAddressResponse, GetSequencerAddressResponse,
    WriteSyscallResponse,
};
use crate::core::errors::syscall_handler_errors::SyscallHandlerError;
use crate::starknet_storage::errors::storage_errors::StorageError;
use crate::state::state_api_objects::BlockInfo;
use cairo_rs::any_box;
use cairo_rs::hint_processor::builtin_hint_processor::builtin_hint_processor_definition::{
    BuiltinHintProcessor, HintProcessorData,
};
use cairo_rs::hint_processor::builtin_hint_processor::hint_utils::get_relocatable_from_var_name;
use cairo_rs::hint_processor::hint_processor_definition::{HintProcessor, HintReference};
use cairo_rs::serde::deserialize_program::ApTracking;
use cairo_rs::types::exec_scope::ExecutionScopes;
use cairo_rs::types::relocatable::{MaybeRelocatable, Relocatable};
use cairo_rs::vm::errors::vm_errors::VirtualMachineError;
use cairo_rs::vm::vm_core::VirtualMachine;
use num_bigint::BigInt;
use std::any::Any;
use std::collections::HashMap;

//* ---------------------
//* SyscallHandler Trait
//* ---------------------

pub(crate) trait SyscallHandler {
    fn emit_event(
        &mut self,
        vm: &VirtualMachine,
        syscall_ptr: Relocatable,
    ) -> Result<(), SyscallHandlerError>;

    fn send_message_to_l1(
        &mut self,
        vm: &VirtualMachine,
        syscall_ptr: Relocatable,
    ) -> Result<(), SyscallHandlerError>;

    fn get_tx_info(
        &mut self,
        vm: &VirtualMachine,
        syscall_ptr: Relocatable,
    ) -> Result<(), SyscallHandlerError>;

    fn library_call(
        &mut self,
        vm: &VirtualMachine,
        syscall_ptr: Relocatable,
    ) -> Result<(), SyscallHandlerError>;

    fn _get_tx_info_ptr(
        &mut self,
        vm: &mut VirtualMachine,
    ) -> Result<MaybeRelocatable, SyscallHandlerError>;

    fn _deploy(
        &mut self,
        vm: &VirtualMachine,
        syscall_ptr: Relocatable,
    ) -> Result<u32, SyscallHandlerError>;

    fn _read_and_validate_syscall_request(
        &mut self,
        syscall_name: &str,
        vm: &VirtualMachine,
        syscall_ptr: Relocatable,
    ) -> Result<SyscallRequest, SyscallHandlerError>;

    fn _call_contract_and_write_response(
        &mut self,
        syscall_name: &str,
        vm: &VirtualMachine,
        syscall_ptr: Relocatable,
    ) -> Result<(), SyscallHandlerError>;

    fn _call_contract(
        &mut self,
        syscall_name: &str,
        vm: &VirtualMachine,
        syscall_ptr: Relocatable,
    ) -> Result<Vec<u32>, SyscallHandlerError>;

    fn _get_caller_address(
        &mut self,
        vm: &VirtualMachine,
        syscall_ptr: Relocatable,
    ) -> Result<u64, SyscallHandlerError>;
    fn _get_contract_address(
        &self,
        vm: VirtualMachine,
        syscall_ptr: Relocatable,
    ) -> Result<u32, SyscallHandlerError>;
    fn _storage_read(&mut self, address: u32) -> Result<u32, SyscallHandlerError>;

    fn _storage_write(&mut self, address: u32, value: u32);

    fn allocate_segment(
        &mut self,
        vm: &mut VirtualMachine,
        data: Vec<MaybeRelocatable>,
    ) -> Result<Relocatable, SyscallHandlerError>;

    fn _write_syscall_response<T: WriteSyscallResponse>(
        &self,
        response: &T,
        vm: &mut VirtualMachine,
        syscall_ptr: Relocatable,
    ) -> Result<(), SyscallHandlerError> {
        response.write_syscall_response(vm, syscall_ptr)
    }

    fn get_block_info(&self) -> &BlockInfo;

    // ~~~~~~~~~~~~~~~~~~~~~~~~~~~~~~~~~~~
    // ***********************************
    //  Implementation of Default methods
    // ***********************************
    // ~~~~~~~~~~~~~~~~~~~~~~~~~~~~~~~~~~~

    fn get_block_timestamp(
        &mut self,
        vm: &mut VirtualMachine,
        syscall_ptr: Relocatable,
    ) -> Result<(), SyscallHandlerError> {
        let _request = if let SyscallRequest::GetBlockTimestamp(request) =
            self._read_and_validate_syscall_request("get_block_timestamp", vm, syscall_ptr)?
        {
            request
        } else {
            return Err(SyscallHandlerError::ExpectedGetBlockTimestampRequest);
        };

        let block_timestamp = self.get_block_info().block_timestamp;

        let response = GetBlockTimestampResponse::new(block_timestamp);

        response.write_syscall_response(vm, syscall_ptr)
    }

    fn get_caller_address(
        &mut self,
        vm: &mut VirtualMachine,
        syscall_ptr: Relocatable,
    ) -> Result<(), SyscallHandlerError> {
        let caller_address = self._get_caller_address(vm, syscall_ptr)?;
        let response = GetCallerAddressResponse::new(caller_address);
        response.write_syscall_response(vm, syscall_ptr)
    }

    fn get_sequencer_address(
        &mut self,
        vm: &mut VirtualMachine,
        syscall_ptr: Relocatable,
    ) -> Result<(), SyscallHandlerError> {
        let _request = if let SyscallRequest::GetSequencerAddress(request) =
            self._read_and_validate_syscall_request("get_sequencer_address", vm, syscall_ptr)?
        {
            request
        } else {
            return Err(SyscallHandlerError::ExpectedGetSequencerAddressRequest);
        };

        let sequencer_address = self.get_block_info().sequencer_address;

        let response = GetSequencerAddressResponse::new(sequencer_address);

        response.write_syscall_response(vm, syscall_ptr)
    }

    fn read_syscall_request(
        &self,
        syscall_name: &str,
        vm: &VirtualMachine,
        syscall_ptr: Relocatable,
    ) -> Result<SyscallRequest, SyscallHandlerError> {
        match syscall_name {
            "emit_event" => EmitEventStruct::from_ptr(vm, syscall_ptr),
            "get_tx_info" => TxInfoStruct::from_ptr(vm, syscall_ptr),
            "deploy" => DeployRequestStruct::from_ptr(vm, syscall_ptr),
            "send_message_to_l1" => SendMessageToL1SysCall::from_ptr(vm, syscall_ptr),
            "library_call" => LibraryCallStruct::from_ptr(vm, syscall_ptr),
            "get_caller_address" => GetCallerAddressRequest::from_ptr(vm, syscall_ptr),
            "get_sequencer_address" => GetSequencerAddressRequest::from_ptr(vm, syscall_ptr),
            "get_block_number" => GetBlockNumberRequest::from_ptr(vm, syscall_ptr),
            "get_block_timestamp" => GetBlockTimestampRequest::from_ptr(vm, syscall_ptr),
            _ => Err(SyscallHandlerError::UnknownSyscall),
        }
    }
<<<<<<< HEAD
=======

    fn get_block_number(
        &mut self,
        vm: &mut VirtualMachine,
        syscall_ptr: Relocatable,
    ) -> Result<(), SyscallHandlerError> {
        self._read_and_validate_syscall_request("get_block_number", vm, syscall_ptr)?;

        GetBlockNumberResponse::new(self.get_block_info().block_number)
            .write_syscall_response(vm, syscall_ptr)
    }

    fn get_block_info(&self) -> &BlockInfo;

    fn get_block_timestamp(
        &mut self,
        vm: &mut VirtualMachine,
        syscall_ptr: Relocatable,
    ) -> Result<(), SyscallHandlerError> {
        let _request = if let SyscallRequest::GetBlockTimestamp(request) =
            self._read_and_validate_syscall_request("get_block_timestamp", vm, syscall_ptr)?
        {
            request
        } else {
            return Err(SyscallHandlerError::ExpectedGetBlockTimestampRequest);
        };

        let block_timestamp = self.get_block_info().block_timestamp;

        let response = GetBlockTimestampResponse::new(block_timestamp);

        response.write_syscall_response(vm, syscall_ptr)
    }

    fn get_caller_address(
        &mut self,
        vm: &mut VirtualMachine,
        syscall_ptr: Relocatable,
    ) -> Result<(), SyscallHandlerError> {
        let caller_address = self._get_caller_address(vm, syscall_ptr)?;
        let response = GetCallerAddressResponse::new(caller_address);
        response.write_syscall_response(vm, syscall_ptr)
    }
>>>>>>> 10926492
}

//* ------------------------
//* Structs implementations
//* ------------------------

pub(crate) struct SyscallHintProcessor<H: SyscallHandler> {
    pub(crate) builtin_hint_processor: BuiltinHintProcessor,
    #[allow(unused)] // TODO: remove after using.
    pub(crate) syscall_handler: H,
}

impl SyscallHintProcessor<BusinessLogicSyscallHandler> {
    #[allow(unused)] // TODO: Remove once used.
    pub fn new_empty(
    ) -> Result<SyscallHintProcessor<BusinessLogicSyscallHandler>, SyscallHandlerError> {
        Ok(SyscallHintProcessor {
            builtin_hint_processor: BuiltinHintProcessor::new_empty(),
            syscall_handler: BusinessLogicSyscallHandler::new(BlockInfo::default()),
        })
    }
}

impl<H: SyscallHandler> SyscallHintProcessor<H> {
    pub fn should_run_syscall_hint(
        &mut self,
        vm: &mut VirtualMachine,
        exec_scopes: &mut ExecutionScopes,
        hint_data: &Box<dyn Any>,
        constants: &HashMap<String, BigInt>,
    ) -> Result<bool, VirtualMachineError> {
        match self
            .builtin_hint_processor
            .execute_hint(vm, exec_scopes, hint_data, constants)
        {
            Ok(()) => Ok(false),
            Err(VirtualMachineError::UnknownHint(_)) => Ok(true),
            Err(e) => Err(e),
        }
    }

    fn execute_syscall_hint(
        &mut self,
        vm: &mut VirtualMachine,
        _exec_scopes: &mut ExecutionScopes,
        hint_data: &Box<dyn Any>,
        _constants: &HashMap<String, BigInt>,
    ) -> Result<(), SyscallHandlerError> {
        let hint_data = hint_data
            .downcast_ref::<HintProcessorData>()
            .ok_or(SyscallHandlerError::WrongHintData)?;

        match &*hint_data.code {
            DEPLOY => Err(SyscallHandlerError::NotImplemented),
            EMIT_EVENT_CODE => {
                let syscall_ptr = get_syscall_ptr(vm, &hint_data.ids_data, &hint_data.ap_tracking)?;
                self.syscall_handler.emit_event(vm, syscall_ptr)
            }
<<<<<<< HEAD
            GET_BLOCK_TIMESTAMP => {
                let syscall_ptr = get_syscall_ptr(vm, &hint_data.ids_data, &hint_data.ap_tracking)?;
                self.syscall_handler.get_block_timestamp(vm, syscall_ptr)
            }
            GET_CALLER_ADDRESS => {
=======
            GET_BLOCK_NUMBER => {
                let syscall_ptr = get_syscall_ptr(vm, &hint_data.ids_data, &hint_data.ap_tracking)?;
                self.syscall_handler.get_block_number(vm, syscall_ptr)
            }
            GET_TX_INFO => {
>>>>>>> 10926492
                let syscall_ptr = get_syscall_ptr(vm, &hint_data.ids_data, &hint_data.ap_tracking)?;
                self.syscall_handler.get_caller_address(vm, syscall_ptr)
            }
            GET_SEQUENCER_ADDRESS => {
                let syscall_ptr = get_syscall_ptr(vm, &hint_data.ids_data, &hint_data.ap_tracking)?;
                self.syscall_handler.get_sequencer_address(vm, syscall_ptr)
            }
            LIBRARY_CALL => {
                let syscall_ptr = get_syscall_ptr(vm, &hint_data.ids_data, &hint_data.ap_tracking)?;
                self.syscall_handler.library_call(vm, syscall_ptr)
            }
            SEND_MESSAGE_TO_L1 => {
                let syscall_ptr = get_syscall_ptr(vm, &hint_data.ids_data, &hint_data.ap_tracking)?;
                self.syscall_handler.send_message_to_l1(vm, syscall_ptr)
            }
            _ => Err(SyscallHandlerError::NotImplemented),
        }
    }
}

impl<H: SyscallHandler> HintProcessor for SyscallHintProcessor<H> {
    fn execute_hint(
        &mut self,
        vm: &mut VirtualMachine,
        exec_scopes: &mut ExecutionScopes,
        hint_data: &Box<dyn Any>,
        constants: &HashMap<String, BigInt>,
    ) -> Result<(), VirtualMachineError> {
        if self.should_run_syscall_hint(vm, exec_scopes, hint_data, constants)? {
            self.execute_syscall_hint(vm, exec_scopes, hint_data, constants)
                .map_err(|e| VirtualMachineError::UnknownHint(e.to_string()))?;
        }
        Ok(())
    }

    fn compile_hint(
        &self,
        hint_code: &str,
        ap_tracking_data: &cairo_rs::serde::deserialize_program::ApTracking,
        reference_ids: &std::collections::HashMap<String, usize>,
        references: &std::collections::HashMap<
            usize,
            cairo_rs::hint_processor::hint_processor_definition::HintReference,
        >,
    ) -> Result<Box<dyn Any>, VirtualMachineError> {
        Ok(any_box!(HintProcessorData {
            code: hint_code.to_string(),
            ap_tracking: ap_tracking_data.clone(),
            ids_data: get_ids_data(reference_ids, references)?,
        }))
    }
}

fn get_ids_data(
    reference_ids: &HashMap<String, usize>,
    references: &HashMap<usize, HintReference>,
) -> Result<HashMap<String, HintReference>, VirtualMachineError> {
    let mut ids_data = HashMap::<String, HintReference>::new();
    for (path, ref_id) in reference_ids {
        let name = path
            .rsplit('.')
            .next()
            .ok_or(VirtualMachineError::FailedToGetIds)?;
        ids_data.insert(
            name.to_string(),
            references
                .get(ref_id)
                .ok_or(VirtualMachineError::FailedToGetIds)?
                .clone(),
        );
    }
    Ok(ids_data)
}

fn get_syscall_ptr(
    vm: &VirtualMachine,
    ids_data: &HashMap<String, HintReference>,
    ap_tracking: &ApTracking,
) -> Result<Relocatable, SyscallHandlerError> {
    let location = get_relocatable_from_var_name("syscall_ptr", vm, ids_data, ap_tracking)
        .map_err(|_| SyscallHandlerError::SegmentationFault)?;
    let syscall_ptr = vm
        .get_relocatable(&location)
        .map_err(|_| SyscallHandlerError::SegmentationFault)?;
    Ok(syscall_ptr)
}

#[cfg(test)]
mod tests {

<<<<<<< HEAD
    use crate::business_logic::execution::objects::{OrderedEvent, OrderedL2ToL1Message};
    use crate::utils::test_utils::ids_data;
    use crate::utils::{get_big_int, get_integer, get_relocatable};
    use crate::{add_segments, bigint, utils::test_utils::vm};
    use crate::{allocate_selector, memory_insert};
=======
    use crate::{
        add_segments, bigint,
        core::syscalls::os_syscall_handler::OsSyscallHandler,
        memory_insert,
        utils::{
            get_integer,
            test_utils::{ids_data, vm},
        },
    };
>>>>>>> 10926492
    use cairo_rs::relocatable;
    use num_bigint::{BigInt, Sign};

    use super::*;
    use std::collections::VecDeque;

    #[test]
    fn read_send_message_to_l1_request() {
        let syscall = BusinessLogicSyscallHandler::new(BlockInfo::default());
        let mut vm = vm!();
        add_segments!(vm, 3);

        memory_insert!(
            vm,
            [((1, 0), 0), ((1, 1), 1), ((1, 2), 2), ((1, 4), (2, 0))]
        );
        assert_eq!(
            syscall.read_syscall_request("send_message_to_l1", &vm, relocatable!(1, 0)),
            Ok(SyscallRequest::SendMessageToL1(SendMessageToL1SysCall {
                _selector: bigint!(0),
                to_address: 1,
                payload_size: 2,
                payload_ptr: relocatable!(2, 0)
            }))
        )
    }

    #[test]
    fn read_deploy_syscall_request() {
        let syscall = BusinessLogicSyscallHandler::new(BlockInfo::default());
        let mut vm = vm!();
        add_segments!(vm, 2);

        memory_insert!(
            vm,
            [
                ((1, 0), 0),
                ((1, 1), 1),
                ((1, 2), 2),
                ((1, 3), 3),
                ((1, 4), (1, 20)),
                ((1, 5), 4)
            ]
        );

        assert_eq!(
            syscall.read_syscall_request("deploy", &vm, relocatable!(1, 0)),
            Ok(SyscallRequest::Deploy(DeployRequestStruct {
                _selector: bigint!(0),
                class_hash: bigint!(1),
                contract_address_salt: bigint!(2),
                constructor_calldata_size: bigint!(3),
                constructor_calldata: relocatable!(1, 20),
                deploy_from_zero: 4,
            }))
        )
    }

    #[test]
    fn get_block_timestamp_for_business_logic() {
        let mut syscall = BusinessLogicSyscallHandler::new(BlockInfo::default());
        let mut vm = vm!();
        add_segments!(vm, 2);

        memory_insert!(
            vm,
            [
                ((1, 0), (1, 1)), // syscall_ptr
                ((1, 1), 18)
            ]
        );

        let ids_data = ids_data!["syscall_ptr"];

        let hint_data = HintProcessorData::new_default(GET_SEQUENCER_ADDRESS.to_string(), ids_data);
        // invoke syscall
        let mut syscall_handler = SyscallHintProcessor::new_empty().unwrap();
        syscall_handler
            .execute_hint(
                &mut vm,
                &mut ExecutionScopes::new(),
                &any_box!(hint_data),
                &HashMap::new(),
            )
            .unwrap();

        // Check that syscall.get_block_timestamp insert syscall.get_block_info().block_timestamp in the (1,2) position
        assert_eq!(
            get_big_int(&vm, &relocatable!(1, 2)).unwrap(),
            bigint!(syscall.get_block_info().block_timestamp)
        );
    }

    #[test]
    fn get_sequencer_address_for_business_logic() {
        let mut syscall = BusinessLogicSyscallHandler::new(BlockInfo::default());
        let mut vm = vm!();
        add_segments!(vm, 2);

        memory_insert!(vm, [((1, 0), (1, 1)), ((1, 1), 18)]);

        let ids_data = ids_data!["syscall_ptr"];

        let hint_data = HintProcessorData::new_default(GET_SEQUENCER_ADDRESS.to_string(), ids_data);
        // invoke syscall
        let mut syscall_handler = SyscallHintProcessor::new_empty().unwrap();
        syscall_handler
            .execute_hint(
                &mut vm,
                &mut ExecutionScopes::new(),
                &any_box!(hint_data),
                &HashMap::new(),
            )
            .unwrap();

        // Check that syscall.get_sequencer insert syscall.get_block_info().sequencer_address in the (1,1) position
        assert_eq!(get_big_int(&vm, &relocatable!(1, 2)).unwrap(), bigint!(0))
    }

    #[test]
    fn emit_event_test() {
        // create data and variables to execute hint

        let mut vm = vm!();
        add_segments!(vm, 4);

        // insert keys and data to generate the event
        // keys ptr points to (3,0)
        // data ptr points to (3,3)

        // selector of syscall
        let selector = "1280709301550335749748";

        allocate_selector!(vm, ((2, 0), selector.as_bytes()));
        memory_insert!(
            vm,
            [
                ((1, 0), (2, 0)), // syscall ptr
                ((2, 1), 2),      // keys len
                ((2, 2), (3, 0)), // keys ptr
                ((2, 3), 2),      // data len
                ((2, 4), (3, 3)), // data ptr
                ((3, 0), 1),      // keys pointed by key ptr
                ((3, 1), 1),
                ((3, 3), 1), // data pointed by data ptr
                ((3, 4), 1)
            ]
        );
        // syscall_ptr
        let ids_data = ids_data!["syscall_ptr"];

        let hint_data = HintProcessorData::new_default(EMIT_EVENT_CODE.to_string(), ids_data);
        // invoke syscall
        let mut syscall_handler = SyscallHintProcessor::new_empty().unwrap();
        syscall_handler
            .execute_hint(
                &mut vm,
                &mut ExecutionScopes::new(),
                &any_box!(hint_data),
                &HashMap::new(),
            )
            .unwrap();

        let event = syscall_handler
            .syscall_handler
            .events
            .get(0)
            .unwrap()
            .clone();

        assert_eq!(
            OrderedEvent::new(
                0,
                Vec::from([bigint!(1), bigint!(1)]),
                Vec::from([bigint!(1), bigint!(1)])
            ),
            event
        );
        assert_eq!(
            syscall_handler
                .syscall_handler
                .tx_execution_context
                .n_emitted_events,
            1
        );
    }

    #[test]
    fn get_tx_info_test() {
        let mut vm = vm!();
        add_segments!(vm, 3);

        // insert data to form the request
        memory_insert!(
            vm,
            [
                ((1, 0), (2, 0)), //  syscall_ptr
                ((2, 0), 1),      //  version
                ((2, 1), 1),      //  account_contract_address
                ((2, 2), 2),      //  max_fee
                ((2, 3), 1),      //  signature_len
                ((2, 4), (3, 0)), //  signature
                ((2, 5), 1),      //  transaction_hash
                ((2, 6), 1),      //  chain_id
                ((2, 7), 1)       //  nonce
            ]
        );

        // syscall_ptr
        let ids_data = ids_data!["syscall_ptr"];

        let hint_data = HintProcessorData::new_default(GET_TX_INFO.to_string(), ids_data);
        // invoke syscall
        let mut hint_procesor = SyscallHintProcessor::new_empty().unwrap();
        let err = hint_procesor.execute_hint(
            &mut vm,
            &mut ExecutionScopes::new(),
            &any_box!(hint_data),
            &HashMap::new(),
        );

        assert_eq!(
            err,
            Err(VirtualMachineError::UnknownHint(
                "Hint not implemented".to_string()
            ))
        )
    }

    #[test]
    fn test_get_caller_address_ok() {
        let mut syscall = BusinessLogicSyscallHandler::new(BlockInfo::default());
        let mut vm = vm!();

        add_segments!(vm, 2);

        // direction (1,0) is the sycall_ptr
        memory_insert!(vm, [((1, 0), (1, 1)), ((1, 1), 0)]);

        // syscall_ptr
        let ids_data = ids_data!["syscall_ptr"];

        let hint_data = HintProcessorData::new_default(GET_CALLER_ADDRESS.to_string(), ids_data);
        // invoke syscall
        let mut hint_processor = SyscallHintProcessor::new_empty().unwrap();
        hint_processor
            .execute_hint(
                &mut vm,
                &mut ExecutionScopes::new(),
                &any_box!(hint_data),
                &HashMap::new(),
            )
            .unwrap();

        // response is written in direction (1,2)
        assert_eq!(
            get_integer(&vm, &relocatable!(1, 2)).unwrap() as u64,
            hint_processor.syscall_handler.contract_address
        )
    }

    #[test]
    fn test_send_message_to_l1_ok() {
        let mut vm = vm!();

        add_segments!(vm, 3);

        // parameters are read from memory location (1,1)
        memory_insert!(
            vm,
            [
                ((1, 0), (1, 1)), // syscall_ptr
                ((1, 1), 0),
                ((1, 2), 1),
                ((1, 3), 2),
                ((1, 5), (2, 0)),
                ((2, 0), 18),
                ((2, 1), 12)
            ]
        );

        // syscall_ptr
        let ids_data = ids_data!["syscall_ptr"];

        let hint_data = HintProcessorData::new_default(SEND_MESSAGE_TO_L1.to_string(), ids_data);
        // invoke syscall
        let mut hint_processor = SyscallHintProcessor::new_empty().unwrap();
        hint_processor
            .execute_hint(
                &mut vm,
                &mut ExecutionScopes::new(),
                &any_box!(hint_data),
                &HashMap::new(),
            )
            .unwrap();

        assert_eq!(
            hint_processor
                .syscall_handler
                .tx_execution_context
                .n_sent_messages,
            1
        );
        assert_eq!(
            hint_processor.syscall_handler.l2_to_l1_messages,
            vec![OrderedL2ToL1Message::new(
                hint_processor
                    .syscall_handler
                    .tx_execution_context
                    .n_sent_messages
                    - 1,
                1,
                vec![bigint!(18), bigint!(12)],
            )]
        );
    }

    #[test]
    fn test_get_block_number() {
        let mut syscall = OsSyscallHandler::new(
            VecDeque::new(),
            VecDeque::new(),
            VecDeque::new(),
            VecDeque::new(),
            VecDeque::new(),
            VecDeque::new(),
            HashMap::new(),
            None,
            None,
            BlockInfo::default(),
        );
        let mut vm = vm!();

        add_segments!(vm, 4);
        memory_insert!(
            vm,
            [
                ((1, 0), (2, 0)), // Syscall pointer.
                ((2, 0), 0)       // selector
            ]
        );

        let mut hint_processor =
            SyscallHintProcessor::new_empty().expect("Could not create the syscall hint processor");

        let hint_data =
            HintProcessorData::new_default(GET_BLOCK_NUMBER.to_string(), ids_data!["syscall_ptr"]);
        assert_eq!(
            hint_processor.execute_hint(
                &mut vm,
                &mut ExecutionScopes::new(),
                &any_box!(hint_data),
                &HashMap::new(),
            ),
            Ok(()),
        );
        assert_eq!(get_integer(&vm, &relocatable!(2, 1)), Ok(0));
    }
}<|MERGE_RESOLUTION|>--- conflicted
+++ resolved
@@ -116,6 +116,17 @@
 
     fn get_block_info(&self) -> &BlockInfo;
 
+    fn get_block_number(
+        &mut self,
+        vm: &mut VirtualMachine,
+        syscall_ptr: Relocatable,
+    ) -> Result<(), SyscallHandlerError> {
+        self._read_and_validate_syscall_request("get_block_number", vm, syscall_ptr)?;
+
+        GetBlockNumberResponse::new(self.get_block_info().block_number)
+            .write_syscall_response(vm, syscall_ptr)
+    }
+
     // ~~~~~~~~~~~~~~~~~~~~~~~~~~~~~~~~~~~
     // ***********************************
     //  Implementation of Default methods
@@ -191,52 +202,6 @@
             _ => Err(SyscallHandlerError::UnknownSyscall),
         }
     }
-<<<<<<< HEAD
-=======
-
-    fn get_block_number(
-        &mut self,
-        vm: &mut VirtualMachine,
-        syscall_ptr: Relocatable,
-    ) -> Result<(), SyscallHandlerError> {
-        self._read_and_validate_syscall_request("get_block_number", vm, syscall_ptr)?;
-
-        GetBlockNumberResponse::new(self.get_block_info().block_number)
-            .write_syscall_response(vm, syscall_ptr)
-    }
-
-    fn get_block_info(&self) -> &BlockInfo;
-
-    fn get_block_timestamp(
-        &mut self,
-        vm: &mut VirtualMachine,
-        syscall_ptr: Relocatable,
-    ) -> Result<(), SyscallHandlerError> {
-        let _request = if let SyscallRequest::GetBlockTimestamp(request) =
-            self._read_and_validate_syscall_request("get_block_timestamp", vm, syscall_ptr)?
-        {
-            request
-        } else {
-            return Err(SyscallHandlerError::ExpectedGetBlockTimestampRequest);
-        };
-
-        let block_timestamp = self.get_block_info().block_timestamp;
-
-        let response = GetBlockTimestampResponse::new(block_timestamp);
-
-        response.write_syscall_response(vm, syscall_ptr)
-    }
-
-    fn get_caller_address(
-        &mut self,
-        vm: &mut VirtualMachine,
-        syscall_ptr: Relocatable,
-    ) -> Result<(), SyscallHandlerError> {
-        let caller_address = self._get_caller_address(vm, syscall_ptr)?;
-        let response = GetCallerAddressResponse::new(caller_address);
-        response.write_syscall_response(vm, syscall_ptr)
-    }
->>>>>>> 10926492
 }
 
 //* ------------------------
@@ -295,19 +260,15 @@
                 let syscall_ptr = get_syscall_ptr(vm, &hint_data.ids_data, &hint_data.ap_tracking)?;
                 self.syscall_handler.emit_event(vm, syscall_ptr)
             }
-<<<<<<< HEAD
+            GET_BLOCK_NUMBER => {
+                let syscall_ptr = get_syscall_ptr(vm, &hint_data.ids_data, &hint_data.ap_tracking)?;
+                self.syscall_handler.get_block_number(vm, syscall_ptr)
+            }
             GET_BLOCK_TIMESTAMP => {
                 let syscall_ptr = get_syscall_ptr(vm, &hint_data.ids_data, &hint_data.ap_tracking)?;
                 self.syscall_handler.get_block_timestamp(vm, syscall_ptr)
             }
             GET_CALLER_ADDRESS => {
-=======
-            GET_BLOCK_NUMBER => {
-                let syscall_ptr = get_syscall_ptr(vm, &hint_data.ids_data, &hint_data.ap_tracking)?;
-                self.syscall_handler.get_block_number(vm, syscall_ptr)
-            }
-            GET_TX_INFO => {
->>>>>>> 10926492
                 let syscall_ptr = get_syscall_ptr(vm, &hint_data.ids_data, &hint_data.ap_tracking)?;
                 self.syscall_handler.get_caller_address(vm, syscall_ptr)
             }
@@ -398,23 +359,14 @@
 #[cfg(test)]
 mod tests {
 
-<<<<<<< HEAD
     use crate::business_logic::execution::objects::{OrderedEvent, OrderedL2ToL1Message};
     use crate::utils::test_utils::ids_data;
     use crate::utils::{get_big_int, get_integer, get_relocatable};
-    use crate::{add_segments, bigint, utils::test_utils::vm};
+    use crate::{
+        add_segments, bigint, core::syscalls::os_syscall_handler::OsSyscallHandler,
+        utils::test_utils::vm,
+    };
     use crate::{allocate_selector, memory_insert};
-=======
-    use crate::{
-        add_segments, bigint,
-        core::syscalls::os_syscall_handler::OsSyscallHandler,
-        memory_insert,
-        utils::{
-            get_integer,
-            test_utils::{ids_data, vm},
-        },
-    };
->>>>>>> 10926492
     use cairo_rs::relocatable;
     use num_bigint::{BigInt, Sign};
 
