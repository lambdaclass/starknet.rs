--- conflicted
+++ resolved
@@ -30,32 +30,29 @@
         syscall_ptr: Relocatable,
     ) -> Result<(), SyscallHandlerError>;
 
-<<<<<<< HEAD
-    fn get_tx_info(
-        &self,
-=======
     fn send_message_to_l1(
         &mut self,
->>>>>>> 76509dd9
         vm: &VirtualMachine,
         syscall_ptr: Relocatable,
     ) -> Result<(), SyscallHandlerError>;
 
+    fn get_tx_info(
+        &self,
+        vm: &VirtualMachine,
+        syscall_ptr: Relocatable,
+    ) -> Result<(), SyscallHandlerError>;
+
     fn library_call(
         &self,
         vm: &VirtualMachine,
         syscall_ptr: Relocatable,
     ) -> Result<(), SyscallHandlerError>;
 
-<<<<<<< HEAD
-    fn send_message_to_l1(&self, vm: VirtualMachine, syscall_ptr: Relocatable);
     fn _get_tx_info_ptr(
         &self,
         vm: &mut VirtualMachine,
     ) -> Result<MaybeRelocatable, SyscallHandlerError>;
-=======
-    fn _get_tx_info_ptr(&self, vm: VirtualMachine);
->>>>>>> 76509dd9
+
     fn _deploy(
         &self,
         vm: &VirtualMachine,
