use super::business_logic_syscall_handler::BusinessLogicSyscallHandler;
use super::hint_code::*;
use super::syscall_request::*;
use super::syscall_response::{
    GetBlockTimestampResponse, GetSequencerAddressResponse, WriteSyscallResponse,
};
use crate::core::errors::syscall_handler_errors::SyscallHandlerError;
use crate::state::state_api_objects::BlockInfo;
use cairo_rs::any_box;
use cairo_rs::hint_processor::builtin_hint_processor::builtin_hint_processor_definition::{
    BuiltinHintProcessor, HintProcessorData,
};
use cairo_rs::hint_processor::builtin_hint_processor::hint_utils::get_relocatable_from_var_name;
use cairo_rs::hint_processor::hint_processor_definition::{HintProcessor, HintReference};
use cairo_rs::serde::deserialize_program::ApTracking;
use cairo_rs::types::exec_scope::ExecutionScopes;
use cairo_rs::types::relocatable::{MaybeRelocatable, Relocatable};
use cairo_rs::vm::errors::vm_errors::VirtualMachineError;
use cairo_rs::vm::vm_core::VirtualMachine;
use num_bigint::BigInt;
use std::any::Any;
use std::collections::HashMap;

//* ---------------------
//* SyscallHandler Trait
//* ---------------------

pub(crate) trait SyscallHandler {
    fn emit_event(
        &mut self,
        vm: &VirtualMachine,
        syscall_ptr: Relocatable,
    ) -> Result<(), SyscallHandlerError>;

    fn send_message_to_l1(
        &mut self,
        vm: &VirtualMachine,
        syscall_ptr: Relocatable,
    ) -> Result<(), SyscallHandlerError>;

    fn get_tx_info(
        &mut self,
        vm: &VirtualMachine,
        syscall_ptr: Relocatable,
    ) -> Result<(), SyscallHandlerError>;

    fn library_call(
        &mut self,
        vm: &VirtualMachine,
        syscall_ptr: Relocatable,
    ) -> Result<(), SyscallHandlerError>;

    fn _get_tx_info_ptr(
        &mut self,
        vm: &mut VirtualMachine,
    ) -> Result<MaybeRelocatable, SyscallHandlerError>;

    fn _deploy(
        &mut self,
        vm: &VirtualMachine,
        syscall_ptr: Relocatable,
    ) -> Result<u32, SyscallHandlerError>;

    fn _read_and_validate_syscall_request(
        &mut self,
        syscall_name: &str,
        vm: &VirtualMachine,
        syscall_ptr: Relocatable,
    ) -> Result<SyscallRequest, SyscallHandlerError>;

    fn _call_contract_and_write_response(
        &mut self,
        syscall_name: &str,
        vm: &VirtualMachine,
        syscall_ptr: Relocatable,
    ) -> Result<(), SyscallHandlerError>;

    fn _call_contract(
        &mut self,
        syscall_name: &str,
        vm: &VirtualMachine,
        syscall_ptr: Relocatable,
    ) -> Result<Vec<u32>, SyscallHandlerError>;

    fn _get_caller_address(
        &mut self,
        vm: &VirtualMachine,
        syscall_ptr: Relocatable,
    ) -> Result<u64, SyscallHandlerError>;
    fn _get_contract_address(
        &self,
        vm: VirtualMachine,
        syscall_ptr: Relocatable,
    ) -> Result<u32, SyscallHandlerError>;
    fn _storage_read(&mut self, address: u32) -> Result<u32, SyscallHandlerError>;
    fn _storage_write(&mut self, address: u32, value: u32);
    fn allocate_segment(
        &mut self,
        vm: &mut VirtualMachine,
        data: Vec<MaybeRelocatable>,
    ) -> Result<Relocatable, SyscallHandlerError>;

    fn _write_syscall_response<T: WriteSyscallResponse>(
        &self,
        response: &T,
        vm: &mut VirtualMachine,
        syscall_ptr: Relocatable,
    ) -> Result<(), SyscallHandlerError> {
        response.write_syscall_response(vm, syscall_ptr)
    }

    fn get_sequencer_address(
        &mut self,
        vm: &mut VirtualMachine,
        syscall_ptr: Relocatable,
    ) -> Result<(), SyscallHandlerError> {
        let request = if let SyscallRequest::GetSequencerAddress(request) =
            self._read_and_validate_syscall_request("get_sequencer_address", vm, syscall_ptr)?
        {
            request
        } else {
            return Err(SyscallHandlerError::ExpectedGetSequencerAddressRequest);
        };

        let sequencer_address = self.get_block_info().sequencer_address;

        let response = GetSequencerAddressResponse::new(sequencer_address);

        response.write_syscall_response(vm, syscall_ptr)
    }

    fn read_syscall_request(
        &self,
        syscall_name: &str,
        vm: &VirtualMachine,
        syscall_ptr: Relocatable,
    ) -> Result<SyscallRequest, SyscallHandlerError> {
        match syscall_name {
            "emit_event" => EmitEventStruct::from_ptr(vm, syscall_ptr),
            "get_tx_info" => TxInfoStruct::from_ptr(vm, syscall_ptr),
            "deploy" => DeployRequestStruct::from_ptr(vm, syscall_ptr),
            "send_message_to_l1" => SendMessageToL1SysCall::from_ptr(vm, syscall_ptr),
            "library_call" => LibraryCallStruct::from_ptr(vm, syscall_ptr),
            "get_caller_address" => GetCallerAddressRequest::from_ptr(vm, syscall_ptr),
<<<<<<< HEAD
            "get_block_number" => GetBlockNumberRequest::from_ptr(vm, syscall_ptr),
=======
            "get_sequencer_address" => GetSequencerAddressRequest::from_ptr(vm, syscall_ptr),
>>>>>>> 4b48c1fc
            "get_block_timestamp" => GetBlockTimestampRequest::from_ptr(vm, syscall_ptr),
            _ => Err(SyscallHandlerError::UnknownSyscall),
        }
    }

    fn get_block_number(
        &self,
        vm: &mut VirtualMachine,
        syscall_ptr: Relocatable,
    ) -> Result<(), SyscallHandlerError>;

    fn get_block_info(&self) -> &BlockInfo;

    fn get_block_timestamp(
        &mut self,
        vm: &mut VirtualMachine,
        syscall_ptr: Relocatable,
    ) -> Result<(), SyscallHandlerError> {
        let _request = if let SyscallRequest::GetBlockTimestamp(request) =
            self._read_and_validate_syscall_request("get_block_timestamp", vm, syscall_ptr)?
        {
            request
        } else {
            return Err(SyscallHandlerError::ExpectedGetBlockTimestampRequest);
        };

        let block_timestamp = self.get_block_info().block_timestamp;

        let response = GetBlockTimestampResponse::new(block_timestamp);

        response.write_syscall_response(vm, syscall_ptr)
    }
}

//* ------------------------
//* Structs implementations
//* ------------------------

pub(crate) struct SyscallHintProcessor<H: SyscallHandler> {
    pub(crate) builtin_hint_processor: BuiltinHintProcessor,
    #[allow(unused)] // TODO: remove after using.
    pub(crate) syscall_handler: H,
}

impl SyscallHintProcessor<BusinessLogicSyscallHandler> {
    #[allow(unused)] // TODO: Remove once used.
    pub fn new_empty(
    ) -> Result<SyscallHintProcessor<BusinessLogicSyscallHandler>, SyscallHandlerError> {
        Ok(SyscallHintProcessor {
            builtin_hint_processor: BuiltinHintProcessor::new_empty(),
            syscall_handler: BusinessLogicSyscallHandler::new(BlockInfo::default()),
        })
    }
}

impl<H: SyscallHandler> SyscallHintProcessor<H> {
    pub fn should_run_syscall_hint(
        &mut self,
        vm: &mut VirtualMachine,
        exec_scopes: &mut ExecutionScopes,
        hint_data: &Box<dyn Any>,
        constants: &HashMap<String, BigInt>,
    ) -> Result<bool, VirtualMachineError> {
        match self
            .builtin_hint_processor
            .execute_hint(vm, exec_scopes, hint_data, constants)
        {
            Ok(()) => Ok(false),
            Err(VirtualMachineError::UnknownHint(_)) => Ok(true),
            Err(e) => Err(e),
        }
    }

    fn execute_syscall_hint(
        &mut self,
        vm: &mut VirtualMachine,
        _exec_scopes: &mut ExecutionScopes,
        hint_data: &Box<dyn Any>,
        _constants: &HashMap<String, BigInt>,
    ) -> Result<(), SyscallHandlerError> {
        let hint_data = hint_data
            .downcast_ref::<HintProcessorData>()
            .ok_or(SyscallHandlerError::WrongHintData)?;

        match &*hint_data.code {
            DEPLOY_SYSCALL_CODE => Err(SyscallHandlerError::NotImplemented),
            EMIT_EVENT_CODE => {
                let syscall_ptr = get_syscall_ptr(vm, &hint_data.ids_data, &hint_data.ap_tracking)?;
                self.syscall_handler.emit_event(vm, syscall_ptr)
            }
            GET_TX_INFO => {
                let syscall_ptr = get_syscall_ptr(vm, &hint_data.ids_data, &hint_data.ap_tracking)?;
                self.syscall_handler.get_tx_info(vm, syscall_ptr)
            }
            _ => Err(SyscallHandlerError::NotImplemented),
        }
    }
}

impl<H: SyscallHandler> HintProcessor for SyscallHintProcessor<H> {
    fn execute_hint(
        &mut self,
        vm: &mut VirtualMachine,
        exec_scopes: &mut ExecutionScopes,
        hint_data: &Box<dyn Any>,
        constants: &HashMap<String, BigInt>,
    ) -> Result<(), VirtualMachineError> {
        if self.should_run_syscall_hint(vm, exec_scopes, hint_data, constants)? {
            self.execute_syscall_hint(vm, exec_scopes, hint_data, constants)
                .map_err(|e| VirtualMachineError::UnknownHint(e.to_string()))?;
        }
        Ok(())
    }

    fn compile_hint(
        &self,
        hint_code: &str,
        ap_tracking_data: &cairo_rs::serde::deserialize_program::ApTracking,
        reference_ids: &std::collections::HashMap<String, usize>,
        references: &std::collections::HashMap<
            usize,
            cairo_rs::hint_processor::hint_processor_definition::HintReference,
        >,
    ) -> Result<Box<dyn Any>, VirtualMachineError> {
        Ok(any_box!(HintProcessorData {
            code: hint_code.to_string(),
            ap_tracking: ap_tracking_data.clone(),
            ids_data: get_ids_data(reference_ids, references)?,
        }))
    }
}

fn get_ids_data(
    reference_ids: &HashMap<String, usize>,
    references: &HashMap<usize, HintReference>,
) -> Result<HashMap<String, HintReference>, VirtualMachineError> {
    let mut ids_data = HashMap::<String, HintReference>::new();
    for (path, ref_id) in reference_ids {
        let name = path
            .rsplit('.')
            .next()
            .ok_or(VirtualMachineError::FailedToGetIds)?;
        ids_data.insert(
            name.to_string(),
            references
                .get(ref_id)
                .ok_or(VirtualMachineError::FailedToGetIds)?
                .clone(),
        );
    }
    Ok(ids_data)
}

fn get_syscall_ptr(
    vm: &VirtualMachine,
    ids_data: &HashMap<String, HintReference>,
    ap_tracking: &ApTracking,
) -> Result<Relocatable, SyscallHandlerError> {
    let location = get_relocatable_from_var_name("syscall_ptr", vm, ids_data, ap_tracking)
        .map_err(|_| SyscallHandlerError::SegmentationFault)?;
    let syscall_ptr = vm
        .get_relocatable(&location)
        .map_err(|_| SyscallHandlerError::SegmentationFault)?;
    Ok(syscall_ptr)
}

#[cfg(test)]
mod tests {

    use crate::{add_segments, bigint, utils::test_utils::vm};
    use cairo_rs::relocatable;
    use num_bigint::{BigInt, Sign};

    use super::*;

    #[test]
    fn read_send_message_to_l1_request() {
        let syscall = BusinessLogicSyscallHandler::new(BlockInfo::default());
        let mut vm = vm!();
        add_segments!(vm, 3);

        vm.insert_value(&relocatable!(1, 0), bigint!(0)).unwrap();
        vm.insert_value(&relocatable!(1, 1), bigint!(1)).unwrap();
        vm.insert_value(&relocatable!(1, 2), bigint!(2)).unwrap();
        vm.insert_value(&relocatable!(1, 4), relocatable!(2, 0))
            .unwrap();

        assert_eq!(
            syscall.read_syscall_request("send_message_to_l1", &vm, relocatable!(1, 0)),
            Ok(SyscallRequest::SendMessageToL1(SendMessageToL1SysCall {
                _selector: bigint!(0),
                to_address: 1,
                payload_size: 2,
                payload_ptr: relocatable!(2, 0)
            }))
        )
    }

    #[test]
    fn read_deploy_syscall_request() {
        let syscall = BusinessLogicSyscallHandler::new(BlockInfo::default());
        let mut vm = vm!();
        add_segments!(vm, 2);

        vm.insert_value(&relocatable!(1, 0), bigint!(0)).unwrap();
        vm.insert_value(&relocatable!(1, 1), bigint!(1)).unwrap();
        vm.insert_value(&relocatable!(1, 2), bigint!(2)).unwrap();
        vm.insert_value(&relocatable!(1, 3), bigint!(3)).unwrap();
        vm.insert_value(&relocatable!(1, 4), relocatable!(1, 20))
            .unwrap();
        vm.insert_value(&relocatable!(1, 5), bigint!(4)).unwrap();

        assert_eq!(
            syscall.read_syscall_request("deploy", &vm, relocatable!(1, 0)),
            Ok(SyscallRequest::Deploy(DeployRequestStruct {
                _selector: bigint!(0),
                class_hash: bigint!(1),
                contract_address_salt: bigint!(2),
                constructor_calldata_size: bigint!(3),
                constructor_calldata: relocatable!(1, 20),
                deploy_from_zero: 4,
            }))
        )
    }

    #[test]
    fn get_block_timestamp_for_business_logic() {
        let syscall = BusinessLogicSyscallHandler::new(BlockInfo::default());
        let mut vm = vm!();
        add_segments!(vm, 2);

        vm.insert_value(&relocatable!(1, 0), bigint!(18)).unwrap();
        assert!(syscall
            .get_block_timestamp(&mut vm, relocatable!(1, 0))
            .is_ok());

        // Check that syscall.get_block_timestamp insert syscall.get_block_info().block_timestamp in the (1,1) position
        assert!(vm
            .insert_value(
                &relocatable!(1, 1),
                bigint!(syscall.get_block_info().block_timestamp + 10)
            )
            .is_err());
        assert!(vm
            .insert_value(
                &relocatable!(1, 1),
                bigint!(syscall.get_block_info().block_timestamp)
            )
            .is_ok())
    }

    #[test]
    fn get_sequencer_address_for_business_logic() {
        let mut syscall = BusinessLogicSyscallHandler::new(BlockInfo::default());
        let mut vm = vm!();
        add_segments!(vm, 2);

        vm.insert_value(&relocatable!(1, 0), bigint!(18)).unwrap();
        assert!(syscall
            .get_sequencer_address(&mut vm, relocatable!(1, 0))
            .is_ok());

        // Check that syscall.get_sequencer insert syscall.get_block_info().sequencer_address in the (1,1) position
        assert!(vm
            .insert_value(
                &relocatable!(1, 1),
                bigint!(syscall.get_block_info().sequencer_address + 10)
            )
            .is_err());
        assert!(vm
            .insert_value(
                &relocatable!(1, 1),
                bigint!(syscall.get_block_info().sequencer_address)
            )
            .is_ok())
    }
}<|MERGE_RESOLUTION|>--- conflicted
+++ resolved
@@ -114,7 +114,7 @@
         vm: &mut VirtualMachine,
         syscall_ptr: Relocatable,
     ) -> Result<(), SyscallHandlerError> {
-        let request = if let SyscallRequest::GetSequencerAddress(request) =
+        let _request = if let SyscallRequest::GetSequencerAddress(request) =
             self._read_and_validate_syscall_request("get_sequencer_address", vm, syscall_ptr)?
         {
             request
@@ -142,11 +142,8 @@
             "send_message_to_l1" => SendMessageToL1SysCall::from_ptr(vm, syscall_ptr),
             "library_call" => LibraryCallStruct::from_ptr(vm, syscall_ptr),
             "get_caller_address" => GetCallerAddressRequest::from_ptr(vm, syscall_ptr),
-<<<<<<< HEAD
+            "get_sequencer_address" => GetSequencerAddressRequest::from_ptr(vm, syscall_ptr),
             "get_block_number" => GetBlockNumberRequest::from_ptr(vm, syscall_ptr),
-=======
-            "get_sequencer_address" => GetSequencerAddressRequest::from_ptr(vm, syscall_ptr),
->>>>>>> 4b48c1fc
             "get_block_timestamp" => GetBlockTimestampRequest::from_ptr(vm, syscall_ptr),
             _ => Err(SyscallHandlerError::UnknownSyscall),
         }
@@ -374,7 +371,7 @@
 
     #[test]
     fn get_block_timestamp_for_business_logic() {
-        let syscall = BusinessLogicSyscallHandler::new(BlockInfo::default());
+        let mut syscall = BusinessLogicSyscallHandler::new(BlockInfo::default());
         let mut vm = vm!();
         add_segments!(vm, 2);
 
