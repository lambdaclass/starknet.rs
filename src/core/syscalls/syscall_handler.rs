use cairo_rs::{types::relocatable::Relocatable, vm::vm_core::VirtualMachine};

use crate::core::errors::syscall_handler_errors::SyscallHandlerError;

use super::{
<<<<<<< HEAD
    syscall_request::{CallContractRequest, FromPtr, SyscallRequest},
=======
    syscall_request::{FromPtr, SendMessageToL1SysCall, SyscallRequest},
>>>>>>> 5bcacf8d
    syscall_response::SyscallResponse,
};

pub(crate) trait SyscallHandler {
<<<<<<< HEAD
    fn call_contract(
        &mut self,
        vm: &mut VirtualMachine,
=======
    fn send_message_to_l1(
        &mut self,
        vm: &VirtualMachine,
>>>>>>> 5bcacf8d
        syscall_ptr: Relocatable,
        remaining_gas: u64,
    ) -> Result<SyscallResponse, SyscallHandlerError>;

    fn read_and_validate_syscall_request(
        &mut self,
        syscall_name: &str,
        vm: &VirtualMachine,
        syscall_ptr: Relocatable,
    ) -> Result<SyscallRequest, SyscallHandlerError>;

    fn read_syscall_request(
        &self,
        syscall_name: &str,
        vm: &VirtualMachine,
        syscall_ptr: Relocatable,
    ) -> Result<SyscallRequest, SyscallHandlerError> {
        match syscall_name {
<<<<<<< HEAD
            "call_contract" => CallContractRequest::from_ptr(vm, syscall_ptr),
=======
            "send_message_to_l1" => SendMessageToL1SysCall::from_ptr(vm, syscall_ptr),
>>>>>>> 5bcacf8d
            _ => Err(SyscallHandlerError::UnknownSyscall(
                syscall_name.to_string(),
            )),
        }
    }
}<|MERGE_RESOLUTION|>--- conflicted
+++ resolved
@@ -3,24 +3,21 @@
 use crate::core::errors::syscall_handler_errors::SyscallHandlerError;
 
 use super::{
-<<<<<<< HEAD
-    syscall_request::{CallContractRequest, FromPtr, SyscallRequest},
-=======
-    syscall_request::{FromPtr, SendMessageToL1SysCall, SyscallRequest},
->>>>>>> 5bcacf8d
+    syscall_request::{CallContractRequest, FromPtr, SendMessageToL1SysCall, SyscallRequest},
     syscall_response::SyscallResponse,
 };
 
 pub(crate) trait SyscallHandler {
-<<<<<<< HEAD
     fn call_contract(
         &mut self,
         vm: &mut VirtualMachine,
-=======
+        syscall_ptr: Relocatable,
+        remaining_gas: u64,
+    ) -> Result<SyscallResponse, SyscallHandlerError>;
+
     fn send_message_to_l1(
         &mut self,
         vm: &VirtualMachine,
->>>>>>> 5bcacf8d
         syscall_ptr: Relocatable,
         remaining_gas: u64,
     ) -> Result<SyscallResponse, SyscallHandlerError>;
@@ -39,11 +36,8 @@
         syscall_ptr: Relocatable,
     ) -> Result<SyscallRequest, SyscallHandlerError> {
         match syscall_name {
-<<<<<<< HEAD
             "call_contract" => CallContractRequest::from_ptr(vm, syscall_ptr),
-=======
             "send_message_to_l1" => SendMessageToL1SysCall::from_ptr(vm, syscall_ptr),
->>>>>>> 5bcacf8d
             _ => Err(SyscallHandlerError::UnknownSyscall(
                 syscall_name.to_string(),
             )),
