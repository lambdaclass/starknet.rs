use super::business_logic_syscall_handler::BusinessLogicSyscallHandler;
use super::hint_code::*;
use super::syscall_request::*;
use super::syscall_response::GetBlockNumberResponse;
use super::syscall_response::{
    GetBlockTimestampResponse, GetCallerAddressResponse, GetSequencerAddressResponse,
    GetTxSignatureResponse, WriteSyscallResponse,
};
use crate::core::errors::syscall_handler_errors::SyscallHandlerError;
use crate::starknet_storage::errors::storage_errors::StorageError;
use crate::state::state_api_objects::BlockInfo;
use crate::utils::get_big_int;
use cairo_rs::any_box;
use cairo_rs::hint_processor::builtin_hint_processor::builtin_hint_processor_definition::{
    BuiltinHintProcessor, HintProcessorData,
};
use cairo_rs::hint_processor::builtin_hint_processor::hint_utils::get_relocatable_from_var_name;
use cairo_rs::hint_processor::hint_processor_definition::{HintProcessor, HintReference};
use cairo_rs::serde::deserialize_program::ApTracking;
use cairo_rs::types::exec_scope::ExecutionScopes;
use cairo_rs::types::relocatable::{MaybeRelocatable, Relocatable};
use cairo_rs::vm::errors::vm_errors::VirtualMachineError;
use cairo_rs::vm::vm_core::VirtualMachine;
use num_bigint::BigInt;
use std::any::Any;
use std::collections::HashMap;

//* ---------------------
//* SyscallHandler Trait
//* ---------------------

pub(crate) trait SyscallHandler {
    fn emit_event(
        &mut self,
        vm: &VirtualMachine,
        syscall_ptr: Relocatable,
    ) -> Result<(), SyscallHandlerError>;

    fn send_message_to_l1(
        &mut self,
        vm: &VirtualMachine,
        syscall_ptr: Relocatable,
    ) -> Result<(), SyscallHandlerError>;

    fn get_tx_info(
        &mut self,
        vm: &VirtualMachine,
        syscall_ptr: Relocatable,
    ) -> Result<(), SyscallHandlerError>;

    fn library_call(
        &mut self,
        vm: &VirtualMachine,
        syscall_ptr: Relocatable,
    ) -> Result<(), SyscallHandlerError>;

    fn _get_tx_info_ptr(
        &mut self,
        vm: &mut VirtualMachine,
    ) -> Result<MaybeRelocatable, SyscallHandlerError>;

    fn _deploy(
        &mut self,
        vm: &VirtualMachine,
        syscall_ptr: Relocatable,
    ) -> Result<u32, SyscallHandlerError>;

    fn _read_and_validate_syscall_request(
        &mut self,
        syscall_name: &str,
        vm: &VirtualMachine,
        syscall_ptr: Relocatable,
    ) -> Result<SyscallRequest, SyscallHandlerError>;

    fn _call_contract_and_write_response(
        &mut self,
        syscall_name: &str,
        vm: &VirtualMachine,
        syscall_ptr: Relocatable,
    ) -> Result<(), SyscallHandlerError>;

    fn _call_contract(
        &mut self,
        syscall_name: &str,
        vm: &VirtualMachine,
        syscall_ptr: Relocatable,
    ) -> Result<Vec<u32>, SyscallHandlerError>;

    fn _get_caller_address(
        &mut self,
        vm: &VirtualMachine,
        syscall_ptr: Relocatable,
    ) -> Result<u64, SyscallHandlerError>;
    fn _get_contract_address(
        &self,
        vm: VirtualMachine,
        syscall_ptr: Relocatable,
    ) -> Result<u32, SyscallHandlerError>;
    fn _storage_read(&mut self, address: u32) -> Result<u32, SyscallHandlerError>;

    fn _storage_write(&mut self, address: u32, value: u32);

    fn allocate_segment(
        &mut self,
        vm: &mut VirtualMachine,
        data: Vec<MaybeRelocatable>,
    ) -> Result<Relocatable, SyscallHandlerError>;

    fn _write_syscall_response<T: WriteSyscallResponse>(
        &self,
        response: &T,
        vm: &mut VirtualMachine,
        syscall_ptr: Relocatable,
    ) -> Result<(), SyscallHandlerError> {
        response.write_syscall_response(vm, syscall_ptr)
    }

    fn get_block_info(&self) -> &BlockInfo;

    fn get_block_number(
        &mut self,
        vm: &mut VirtualMachine,
        syscall_ptr: Relocatable,
    ) -> Result<(), SyscallHandlerError> {
        self._read_and_validate_syscall_request("get_block_number", vm, syscall_ptr)?;

<<<<<<< HEAD
        let sequencer_address = self.get_block_info().sequencer_address;

        let response = GetSequencerAddressResponse::new(sequencer_address);

        response.write_syscall_response(vm, syscall_ptr)
    }

    fn get_tx_signature(
        &mut self,
        vm: &mut VirtualMachine,
        syscall_ptr: Relocatable,
    ) -> Result<(), SyscallHandlerError> {
        let request =
            match self._read_and_validate_syscall_request("get_tx_signature", vm, syscall_ptr)? {
                SyscallRequest::GetTxSignature(request) => request,
                _ => return Err(SyscallHandlerError::ExpectedTxStruct),
            };

        let tx_info_pr = match self._get_tx_info_ptr(vm)? {
            MaybeRelocatable::RelocatableValue(relocatable) => relocatable,
            _ => {
                return Err(SyscallHandlerError::InvalidTxInfoPtr);
            }
        };
        let tx_info = match TxInfoStruct::from_ptr(vm, syscall_ptr)? {
            SyscallRequest::GetTxInfo(info) => info,
            _ => return Err(SyscallHandlerError::InvalidTxInfoPtr),
        };
        let response = GetTxSignatureResponse::new(tx_info.signature, tx_info.signature_len);

        response.write_syscall_response(vm, syscall_ptr)
    }

    fn read_syscall_request(
        &self,
        syscall_name: &str,
        vm: &VirtualMachine,
        syscall_ptr: Relocatable,
    ) -> Result<SyscallRequest, SyscallHandlerError> {
        match syscall_name {
            "emit_event" => EmitEventStruct::from_ptr(vm, syscall_ptr),
            "get_tx_info" => TxInfoStruct::from_ptr(vm, syscall_ptr),
            "deploy" => DeployRequestStruct::from_ptr(vm, syscall_ptr),
            "send_message_to_l1" => SendMessageToL1SysCall::from_ptr(vm, syscall_ptr),
            "library_call" => LibraryCallStruct::from_ptr(vm, syscall_ptr),
            "get_caller_address" => GetCallerAddressRequest::from_ptr(vm, syscall_ptr),
            "get_sequencer_address" => GetSequencerAddressRequest::from_ptr(vm, syscall_ptr),
            "get_block_timestamp" => GetBlockTimestampRequest::from_ptr(vm, syscall_ptr),
            "get_tx_signature" => GetTxSignatureRequest::from_ptr(vm, syscall_ptr),
            _ => Err(SyscallHandlerError::UnknownSyscall),
        }
=======
        GetBlockNumberResponse::new(self.get_block_info().block_number)
            .write_syscall_response(vm, syscall_ptr)
>>>>>>> 737bd552
    }

    // ~~~~~~~~~~~~~~~~~~~~~~~~~~~~~~~~~~~
    // ***********************************
    //  Implementation of Default methods
    // ***********************************
    // ~~~~~~~~~~~~~~~~~~~~~~~~~~~~~~~~~~~

    fn get_block_timestamp(
        &mut self,
        vm: &mut VirtualMachine,
        syscall_ptr: Relocatable,
    ) -> Result<(), SyscallHandlerError> {
        let _request = if let SyscallRequest::GetBlockTimestamp(request) =
            self._read_and_validate_syscall_request("get_block_timestamp", vm, syscall_ptr)?
        {
            request
        } else {
            return Err(SyscallHandlerError::ExpectedGetBlockTimestampRequest);
        };

        let block_timestamp = self.get_block_info().block_timestamp;

        let response = GetBlockTimestampResponse::new(block_timestamp);

        response.write_syscall_response(vm, syscall_ptr)
    }

    fn get_caller_address(
        &mut self,
        vm: &mut VirtualMachine,
        syscall_ptr: Relocatable,
    ) -> Result<(), SyscallHandlerError> {
        let caller_address = self._get_caller_address(vm, syscall_ptr)?;
        let response = GetCallerAddressResponse::new(caller_address);
        response.write_syscall_response(vm, syscall_ptr)
    }

    fn get_sequencer_address(
        &mut self,
        vm: &mut VirtualMachine,
        syscall_ptr: Relocatable,
    ) -> Result<(), SyscallHandlerError> {
        let _request = if let SyscallRequest::GetSequencerAddress(request) =
            self._read_and_validate_syscall_request("get_sequencer_address", vm, syscall_ptr)?
        {
            request
        } else {
            return Err(SyscallHandlerError::ExpectedGetSequencerAddressRequest);
        };

        let sequencer_address = self.get_block_info().sequencer_address;

        let response = GetSequencerAddressResponse::new(sequencer_address);

        response.write_syscall_response(vm, syscall_ptr)
    }

    fn read_syscall_request(
        &self,
        syscall_name: &str,
        vm: &VirtualMachine,
        syscall_ptr: Relocatable,
    ) -> Result<SyscallRequest, SyscallHandlerError> {
        match syscall_name {
            "emit_event" => EmitEventStruct::from_ptr(vm, syscall_ptr),
            "get_tx_info" => TxInfoStruct::from_ptr(vm, syscall_ptr),
            "deploy" => DeployRequestStruct::from_ptr(vm, syscall_ptr),
            "send_message_to_l1" => SendMessageToL1SysCall::from_ptr(vm, syscall_ptr),
            "library_call" => LibraryCallStruct::from_ptr(vm, syscall_ptr),
            "get_caller_address" => GetCallerAddressRequest::from_ptr(vm, syscall_ptr),
            "get_sequencer_address" => GetSequencerAddressRequest::from_ptr(vm, syscall_ptr),
            "get_block_number" => GetBlockNumberRequest::from_ptr(vm, syscall_ptr),
            "get_block_timestamp" => GetBlockTimestampRequest::from_ptr(vm, syscall_ptr),
            _ => Err(SyscallHandlerError::UnknownSyscall),
        }
    }
}

//* ------------------------
//* Structs implementations
//* ------------------------

pub(crate) struct SyscallHintProcessor<H: SyscallHandler> {
    pub(crate) builtin_hint_processor: BuiltinHintProcessor,
    #[allow(unused)] // TODO: remove after using.
    pub(crate) syscall_handler: H,
}

impl SyscallHintProcessor<BusinessLogicSyscallHandler> {
    #[allow(unused)] // TODO: Remove once used.
    pub fn new_empty(
    ) -> Result<SyscallHintProcessor<BusinessLogicSyscallHandler>, SyscallHandlerError> {
        Ok(SyscallHintProcessor {
            builtin_hint_processor: BuiltinHintProcessor::new_empty(),
            syscall_handler: BusinessLogicSyscallHandler::new(BlockInfo::default()),
        })
    }
}

impl<H: SyscallHandler> SyscallHintProcessor<H> {
    pub fn should_run_syscall_hint(
        &mut self,
        vm: &mut VirtualMachine,
        exec_scopes: &mut ExecutionScopes,
        hint_data: &Box<dyn Any>,
        constants: &HashMap<String, BigInt>,
    ) -> Result<bool, VirtualMachineError> {
        match self
            .builtin_hint_processor
            .execute_hint(vm, exec_scopes, hint_data, constants)
        {
            Ok(()) => Ok(false),
            Err(VirtualMachineError::UnknownHint(_)) => Ok(true),
            Err(e) => Err(e),
        }
    }

    fn execute_syscall_hint(
        &mut self,
        vm: &mut VirtualMachine,
        _exec_scopes: &mut ExecutionScopes,
        hint_data: &Box<dyn Any>,
        _constants: &HashMap<String, BigInt>,
    ) -> Result<(), SyscallHandlerError> {
        let hint_data = hint_data
            .downcast_ref::<HintProcessorData>()
            .ok_or(SyscallHandlerError::WrongHintData)?;

        match &*hint_data.code {
            DEPLOY => Err(SyscallHandlerError::NotImplemented),
            EMIT_EVENT_CODE => {
                let syscall_ptr = get_syscall_ptr(vm, &hint_data.ids_data, &hint_data.ap_tracking)?;
                self.syscall_handler.emit_event(vm, syscall_ptr)
            }
            GET_BLOCK_NUMBER => {
                let syscall_ptr = get_syscall_ptr(vm, &hint_data.ids_data, &hint_data.ap_tracking)?;
                self.syscall_handler.get_block_number(vm, syscall_ptr)
            }
            GET_BLOCK_TIMESTAMP => {
                let syscall_ptr = get_syscall_ptr(vm, &hint_data.ids_data, &hint_data.ap_tracking)?;
                self.syscall_handler.get_block_timestamp(vm, syscall_ptr)
            }
            GET_CALLER_ADDRESS => {
                let syscall_ptr = get_syscall_ptr(vm, &hint_data.ids_data, &hint_data.ap_tracking)?;
                self.syscall_handler.get_caller_address(vm, syscall_ptr)
            }
            GET_SEQUENCER_ADDRESS => {
                let syscall_ptr = get_syscall_ptr(vm, &hint_data.ids_data, &hint_data.ap_tracking)?;
                self.syscall_handler.get_sequencer_address(vm, syscall_ptr)
            }
            LIBRARY_CALL => {
                let syscall_ptr = get_syscall_ptr(vm, &hint_data.ids_data, &hint_data.ap_tracking)?;
                self.syscall_handler.library_call(vm, syscall_ptr)
            }
            SEND_MESSAGE_TO_L1 => {
                let syscall_ptr = get_syscall_ptr(vm, &hint_data.ids_data, &hint_data.ap_tracking)?;
                self.syscall_handler.send_message_to_l1(vm, syscall_ptr)
            }
            GET_TX_SIGNATURE => {
                let syscall_ptr = get_syscall_ptr(vm, &hint_data.ids_data, &hint_data.ap_tracking)?;
                self.syscall_handler.get_tx_signature(vm, syscall_ptr)
            }
            _ => Err(SyscallHandlerError::NotImplemented),
        }
    }
}

impl<H: SyscallHandler> HintProcessor for SyscallHintProcessor<H> {
    fn execute_hint(
        &mut self,
        vm: &mut VirtualMachine,
        exec_scopes: &mut ExecutionScopes,
        hint_data: &Box<dyn Any>,
        constants: &HashMap<String, BigInt>,
    ) -> Result<(), VirtualMachineError> {
        if self.should_run_syscall_hint(vm, exec_scopes, hint_data, constants)? {
            self.execute_syscall_hint(vm, exec_scopes, hint_data, constants)
                .map_err(|e| VirtualMachineError::UnknownHint(e.to_string()))?;
        }
        Ok(())
    }

    fn compile_hint(
        &self,
        hint_code: &str,
        ap_tracking_data: &cairo_rs::serde::deserialize_program::ApTracking,
        reference_ids: &std::collections::HashMap<String, usize>,
        references: &std::collections::HashMap<
            usize,
            cairo_rs::hint_processor::hint_processor_definition::HintReference,
        >,
    ) -> Result<Box<dyn Any>, VirtualMachineError> {
        Ok(any_box!(HintProcessorData {
            code: hint_code.to_string(),
            ap_tracking: ap_tracking_data.clone(),
            ids_data: get_ids_data(reference_ids, references)?,
        }))
    }
}

fn get_ids_data(
    reference_ids: &HashMap<String, usize>,
    references: &HashMap<usize, HintReference>,
) -> Result<HashMap<String, HintReference>, VirtualMachineError> {
    let mut ids_data = HashMap::<String, HintReference>::new();
    for (path, ref_id) in reference_ids {
        let name = path
            .rsplit('.')
            .next()
            .ok_or(VirtualMachineError::FailedToGetIds)?;
        ids_data.insert(
            name.to_string(),
            references
                .get(ref_id)
                .ok_or(VirtualMachineError::FailedToGetIds)?
                .clone(),
        );
    }
    Ok(ids_data)
}

fn get_syscall_ptr(
    vm: &VirtualMachine,
    ids_data: &HashMap<String, HintReference>,
    ap_tracking: &ApTracking,
) -> Result<Relocatable, SyscallHandlerError> {
    let location = get_relocatable_from_var_name("syscall_ptr", vm, ids_data, ap_tracking)
        .map_err(|_| SyscallHandlerError::SegmentationFault)?;
    let syscall_ptr = vm
        .get_relocatable(&location)
        .map_err(|_| SyscallHandlerError::SegmentationFault)?;
    Ok(syscall_ptr)
}

#[cfg(test)]
mod tests {

    use crate::business_logic::execution::objects::{OrderedEvent, OrderedL2ToL1Message};
    use crate::utils::test_utils::ids_data;
    use crate::utils::{get_big_int, get_integer, get_relocatable};
    use crate::{
        add_segments, bigint, core::syscalls::os_syscall_handler::OsSyscallHandler,
        utils::test_utils::vm,
    };
    use crate::{allocate_selector, memory_insert};
    use cairo_rs::relocatable;
    use num_bigint::{BigInt, Sign};

    use super::*;
    use std::collections::VecDeque;

    #[test]
    fn read_send_message_to_l1_request() {
        let syscall = BusinessLogicSyscallHandler::new(BlockInfo::default());
        let mut vm = vm!();
        add_segments!(vm, 3);

        memory_insert!(
            vm,
            [((1, 0), 0), ((1, 1), 1), ((1, 2), 2), ((1, 4), (2, 0))]
        );
        assert_eq!(
            syscall.read_syscall_request("send_message_to_l1", &vm, relocatable!(1, 0)),
            Ok(SyscallRequest::SendMessageToL1(SendMessageToL1SysCall {
                _selector: bigint!(0),
                to_address: 1,
                payload_size: 2,
                payload_ptr: relocatable!(2, 0)
            }))
        )
    }

    #[test]
    fn read_deploy_syscall_request() {
        let syscall = BusinessLogicSyscallHandler::new(BlockInfo::default());
        let mut vm = vm!();
        add_segments!(vm, 2);

        memory_insert!(
            vm,
            [
                ((1, 0), 0),
                ((1, 1), 1),
                ((1, 2), 2),
                ((1, 3), 3),
                ((1, 4), (1, 20)),
                ((1, 5), 4)
            ]
        );

        assert_eq!(
            syscall.read_syscall_request("deploy", &vm, relocatable!(1, 0)),
            Ok(SyscallRequest::Deploy(DeployRequestStruct {
                _selector: bigint!(0),
                class_hash: bigint!(1),
                contract_address_salt: bigint!(2),
                constructor_calldata_size: bigint!(3),
                constructor_calldata: relocatable!(1, 20),
                deploy_from_zero: 4,
            }))
        )
    }

    #[test]
    fn get_block_timestamp_for_business_logic() {
        let mut syscall = BusinessLogicSyscallHandler::new(BlockInfo::default());
        let mut vm = vm!();
        add_segments!(vm, 2);

        memory_insert!(
            vm,
            [
                ((1, 0), (1, 1)), // syscall_ptr
                ((1, 1), 18)
            ]
        );

        let ids_data = ids_data!["syscall_ptr"];

        let hint_data = HintProcessorData::new_default(GET_SEQUENCER_ADDRESS.to_string(), ids_data);
        // invoke syscall
        let mut syscall_handler = SyscallHintProcessor::new_empty().unwrap();
        syscall_handler
            .execute_hint(
                &mut vm,
                &mut ExecutionScopes::new(),
                &any_box!(hint_data),
                &HashMap::new(),
            )
            .unwrap();

        // Check that syscall.get_block_timestamp insert syscall.get_block_info().block_timestamp in the (1,2) position
        assert_eq!(
            get_big_int(&vm, &relocatable!(1, 2)).unwrap(),
            bigint!(syscall.get_block_info().block_timestamp)
        );
    }

    #[test]
    fn get_sequencer_address_for_business_logic() {
        let mut syscall = BusinessLogicSyscallHandler::new(BlockInfo::default());
        let mut vm = vm!();
        add_segments!(vm, 2);

        memory_insert!(vm, [((1, 0), (1, 1)), ((1, 1), 18)]);

        let ids_data = ids_data!["syscall_ptr"];

        let hint_data = HintProcessorData::new_default(GET_SEQUENCER_ADDRESS.to_string(), ids_data);
        // invoke syscall
        let mut syscall_handler = SyscallHintProcessor::new_empty().unwrap();
        syscall_handler
            .execute_hint(
                &mut vm,
                &mut ExecutionScopes::new(),
                &any_box!(hint_data),
                &HashMap::new(),
            )
            .unwrap();

        // Check that syscall.get_sequencer insert syscall.get_block_info().sequencer_address in the (1,1) position
        assert_eq!(get_big_int(&vm, &relocatable!(1, 2)).unwrap(), bigint!(0))
    }

    #[test]
    fn emit_event_test() {
        // create data and variables to execute hint

        let mut vm = vm!();
        add_segments!(vm, 4);

        // insert keys and data to generate the event
        // keys ptr points to (3,0)
        // data ptr points to (3,3)

        // selector of syscall
        let selector = "1280709301550335749748";

        allocate_selector!(vm, ((2, 0), selector.as_bytes()));
        memory_insert!(
            vm,
            [
                ((1, 0), (2, 0)), // syscall ptr
                ((2, 1), 2),      // keys len
                ((2, 2), (3, 0)), // keys ptr
                ((2, 3), 2),      // data len
                ((2, 4), (3, 3)), // data ptr
                ((3, 0), 1),      // keys pointed by key ptr
                ((3, 1), 1),
                ((3, 3), 1), // data pointed by data ptr
                ((3, 4), 1)
            ]
        );
        // syscall_ptr
        let ids_data = ids_data!["syscall_ptr"];

        let hint_data = HintProcessorData::new_default(EMIT_EVENT_CODE.to_string(), ids_data);
        // invoke syscall
        let mut syscall_handler = SyscallHintProcessor::new_empty().unwrap();
        syscall_handler
            .execute_hint(
                &mut vm,
                &mut ExecutionScopes::new(),
                &any_box!(hint_data),
                &HashMap::new(),
            )
            .unwrap();

        let event = syscall_handler
            .syscall_handler
            .events
            .get(0)
            .unwrap()
            .clone();

        assert_eq!(
            OrderedEvent::new(
                0,
                Vec::from([bigint!(1), bigint!(1)]),
                Vec::from([bigint!(1), bigint!(1)])
            ),
            event
        );
        assert_eq!(
            syscall_handler
                .syscall_handler
                .tx_execution_context
                .n_emitted_events,
            1
        );
    }

    #[test]
    fn get_tx_info_test() {
        let mut vm = vm!();
        add_segments!(vm, 3);

        // insert data to form the request
        memory_insert!(
            vm,
            [
                ((1, 0), (2, 0)), //  syscall_ptr
                ((2, 0), 1),      //  version
                ((2, 1), 1),      //  account_contract_address
                ((2, 2), 2),      //  max_fee
                ((2, 3), 1),      //  signature_len
                ((2, 4), (3, 0)), //  signature
                ((2, 5), 1),      //  transaction_hash
                ((2, 6), 1),      //  chain_id
                ((2, 7), 1)       //  nonce
            ]
        );

        // syscall_ptr
        let ids_data = ids_data!["syscall_ptr"];

        let hint_data = HintProcessorData::new_default(GET_TX_INFO.to_string(), ids_data);
        // invoke syscall
        let mut hint_procesor = SyscallHintProcessor::new_empty().unwrap();
        let err = hint_procesor.execute_hint(
            &mut vm,
            &mut ExecutionScopes::new(),
            &any_box!(hint_data),
            &HashMap::new(),
        );

        assert_eq!(
            err,
            Err(VirtualMachineError::UnknownHint(
                "Hint not implemented".to_string()
            ))
        )
    }

    #[test]
    fn test_get_caller_address_ok() {
        let mut syscall = BusinessLogicSyscallHandler::new(BlockInfo::default());
        let mut vm = vm!();

        add_segments!(vm, 2);

        // direction (1,0) is the sycall_ptr
        memory_insert!(vm, [((1, 0), (1, 1)), ((1, 1), 0)]);

        // syscall_ptr
        let ids_data = ids_data!["syscall_ptr"];

        let hint_data = HintProcessorData::new_default(GET_CALLER_ADDRESS.to_string(), ids_data);
        // invoke syscall
        let mut hint_processor = SyscallHintProcessor::new_empty().unwrap();
        hint_processor
            .execute_hint(
                &mut vm,
                &mut ExecutionScopes::new(),
                &any_box!(hint_data),
                &HashMap::new(),
            )
            .unwrap();

        // response is written in direction (1,2)
        assert_eq!(
            get_integer(&vm, &relocatable!(1, 2)).unwrap() as u64,
            hint_processor.syscall_handler.contract_address
        )
    }

    #[test]
    fn test_send_message_to_l1_ok() {
        let mut vm = vm!();

        add_segments!(vm, 3);

        // parameters are read from memory location (1,1)
        memory_insert!(
            vm,
            [
                ((1, 0), (1, 1)), // syscall_ptr
                ((1, 1), 0),
                ((1, 2), 1),
                ((1, 3), 2),
                ((1, 5), (2, 0)),
                ((2, 0), 18),
                ((2, 1), 12)
            ]
        );

        // syscall_ptr
        let ids_data = ids_data!["syscall_ptr"];

        let hint_data = HintProcessorData::new_default(SEND_MESSAGE_TO_L1.to_string(), ids_data);
        // invoke syscall
        let mut hint_processor = SyscallHintProcessor::new_empty().unwrap();
        hint_processor
            .execute_hint(
                &mut vm,
                &mut ExecutionScopes::new(),
                &any_box!(hint_data),
                &HashMap::new(),
            )
            .unwrap();

        assert_eq!(
            hint_processor
                .syscall_handler
                .tx_execution_context
                .n_sent_messages,
            1
        );
        assert_eq!(
            hint_processor.syscall_handler.l2_to_l1_messages,
            vec![OrderedL2ToL1Message::new(
                hint_processor
                    .syscall_handler
                    .tx_execution_context
                    .n_sent_messages
                    - 1,
                1,
                vec![bigint!(18), bigint!(12)],
            )]
        );
    }

    #[test]
    fn test_get_block_number() {
        let mut syscall = OsSyscallHandler::new(
            VecDeque::new(),
            VecDeque::new(),
            VecDeque::new(),
            VecDeque::new(),
            VecDeque::new(),
            VecDeque::new(),
            HashMap::new(),
            None,
            None,
            BlockInfo::default(),
        );
        let mut vm = vm!();

        add_segments!(vm, 4);
        memory_insert!(
            vm,
            [
                ((1, 0), (2, 0)), // Syscall pointer.
                ((2, 0), 0)       // selector
            ]
        );

        let mut hint_processor =
            SyscallHintProcessor::new_empty().expect("Could not create the syscall hint processor");

        let hint_data =
            HintProcessorData::new_default(GET_BLOCK_NUMBER.to_string(), ids_data!["syscall_ptr"]);
        assert_eq!(
            hint_processor.execute_hint(
                &mut vm,
                &mut ExecutionScopes::new(),
                &any_box!(hint_data),
                &HashMap::new(),
            ),
            Ok(()),
        );
        assert_eq!(get_integer(&vm, &relocatable!(2, 1)), Ok(0));
    }
}<|MERGE_RESOLUTION|>--- conflicted
+++ resolved
@@ -124,13 +124,15 @@
     ) -> Result<(), SyscallHandlerError> {
         self._read_and_validate_syscall_request("get_block_number", vm, syscall_ptr)?;
 
-<<<<<<< HEAD
-        let sequencer_address = self.get_block_info().sequencer_address;
-
-        let response = GetSequencerAddressResponse::new(sequencer_address);
-
-        response.write_syscall_response(vm, syscall_ptr)
-    }
+        GetBlockNumberResponse::new(self.get_block_info().block_number)
+            .write_syscall_response(vm, syscall_ptr)
+    }
+
+    // ~~~~~~~~~~~~~~~~~~~~~~~~~~~~~~~~~~~
+    // ***********************************
+    //  Implementation of Default methods
+    // ***********************************
+    // ~~~~~~~~~~~~~~~~~~~~~~~~~~~~~~~~~~~
 
     fn get_tx_signature(
         &mut self,
@@ -176,17 +178,7 @@
             "get_tx_signature" => GetTxSignatureRequest::from_ptr(vm, syscall_ptr),
             _ => Err(SyscallHandlerError::UnknownSyscall),
         }
-=======
-        GetBlockNumberResponse::new(self.get_block_info().block_number)
-            .write_syscall_response(vm, syscall_ptr)
->>>>>>> 737bd552
-    }
-
-    // ~~~~~~~~~~~~~~~~~~~~~~~~~~~~~~~~~~~
-    // ***********************************
-    //  Implementation of Default methods
-    // ***********************************
-    // ~~~~~~~~~~~~~~~~~~~~~~~~~~~~~~~~~~~
+    }
 
     fn get_block_timestamp(
         &mut self,
@@ -236,26 +228,6 @@
         let response = GetSequencerAddressResponse::new(sequencer_address);
 
         response.write_syscall_response(vm, syscall_ptr)
-    }
-
-    fn read_syscall_request(
-        &self,
-        syscall_name: &str,
-        vm: &VirtualMachine,
-        syscall_ptr: Relocatable,
-    ) -> Result<SyscallRequest, SyscallHandlerError> {
-        match syscall_name {
-            "emit_event" => EmitEventStruct::from_ptr(vm, syscall_ptr),
-            "get_tx_info" => TxInfoStruct::from_ptr(vm, syscall_ptr),
-            "deploy" => DeployRequestStruct::from_ptr(vm, syscall_ptr),
-            "send_message_to_l1" => SendMessageToL1SysCall::from_ptr(vm, syscall_ptr),
-            "library_call" => LibraryCallStruct::from_ptr(vm, syscall_ptr),
-            "get_caller_address" => GetCallerAddressRequest::from_ptr(vm, syscall_ptr),
-            "get_sequencer_address" => GetSequencerAddressRequest::from_ptr(vm, syscall_ptr),
-            "get_block_number" => GetBlockNumberRequest::from_ptr(vm, syscall_ptr),
-            "get_block_timestamp" => GetBlockTimestampRequest::from_ptr(vm, syscall_ptr),
-            _ => Err(SyscallHandlerError::UnknownSyscall),
-        }
     }
 }
 
