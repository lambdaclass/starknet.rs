use std::any::Any;
use std::collections::HashMap;

use super::syscall_request::*;
use crate::core::errors::syscall_handler_errors::SyscallHandlerError;
use cairo_rs::any_box;
use cairo_rs::hint_processor::builtin_hint_processor::builtin_hint_processor_definition::{
    BuiltinHintProcessor, HintProcessorData,
};
use cairo_rs::hint_processor::builtin_hint_processor::hint_utils::get_relocatable_from_var_name;
use cairo_rs::hint_processor::hint_processor_definition::{HintProcessor, HintReference};
use cairo_rs::serde::deserialize_program::ApTracking;
use cairo_rs::types::exec_scope::ExecutionScopes;
use cairo_rs::types::relocatable::{MaybeRelocatable, Relocatable};
use cairo_rs::vm::errors::vm_errors::VirtualMachineError;
use cairo_rs::vm::vm_core::VirtualMachine;
use num_bigint::BigInt;

use super::business_logic_syscall_handler::BusinessLogicSyscallHandler;
use super::hint_code::*;

//* ---------------------
//* SyscallHandler Trait
//* ---------------------

pub(crate) trait SyscallHandler {
    fn emit_event(
        &self,
        vm: &VirtualMachine,
        syscall_ptr: Relocatable,
    ) -> Result<(), SyscallHandlerError>;

    fn send_message_to_l1(
        &mut self,
        vm: &VirtualMachine,
        syscall_ptr: Relocatable,
    ) -> Result<(), SyscallHandlerError>;

    fn library_call(
        &mut self,
        vm: &VirtualMachine,
        syscall_ptr: Relocatable,
    ) -> Result<(), SyscallHandlerError>;

<<<<<<< HEAD
    fn send_message_to_l1(&self, vm: VirtualMachine, syscall_ptr: Relocatable);
    fn _get_tx_info_ptr(
=======
    fn _get_tx_info_ptr(&self, vm: VirtualMachine);
    fn _deploy(
>>>>>>> 979f419c
        &self,
        vm: &mut VirtualMachine,
    ) -> Result<MaybeRelocatable, SyscallHandlerError>;
    fn _deploy(
        &mut self,
        vm: &VirtualMachine,
        syscall_ptr: Relocatable,
    ) -> Result<u32, SyscallHandlerError>;

    fn _read_and_validate_syscall_request(
        &self,
        syscall_name: &str,
        vm: &VirtualMachine,
        syscall_ptr: Relocatable,
    ) -> Result<SyscallRequest, SyscallHandlerError>;

    fn _call_contract_and_write_response(
        &mut self,
        syscall_name: &str,
        vm: &VirtualMachine,
        syscall_ptr: Relocatable,
    ) -> Result<(), SyscallHandlerError>;

    fn _call_contract(
        &mut self,
        syscall_name: &str,
        vm: &VirtualMachine,
        syscall_ptr: Relocatable,
    ) -> Result<Vec<u32>, SyscallHandlerError>;

    fn _get_caller_address(
        &self,
<<<<<<< HEAD
        vm: VirtualMachine,
        syscall_ptr: Relocatable,
    ) -> Result<u32, SyscallHandlerError>;
    fn _get_contract_address(
        &self,
        vm: VirtualMachine,
        syscall_ptr: Relocatable,
    ) -> Result<u32, SyscallHandlerError>;
    fn _storage_read(&mut self, address: u32) -> Result<u32, SyscallHandlerError>;
    fn _storage_write(&mut self, address: u32, value: u32);
    fn _allocate_segment(
        &self,
        vm: VirtualMachine,
        data: Vec<MaybeRelocatable>,
    ) -> Result<Relocatable, SyscallHandlerError>;
=======
        vm: &VirtualMachine,
        syscall_ptr: Relocatable,
    ) -> Result<u64, SyscallHandlerError>;
    fn _get_contract_address(&self, vm: VirtualMachine, syscall_ptr: Relocatable) -> i32;
    fn _storage_read(&self, address: i32) -> i32;
    fn _storage_write(&self, address: i32, value: i32);
    fn _allocate_segment(&self, vm: VirtualMachine, data: Vec<MaybeRelocatable>) -> Relocatable;
>>>>>>> 979f419c
    fn _write_syscall_response(
        &self,
        response: Vec<u32>,
        vm: &VirtualMachine,
        syscall_ptr: Relocatable,
    );

    fn read_syscall_request(
        &self,
        syscall_name: &str,
        vm: &VirtualMachine,
        syscall_ptr: Relocatable,
    ) -> Result<SyscallRequest, SyscallHandlerError> {
        match syscall_name {
            "emit_event" => EmitEventStruct::from_ptr(vm, syscall_ptr),
            "deploy" => DeployRequestStruct::from_ptr(vm, syscall_ptr),
            "send_message_to_l1" => SendMessageToL1SysCall::from_ptr(vm, syscall_ptr),
            "library_call" => LibraryCallStruct::from_ptr(vm, syscall_ptr),
            "get_caller_address" => GetCallerAddressRequest::from_ptr(vm, syscall_ptr),
            _ => Err(SyscallHandlerError::UnknownSyscall),
        }
    }
}

//* ------------------------
//* Structs implementations
//* ------------------------

pub(crate) struct SyscallHintProcessor<H: SyscallHandler> {
    pub(crate) builtin_hint_processor: BuiltinHintProcessor,
    #[allow(unused)] // TODO: remove after using.
    pub(crate) syscall_handler: H,
}

impl SyscallHintProcessor<BusinessLogicSyscallHandler> {
    #[allow(unused)] // TODO: Remove once used.
    pub fn new_empty(
    ) -> Result<SyscallHintProcessor<BusinessLogicSyscallHandler>, SyscallHandlerError> {
        Ok(SyscallHintProcessor {
            builtin_hint_processor: BuiltinHintProcessor::new_empty(),
            syscall_handler: BusinessLogicSyscallHandler::new(),
        })
    }
}

impl<H: SyscallHandler> SyscallHintProcessor<H> {
    pub fn should_run_syscall_hint(
        &self,
        vm: &mut VirtualMachine,
        exec_scopes: &mut ExecutionScopes,
        hint_data: &Box<dyn Any>,
        constants: &HashMap<String, BigInt>,
    ) -> Result<bool, VirtualMachineError> {
        match self
            .builtin_hint_processor
            .execute_hint(vm, exec_scopes, hint_data, constants)
        {
            Ok(()) => Ok(false),
            Err(VirtualMachineError::UnknownHint(_)) => Ok(true),
            Err(e) => Err(e),
        }
    }

    fn execute_syscall_hint(
        &self,
        vm: &mut VirtualMachine,
        _exec_scopes: &mut ExecutionScopes,
        hint_data: &Box<dyn Any>,
        _constants: &HashMap<String, BigInt>,
    ) -> Result<(), SyscallHandlerError> {
        let hint_data = hint_data
            .downcast_ref::<HintProcessorData>()
            .ok_or(SyscallHandlerError::WrongHintData)?;

        match &*hint_data.code {
            DEPLOY_SYSCALL_CODE => Err(SyscallHandlerError::NotImplemented),
            EMIT_EVENT_CODE => {
                let syscall_ptr = get_syscall_ptr(vm, &hint_data.ids_data, &hint_data.ap_tracking)?;
                self.syscall_handler.emit_event(vm, syscall_ptr)
            }
            _ => Err(SyscallHandlerError::NotImplemented),
        }
    }
}

impl<H: SyscallHandler> HintProcessor for SyscallHintProcessor<H> {
    fn execute_hint(
        &self,
        vm: &mut VirtualMachine,
        exec_scopes: &mut ExecutionScopes,
        hint_data: &Box<dyn Any>,
        constants: &HashMap<String, BigInt>,
    ) -> Result<(), VirtualMachineError> {
        if self.should_run_syscall_hint(vm, exec_scopes, hint_data, constants)? {
            self.execute_syscall_hint(vm, exec_scopes, hint_data, constants)
                .map_err(|e| VirtualMachineError::UnknownHint(e.to_string()))?;
        }
        Ok(())
    }

    fn compile_hint(
        &self,
        hint_code: &str,
        ap_tracking_data: &cairo_rs::serde::deserialize_program::ApTracking,
        reference_ids: &std::collections::HashMap<String, usize>,
        references: &std::collections::HashMap<
            usize,
            cairo_rs::hint_processor::hint_processor_definition::HintReference,
        >,
    ) -> Result<Box<dyn Any>, VirtualMachineError> {
        Ok(any_box!(HintProcessorData {
            code: hint_code.to_string(),
            ap_tracking: ap_tracking_data.clone(),
            ids_data: get_ids_data(reference_ids, references)?,
        }))
    }
}

fn get_ids_data(
    reference_ids: &HashMap<String, usize>,
    references: &HashMap<usize, HintReference>,
) -> Result<HashMap<String, HintReference>, VirtualMachineError> {
    let mut ids_data = HashMap::<String, HintReference>::new();
    for (path, ref_id) in reference_ids {
        let name = path
            .rsplit('.')
            .next()
            .ok_or(VirtualMachineError::FailedToGetIds)?;
        ids_data.insert(
            name.to_string(),
            references
                .get(ref_id)
                .ok_or(VirtualMachineError::FailedToGetIds)?
                .clone(),
        );
    }
    Ok(ids_data)
}

fn get_syscall_ptr(
    vm: &VirtualMachine,
    ids_data: &HashMap<String, HintReference>,
    ap_tracking: &ApTracking,
) -> Result<Relocatable, SyscallHandlerError> {
    let location = get_relocatable_from_var_name("syscall_ptr", vm, ids_data, ap_tracking)
        .map_err(|_| SyscallHandlerError::SegmentationFault)?;
    let syscall_ptr = vm
        .get_relocatable(&location)
        .map_err(|_| SyscallHandlerError::SegmentationFault)?
        .into_owned();
    Ok(syscall_ptr)
}

#[cfg(test)]
mod tests {

    use crate::{add_segments, bigint, utils::test_utils::vm};
    use cairo_rs::relocatable;
    use num_bigint::{BigInt, Sign};

    use super::*;

    #[test]
    fn read_send_message_to_l1_request() {
        let syscall = BusinessLogicSyscallHandler::new();
        let mut vm = vm!();
        add_segments!(vm, 3);

        vm.insert_value(&relocatable!(1, 0), bigint!(0)).unwrap();
        vm.insert_value(&relocatable!(1, 1), bigint!(1)).unwrap();
        vm.insert_value(&relocatable!(1, 2), bigint!(2)).unwrap();
        vm.insert_value(&relocatable!(1, 4), relocatable!(2, 0))
            .unwrap();

        assert_eq!(
            syscall.read_syscall_request("send_message_to_l1", &vm, relocatable!(1, 0)),
            Ok(SyscallRequest::SendMessageToL1(SendMessageToL1SysCall {
                _selector: bigint!(0),
                to_address: 1,
                payload_size: 2,
                payload_ptr: relocatable!(2, 0)
            }))
        )
    }

    fn read_deploy_syscall_request() {
        let syscall = BusinessLogicSyscallHandler::new();
        let mut vm = vm!();
        add_segments!(vm, 2);

        vm.insert_value(&relocatable!(1, 0), bigint!(0)).unwrap();
        vm.insert_value(&relocatable!(1, 1), bigint!(1)).unwrap();
        vm.insert_value(&relocatable!(1, 2), bigint!(2)).unwrap();
        vm.insert_value(&relocatable!(1, 3), bigint!(3)).unwrap();
        vm.insert_value(&relocatable!(1, 4), relocatable!(1, 20))
            .unwrap();
        vm.insert_value(&relocatable!(1, 5), bigint!(4)).unwrap();

        assert_eq!(
            syscall.read_syscall_request("deploy", &vm, relocatable!(1, 0)),
            Ok(SyscallRequest::Deploy(DeployRequestStruct {
                _selector: bigint!(0),
                class_hash: bigint!(1),
                contract_address_salt: bigint!(2),
                constructor_calldata_size: bigint!(3),
                constructor_calldata: relocatable!(1, 20),
                deploy_from_zero: 4,
            }))
        )
    }
}<|MERGE_RESOLUTION|>--- conflicted
+++ resolved
@@ -42,13 +42,7 @@
         syscall_ptr: Relocatable,
     ) -> Result<(), SyscallHandlerError>;
 
-<<<<<<< HEAD
-    fn send_message_to_l1(&self, vm: VirtualMachine, syscall_ptr: Relocatable);
     fn _get_tx_info_ptr(
-=======
-    fn _get_tx_info_ptr(&self, vm: VirtualMachine);
-    fn _deploy(
->>>>>>> 979f419c
         &self,
         vm: &mut VirtualMachine,
     ) -> Result<MaybeRelocatable, SyscallHandlerError>;
@@ -81,10 +75,9 @@
 
     fn _get_caller_address(
         &self,
-<<<<<<< HEAD
-        vm: VirtualMachine,
-        syscall_ptr: Relocatable,
-    ) -> Result<u32, SyscallHandlerError>;
+        vm: &VirtualMachine,
+        syscall_ptr: Relocatable,
+    ) -> Result<u64, SyscallHandlerError>;
     fn _get_contract_address(
         &self,
         vm: VirtualMachine,
@@ -97,15 +90,6 @@
         vm: VirtualMachine,
         data: Vec<MaybeRelocatable>,
     ) -> Result<Relocatable, SyscallHandlerError>;
-=======
-        vm: &VirtualMachine,
-        syscall_ptr: Relocatable,
-    ) -> Result<u64, SyscallHandlerError>;
-    fn _get_contract_address(&self, vm: VirtualMachine, syscall_ptr: Relocatable) -> i32;
-    fn _storage_read(&self, address: i32) -> i32;
-    fn _storage_write(&self, address: i32, value: i32);
-    fn _allocate_segment(&self, vm: VirtualMachine, data: Vec<MaybeRelocatable>) -> Relocatable;
->>>>>>> 979f419c
     fn _write_syscall_response(
         &self,
         response: Vec<u32>,
