use super::{
    syscall_handler::{SyscallHandler, SyscallHandlerPostRun},
    syscall_info::get_syscall_size_from_name,
    syscall_request::*,
};
use crate::{
    business_logic::{
        execution::{
            execution_entry_point::ExecutionEntryPoint, execution_errors::ExecutionError,
            objects::*,
        },
        fact_state::state::ExecutionResourcesManager,
        state::{
            contract_storage_state::ContractStorageState,
            state_api::{State, StateReader},
            state_api_objects::BlockInfo,
        },
    },
<<<<<<< HEAD
    core::errors::syscall_handler_errors::SyscallHandlerError,
    definitions::general_config::StarknetGeneralConfig,
=======
    core::errors::{state_errors::StateError, syscall_handler_errors::SyscallHandlerError},
    definitions::{constants::EXECUTE_ENTRY_POINT_SELECTOR, general_config::StarknetGeneralConfig},
>>>>>>> 1271d8d7
    hash_utils::calculate_contract_address,
    services::api::contract_class::EntryPointType,
    starknet_storage::errors::storage_errors::StorageError,
    utils::*,
};
use cairo_rs::{
    types::relocatable::{MaybeRelocatable, Relocatable},
    vm::{runners::cairo_runner::ExecutionResources, vm_core::VirtualMachine},
};
use felt::Felt;
use num_traits::{One, ToPrimitive, Zero};
use std::borrow::{Borrow, BorrowMut};

//* -----------------------------------
//* BusinessLogicHandler implementation
//* -----------------------------------

#[derive(Debug)]
pub struct BusinessLogicSyscallHandler<'a, T: State + StateReader> {
    pub(crate) tx_execution_context: TransactionExecutionContext,
    /// Events emitted by the current contract call.
    pub(crate) events: Vec<OrderedEvent>,
    /// A list of dynamically allocated segments that are expected to be read-only.
    pub(crate) read_only_segments: Vec<(Relocatable, MaybeRelocatable)>,
    pub(crate) resources_manager: ExecutionResourcesManager,
    pub(crate) contract_address: Address,
    pub(crate) caller_address: Address,
    pub(crate) l2_to_l1_messages: Vec<OrderedL2ToL1Message>,
    pub(crate) general_config: StarknetGeneralConfig,
    pub(crate) tx_info_ptr: Option<MaybeRelocatable>,
    pub(crate) starknet_storage_state: ContractStorageState<'a, T>,
    pub(crate) internal_calls: Vec<CallInfo>,
    pub(crate) expected_syscall_ptr: Relocatable,
}

impl<'a, T: State + StateReader> BusinessLogicSyscallHandler<'a, T> {
    pub fn new(
        tx_execution_context: TransactionExecutionContext,
        state: &'a mut T,
        resources_manager: ExecutionResourcesManager,
        caller_address: Address,
        contract_address: Address,
        general_config: StarknetGeneralConfig,
        syscall_ptr: Relocatable,
    ) -> Self {
        let events = Vec::new();
        let read_only_segments = Vec::new();
        let l2_to_l1_messages = Vec::new();
        let tx_info_ptr = None;
        let starknet_storage_state = ContractStorageState::new(state, contract_address.clone());

        let internal_calls = Vec::new();

        BusinessLogicSyscallHandler {
            tx_execution_context,
            events,
            read_only_segments,
            resources_manager,
            contract_address,
            caller_address,
            l2_to_l1_messages,
            general_config,
            tx_info_ptr,
            starknet_storage_state,
            internal_calls,
            expected_syscall_ptr: syscall_ptr,
        }
    }

    pub fn default_with(state: &'a mut T) -> Self {
        BusinessLogicSyscallHandler::new_for_testing(
            BlockInfo::default(),
            Default::default(),
            state,
        )
    }

    /// Increments the syscall count for a given `syscall_name` by 1.
    fn increment_syscall_count(&mut self, syscall_name: &str) {
        self.resources_manager
            .increment_syscall_counter(syscall_name, 1);
    }

    pub fn new_for_testing(
        block_info: BlockInfo,
        _contract_address: Address,
        state: &'a mut T,
    ) -> Self {
        let syscalls = Vec::from([
            "emit_event".to_string(),
            "deploy".to_string(),
            "get_tx_info".to_string(),
            "send_message_to_l1".to_string(),
            "library_call".to_string(),
            "get_caller_address".to_string(),
            "get_contract_address".to_string(),
            "get_sequencer_address".to_string(),
            "get_block_timestamp".to_string(),
        ]);
        let events = Vec::new();
        let tx_execution_context = TransactionExecutionContext {
            ..Default::default()
        };
        let read_only_segments = Vec::new();
        let resources_manager = ExecutionResourcesManager::new(
            syscalls,
            ExecutionResources {
                ..Default::default()
            },
        );
        let contract_address = Address(1.into());
        let caller_address = Address(0.into());
        let l2_to_l1_messages = Vec::new();
        let mut general_config = StarknetGeneralConfig::default();
        general_config.block_info = block_info;
        let tx_info_ptr = None;
        let starknet_storage_state = ContractStorageState::new(state, contract_address.clone());

        let internal_calls = Vec::new();
        let expected_syscall_ptr = Relocatable::from((0, 0));

        BusinessLogicSyscallHandler {
            tx_execution_context,
            events,
            read_only_segments,
            resources_manager,
            contract_address,
            caller_address,
            l2_to_l1_messages,
            general_config,
            tx_info_ptr,
            starknet_storage_state,
            internal_calls,
            expected_syscall_ptr,
        }
    }

    /// Validates that there were no out of bounds writes to read-only segments and marks
    /// them as accessed.
    pub(crate) fn validate_read_only_segments(
        &self,
        runner: &mut VirtualMachine,
    ) -> Result<(), ExecutionError> {
        for (segment_ptr, segment_size) in self.read_only_segments.clone() {
            let used_size = runner
                .get_segment_used_size(segment_ptr.segment_index as usize)
                .ok_or(ExecutionError::InvalidSegmentSize)?;

            let seg_size = match segment_size {
                MaybeRelocatable::Int(size) => size,
                _ => return Err(ExecutionError::NotAnInt),
            };

            if seg_size != used_size.into() {
                return Err(ExecutionError::OutOfBound);
            }
            runner.mark_address_range_as_accessed(segment_ptr, used_size)?;
        }
        Ok(())
    }
}

impl<'a, T> Borrow<T> for BusinessLogicSyscallHandler<'a, T>
where
    T: State + StateReader,
{
    fn borrow(&self) -> &T {
        self.starknet_storage_state.state
    }
}

impl<'a, T> BorrowMut<T> for BusinessLogicSyscallHandler<'a, T>
where
    T: State + StateReader,
{
    fn borrow_mut(&mut self) -> &mut T {
        self.starknet_storage_state.state
    }
}

impl<'a, T> SyscallHandler for BusinessLogicSyscallHandler<'a, T>
where
    T: Default + State + StateReader,
{
    fn emit_event(
        &mut self,
        vm: &VirtualMachine,
        syscall_ptr: Relocatable,
    ) -> Result<(), SyscallHandlerError> {
        let request = match self._read_and_validate_syscall_request("emit_event", vm, syscall_ptr) {
            Ok(SyscallRequest::EmitEvent(emit_event_struct)) => emit_event_struct,
            _ => return Err(SyscallHandlerError::InvalidSyscallReadRequest),
        };

        let keys_len = request.keys_len;
        let data_len = request.data_len;
        let order = self.tx_execution_context.n_emitted_events;
        let keys: Vec<Felt> = get_integer_range(vm, &request.keys, keys_len)?;
        let data: Vec<Felt> = get_integer_range(vm, &request.data, data_len)?;
        self.events.push(OrderedEvent::new(order, keys, data));

        // Update events count.
        self.tx_execution_context.n_emitted_events += 1;
        Ok(())
    }

    fn allocate_segment(
        &mut self,
        vm: &mut VirtualMachine,
        data: Vec<MaybeRelocatable>,
    ) -> Result<Relocatable, SyscallHandlerError> {
        let segment_start = vm.add_memory_segment();
        let segment_end = vm
            .write_arg(&segment_start, &data)
            .map_err(|_| SyscallHandlerError::SegmentationFault)?;
        let sub = segment_end
            .sub(&segment_start.to_owned().into())
            .map_err(|_| SyscallHandlerError::SegmentationFault)?;
        let segment = (segment_start.to_owned(), sub);
        self.read_only_segments.push(segment);

        Ok(segment_start)
    }

    fn _deploy(
        &mut self,
        vm: &VirtualMachine,
        syscall_ptr: Relocatable,
    ) -> Result<Address, SyscallHandlerError> {
        let request = if let SyscallRequest::Deploy(request) =
            self._read_and_validate_syscall_request("deploy", vm, syscall_ptr)?
        {
            request
        } else {
            return Err(SyscallHandlerError::ExpectedDeployRequestStruct);
        };

        if !(request.deploy_from_zero.is_zero() || request.deploy_from_zero.is_one()) {
            return Err(SyscallHandlerError::DeployFromZero(
                request.deploy_from_zero,
            ));
        };

        let constructor_calldata = get_integer_range(
            vm,
            &request.constructor_calldata,
            request
                .constructor_calldata_size
                .to_usize()
                .ok_or(SyscallHandlerError::FeltToUsizeFail)?,
        )?;

        let class_hash = &request.class_hash;

        let deployer_address = if request.deploy_from_zero.is_zero() {
            self.contract_address.clone()
        } else {
            Address(0.into())
        };

        let _contract_address = calculate_contract_address(
            &Address(request.contract_address_salt),
            class_hash,
            &constructor_calldata,
            deployer_address,
        )?;

        // Initialize the contract.
        let _class_hash_bytes = request.class_hash.to_bytes_be();

        todo!()
    }

    fn _call_contract(
        &mut self,
        syscall_name: &str,
        vm: &VirtualMachine,
        syscall_ptr: Relocatable,
    ) -> Result<Vec<Felt>, SyscallHandlerError> {
        let request = self._read_and_validate_syscall_request(syscall_name, vm, syscall_ptr)?;

        let function_selector;
        let class_hash;
        let contract_address;
        let caller_address;
        let call_type;
        let call_data;

        // TODO: What about `delegate_call`, `delegate_l1_handler` and `library_call_l1_handler`?
        //   The call to `self._read_and_validate_syscall_request()` will always fail in those
        //   cases.
        match request {
            SyscallRequest::LibraryCall(request) => {
                function_selector = request.function_selector;
                class_hash = Some(felt_to_hash(&request.class_hash));
                contract_address = self.contract_address.clone();
                caller_address = self.caller_address.clone();
                call_type = CallType::Delegate;
                call_data = get_integer_range(vm, &request.calldata, request.calldata_size)?;
            }
            SyscallRequest::CallContract(request) => {
<<<<<<< HEAD
                function_selector = request.function_selector;
=======
                function_selector = EXECUTE_ENTRY_POINT_SELECTOR.clone();
>>>>>>> 1271d8d7
                class_hash = None;
                contract_address = request.contract_address;
                caller_address = self.contract_address.clone();
                call_type = CallType::Call;
                call_data = get_integer_range(vm, &request.calldata, request.calldata_size)?;
            }
            _ => todo!(),
        }

        let entry_point = ExecutionEntryPoint::new(
            contract_address,
            call_data,
            function_selector,
            caller_address,
            EntryPointType::External,
            Some(call_type),
            class_hash,
        );

        entry_point
            .execute(
                self.starknet_storage_state.state,
                &self.general_config,
                &mut self.resources_manager,
                &self.tx_execution_context,
            )
            .map(|x| x.retdata)
<<<<<<< HEAD
            .map_err(|e| todo!("{}", e))
=======
            .map_err(|_| todo!())
>>>>>>> 1271d8d7
    }

    fn get_block_info(&self) -> &BlockInfo {
        &self.general_config.block_info
    }

    fn _get_caller_address(
        &mut self,
        vm: &VirtualMachine,
        syscall_ptr: Relocatable,
    ) -> Result<Address, SyscallHandlerError> {
        match self._read_and_validate_syscall_request("get_caller_address", vm, syscall_ptr)? {
            SyscallRequest::GetCallerAddress(_) => {}
            _ => return Err(SyscallHandlerError::ExpectedGetCallerAddressRequest),
        }

        Ok(self.caller_address.clone())
    }

    fn _get_contract_address(
        &mut self,
        vm: &VirtualMachine,
        syscall_ptr: Relocatable,
    ) -> Result<Address, SyscallHandlerError> {
        match self._read_and_validate_syscall_request("get_contract_address", vm, syscall_ptr)? {
            SyscallRequest::GetContractAddress(_) => {}
            _ => return Err(SyscallHandlerError::ExpectedGetContractAddressRequest),
        };

        Ok(self.contract_address.clone())
    }

    fn send_message_to_l1(
        &mut self,
        vm: &VirtualMachine,
        syscall_ptr: Relocatable,
    ) -> Result<(), SyscallHandlerError> {
        let request = if let SyscallRequest::SendMessageToL1(request) =
            self._read_and_validate_syscall_request("send_message_to_l1", vm, syscall_ptr)?
        {
            request
        } else {
            return Err(SyscallHandlerError::ExpectedSendMessageToL1);
        };

        let payload = get_integer_range(vm, &request.payload_ptr, request.payload_size)?;

        self.l2_to_l1_messages.push(OrderedL2ToL1Message::new(
            self.tx_execution_context.n_sent_messages,
            request.to_address,
            payload,
        ));

        // Update messages count.
        self.tx_execution_context.n_sent_messages += 1;
        Ok(())
    }

    fn _get_tx_info_ptr(
        &mut self,
        vm: &mut VirtualMachine,
    ) -> Result<Relocatable, SyscallHandlerError> {
        if let Some(ptr) = &self.tx_info_ptr {
            return Ok(ptr.get_relocatable()?);
        }
        let tx = self.tx_execution_context.clone();

        let signature_data: Vec<MaybeRelocatable> =
            tx.signature.iter().map(|num| num.into()).collect();
        let signature = self.allocate_segment(vm, signature_data)?;

        let tx_info = TxInfoStruct::new(
            tx,
            signature,
            self.general_config.starknet_os_config.chain_id,
        );

        let tx_info_ptr_temp = self.allocate_segment(vm, tx_info.to_vec())?;

        self.tx_info_ptr = Some(tx_info_ptr_temp.into());

        Ok(tx_info_ptr_temp)
    }

    fn library_call(
        &mut self,
        vm: &mut VirtualMachine,
        syscall_ptr: Relocatable,
    ) -> Result<(), SyscallHandlerError> {
        self._call_contract_and_write_response("library_call", vm, syscall_ptr)
    }

    fn call_contract(
        &mut self,
        vm: &mut VirtualMachine,
        syscall_ptr: Relocatable,
    ) -> Result<(), SyscallHandlerError> {
        self._call_contract_and_write_response("call_contract", vm, syscall_ptr)
    }

    fn _storage_read(&mut self, address: Address) -> Result<Felt, SyscallHandlerError> {
        Ok(
            match self.starknet_storage_state.read(&address.to_32_bytes()?) {
                Ok(x) => x.clone(),
                Err(StateError::StorageError(StorageError::ErrorFetchingData)) => Felt::zero(),
                Err(e) => return Err(e.into()),
            },
        )
    }

    fn _storage_write(&mut self, address: Address, value: Felt) -> Result<(), SyscallHandlerError> {
        self.starknet_storage_state
            .write(&address.to_32_bytes()?, value);

        Ok(())
    }

    fn _read_and_validate_syscall_request(
        &mut self,
        syscall_name: &str,
        vm: &VirtualMachine,
        syscall_ptr: Relocatable,
    ) -> Result<SyscallRequest, SyscallHandlerError> {
        self.increment_syscall_count(syscall_name);
        let syscall_request = self.read_syscall_request(syscall_name, vm, syscall_ptr)?;

        self.expected_syscall_ptr.offset += get_syscall_size_from_name(syscall_name);
        Ok(syscall_request)
    }
}

impl<'a, T> SyscallHandlerPostRun for BusinessLogicSyscallHandler<'a, T>
where
    T: Default + State + StateReader,
{
    fn post_run(
        &self,
        runner: &mut VirtualMachine,
        syscall_stop_ptr: Relocatable,
    ) -> Result<(), ExecutionError> {
        let expected_stop_ptr = self.expected_syscall_ptr;
        if syscall_stop_ptr != expected_stop_ptr {
            return Err(ExecutionError::InvalidStopPointer(
                expected_stop_ptr,
                syscall_stop_ptr,
            ));
        }
        self.validate_read_only_segments(runner)
    }
}

#[cfg(test)]
mod tests {
    use crate::{
        business_logic::{
            fact_state::in_memory_state_reader::InMemoryStateReader,
            state::cached_state::CachedState,
        },
        core::{
            errors::syscall_handler_errors::SyscallHandlerError,
            syscalls::{hint_code::*, syscall_handler::SyscallHandler},
        },
        utils::{test_utils::*, Address},
    };
    use cairo_rs::{
        hint_processor::{
            builtin_hint_processor::builtin_hint_processor_definition::{
                BuiltinHintProcessor, HintProcessorData,
            },
            hint_processor_definition::HintProcessor,
        },
        relocatable,
        types::{
            exec_scope::ExecutionScopes,
            relocatable::{MaybeRelocatable, Relocatable},
        },
        vm::{
            errors::{
                hint_errors::HintError, memory_errors::MemoryError, vm_errors::VirtualMachineError,
            },
            vm_core::VirtualMachine,
        },
    };
    use felt::Felt;
    use num_traits::Zero;
    use std::{any::Any, borrow::Cow, collections::HashMap};

    type BusinessLogicSyscallHandler<'a> =
        super::BusinessLogicSyscallHandler<'a, CachedState<InMemoryStateReader>>;

    #[test]
    fn run_alloc_hint_ap_is_not_empty() {
        let hint_code = "memory[ap] = segments.add()";
        let mut vm = vm!();
        //Add 3 segments to the memory
        add_segments!(vm, 3);
        vm.set_ap(6);
        //Insert something into ap
        let key = Relocatable::from((1, 6));
        vm.insert_value(&key, (1, 6)).unwrap();
        //ids and references are not needed for this test
        assert_eq!(
            run_hint!(vm, HashMap::new(), hint_code),
            Err(HintError::Internal(VirtualMachineError::MemoryError(
                MemoryError::InconsistentMemory(
                    MaybeRelocatable::from((1, 6)),
                    MaybeRelocatable::from((1, 6)),
                    MaybeRelocatable::from((3, 0))
                )
            )))
        );
    }

    // tests that we are executing correctly our syscall hint processor.
    #[test]
    fn cannot_run_syscall_hints() {
        let hint_code = DEPLOY;
        let mut vm = vm!();
        assert_eq!(
            run_syscall_hint!(vm, HashMap::new(), hint_code),
            Err(HintError::UnknownHint("Hint not implemented".to_string()))
        );
    }

    // TODO: Remove warning inhibitor when finally used.
    #[allow(dead_code)]
    fn deploy_from_zero_error() {
        let mut state = CachedState::<InMemoryStateReader>::default();
        let mut syscall = BusinessLogicSyscallHandler::default_with(&mut state);
        let mut vm = vm!();

        add_segments!(vm, 2);

        memory_insert!(
            vm,
            [
                ((1, 0), 0),
                ((1, 1), 1),
                ((1, 2), 2),
                ((1, 3), 3),
                ((1, 4), (1, 20)),
                ((1, 5), 4)
            ]
        );

        assert_eq!(
            syscall._deploy(&vm, relocatable!(1, 0)),
            Err(SyscallHandlerError::DeployFromZero(4))
        )
    }

    #[test]
    fn can_allocate_segment() {
        let mut state = CachedState::<InMemoryStateReader>::default();
        let mut syscall_handler = BusinessLogicSyscallHandler::default_with(&mut state);
        let mut vm = vm!();
        let data = vec![MaybeRelocatable::Int(7.into())];

        let segment_start = syscall_handler.allocate_segment(&mut vm, data).unwrap();
        let expected_value = vm
            .get_integer(&Relocatable::from((0, 0)))
            .unwrap()
            .into_owned();
        assert_eq!(Relocatable::from((0, 0)), segment_start);
        assert_eq!(expected_value, 7.into());
    }

    #[test]
    fn test_get_block_number() {
        let mut state = CachedState::<InMemoryStateReader>::default();
        let mut syscall = BusinessLogicSyscallHandler::default_with(&mut state);
        let mut vm = vm!();

        add_segments!(vm, 2);
        vm.insert_value::<Felt>(&relocatable!(1, 0), 0.into())
            .unwrap();

        assert_eq!(
            syscall.get_block_number(&mut vm, relocatable!(1, 0)),
            Ok(()),
        );
        assert_eq!(
            vm.get_integer(&relocatable!(1, 1)).map(Cow::into_owned),
            Ok(0.into()),
        );
    }

    #[test]
    fn test_get_contract_address_ok() {
        let mut state = CachedState::<InMemoryStateReader>::default();
        let mut syscall = BusinessLogicSyscallHandler::default_with(&mut state);
        let mut vm = vm!();

        add_segments!(vm, 2);

        vm.insert_value::<Felt>(&relocatable!(1, 0), 0.into())
            .unwrap();

        assert_eq!(
            syscall._get_contract_address(&vm, relocatable!(1, 0)),
            Ok(syscall.contract_address)
        )
    }

    #[test]
    fn test_storage_read_empty() {
        let mut state = CachedState::<InMemoryStateReader>::default();
        let mut syscall_handler = BusinessLogicSyscallHandler::default_with(&mut state);

        assert_eq!(
            syscall_handler._storage_read(Address(Felt::zero())),
            Ok(Felt::zero()),
        );
    }
}<|MERGE_RESOLUTION|>--- conflicted
+++ resolved
@@ -16,13 +16,8 @@
             state_api_objects::BlockInfo,
         },
     },
-<<<<<<< HEAD
-    core::errors::syscall_handler_errors::SyscallHandlerError,
+    core::errors::{state_errors::StateError, syscall_handler_errors::SyscallHandlerError},
     definitions::general_config::StarknetGeneralConfig,
-=======
-    core::errors::{state_errors::StateError, syscall_handler_errors::SyscallHandlerError},
-    definitions::{constants::EXECUTE_ENTRY_POINT_SELECTOR, general_config::StarknetGeneralConfig},
->>>>>>> 1271d8d7
     hash_utils::calculate_contract_address,
     services::api::contract_class::EntryPointType,
     starknet_storage::errors::storage_errors::StorageError,
@@ -324,11 +319,7 @@
                 call_data = get_integer_range(vm, &request.calldata, request.calldata_size)?;
             }
             SyscallRequest::CallContract(request) => {
-<<<<<<< HEAD
                 function_selector = request.function_selector;
-=======
-                function_selector = EXECUTE_ENTRY_POINT_SELECTOR.clone();
->>>>>>> 1271d8d7
                 class_hash = None;
                 contract_address = request.contract_address;
                 caller_address = self.contract_address.clone();
@@ -356,11 +347,7 @@
                 &self.tx_execution_context,
             )
             .map(|x| x.retdata)
-<<<<<<< HEAD
-            .map_err(|e| todo!("{}", e))
-=======
             .map_err(|_| todo!())
->>>>>>> 1271d8d7
     }
 
     fn get_block_info(&self) -> &BlockInfo {
