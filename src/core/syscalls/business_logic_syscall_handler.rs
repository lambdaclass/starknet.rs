--- conflicted
+++ resolved
@@ -1,8 +1,8 @@
+use super::syscall_handler::SyscallHandler;
 use super::syscall_request::*;
 use crate::business_logic::execution::objects::*;
 use crate::business_logic::execution::state::ExecutionResourcesManager;
 use crate::core::errors::syscall_handler_errors::SyscallHandlerError;
-use crate::core::syscalls::syscall_handler::SyscallHandler;
 use crate::definitions::general_config::StarknetGeneralConfig;
 use crate::hash_utils::calculate_contract_address_from_hash;
 use crate::state::state_api_objects::BlockInfo;
@@ -247,18 +247,6 @@
         self.tx_execution_context.n_sent_messages += 1;
         Ok(())
     }
-<<<<<<< HEAD
-=======
-
-    fn library_call(
-        &mut self,
-        vm: &VirtualMachine,
-        syscall_ptr: Relocatable,
-    ) -> Result<(), SyscallHandlerError> {
-        self._call_contract_and_write_response("library_call", vm, syscall_ptr)?;
-        Ok(())
-    }
->>>>>>> 10926492
 
     fn _get_tx_info_ptr(
         &mut self,
@@ -331,80 +319,6 @@
         self.increment_syscall_count(syscall_name);
         self.read_syscall_request(syscall_name, vm, syscall_ptr)
     }
-<<<<<<< HEAD
-=======
-
-    fn _call_contract_and_write_response(
-        &mut self,
-        syscall_name: &str,
-        vm: &VirtualMachine,
-        syscall_ptr: Relocatable,
-    ) -> Result<(), SyscallHandlerError> {
-        let _response_data = self._call_contract(syscall_name, vm, syscall_ptr)?;
-        // TODO: Should we build a response struct to pass to _write_syscall_response?
-        // self._write_syscall_response(response_data, vm, syscall_ptr);
-        todo!()
-    }
-
-    fn _call_contract(
-        &mut self,
-        _syscall_name: &str,
-        _vm: &VirtualMachine,
-        _syscall_ptr: Relocatable,
-    ) -> Result<Vec<u32>, SyscallHandlerError> {
-        todo!()
-    }
-    fn _get_caller_address(
-        &mut self,
-        vm: &VirtualMachine,
-        syscall_ptr: Relocatable,
-    ) -> Result<u64, SyscallHandlerError> {
-        let _request = if let SyscallRequest::GetCallerAddress(request) =
-            self._read_and_validate_syscall_request("get_caller_address", vm, syscall_ptr)?
-        {
-            request
-        } else {
-            return Err(SyscallHandlerError::ExpectedGetCallerAddressRequest);
-        };
-
-        Ok(self.contract_address)
-    }
-    fn _get_contract_address(
-        &self,
-        _vm: VirtualMachine,
-        _syscall_ptr: Relocatable,
-    ) -> Result<u32, SyscallHandlerError> {
-        todo!()
-    }
-    fn _storage_read(&mut self, _address: u32) -> Result<u32, SyscallHandlerError> {
-        todo!()
-    }
-    fn _storage_write(&mut self, _address: u32, _value: u32) {
-        todo!()
-    }
-
-    fn allocate_segment(
-        &mut self,
-        vm: &mut VirtualMachine,
-        data: Vec<MaybeRelocatable>,
-    ) -> Result<Relocatable, SyscallHandlerError> {
-        let segment_start = vm.add_memory_segment();
-        let segment_end = vm
-            .write_arg(&segment_start, &data)
-            .map_err(|_| SyscallHandlerError::SegmentationFault)?;
-        let sub = segment_end
-            .sub(&segment_start.to_owned().into(), vm.get_prime())
-            .map_err(|_| SyscallHandlerError::SegmentationFault)?;
-        let segment = (segment_start.to_owned(), sub);
-        self.read_only_segments.push(segment);
-
-        Ok(segment_start)
-    }
-
-    fn get_block_info(&self) -> &BlockInfo {
-        &self.block_info
-    }
->>>>>>> 10926492
 }
 
 impl Default for BusinessLogicSyscallHandler {
@@ -473,120 +387,6 @@
         );
     }
 
-<<<<<<< HEAD
-=======
-    #[test]
-    fn emit_event_test() {
-        // create data and variables to execute hint
-
-        let mut vm = vm!();
-        add_segments!(vm, 4);
-
-        // insert keys and data to generate the event
-        // keys ptr points to (3,0)
-        // data ptr points to (3,3)
-
-        // selector of syscall
-        let selector = "1280709301550335749748";
-
-        allocate_selector!(vm, ((2, 0), selector.as_bytes()));
-        memory_insert!(
-            vm,
-            [
-                ((1, 0), (2, 0)), // syscall ptr
-                ((2, 1), 2),      // keys len
-                ((2, 2), (3, 0)), // keys ptr
-                ((2, 3), 2),      // data len
-                ((2, 4), (3, 3)), // data ptr
-                ((3, 0), 1),      // keys pointed by key ptr
-                ((3, 1), 1),
-                ((3, 3), 1), // data pointed by data ptr
-                ((3, 4), 1)
-            ]
-        );
-        // syscall_ptr
-        let ids_data = ids_data!["syscall_ptr"];
-
-        let hint_data = HintProcessorData::new_default(EMIT_EVENT_CODE.to_string(), ids_data);
-        // invoke syscall
-        let mut syscall_handler = SyscallHintProcessor::new_empty().unwrap();
-        syscall_handler
-            .execute_hint(
-                &mut vm,
-                &mut ExecutionScopes::new(),
-                &any_box!(hint_data),
-                &HashMap::new(),
-            )
-            .unwrap();
-
-        let event = syscall_handler
-            .syscall_handler
-            .events
-            .get(0)
-            .unwrap()
-            .clone();
-
-        assert_eq!(
-            OrderedEvent::new(
-                0,
-                Vec::from([bigint!(1), bigint!(1)]),
-                Vec::from([bigint!(1), bigint!(1)])
-            ),
-            event
-        );
-        assert_eq!(
-            syscall_handler
-                .syscall_handler
-                .tx_execution_context
-                .n_emitted_events,
-            1
-        );
-    }
-
-    #[test]
-    fn get_tx_info_test() {
-        let mut vm = vm!();
-        add_segments!(vm, 3);
-
-        // insert data to form the request
-        memory_insert!(
-            vm,
-            [
-                ((1, 0), (2, 0)), //  syscall_ptr
-                ((2, 0), 1),      //  version
-                ((2, 1), 1),      //  account_contract_address
-                ((2, 2), 2),      //  max_fee
-                ((2, 3), 1),      //  signature_len
-                ((2, 4), (3, 0)), //  signature
-                ((2, 5), 1),      //  transaction_hash
-                ((2, 6), 1),      //  chain_id
-                ((2, 7), 1)       //  nonce
-            ]
-        );
-
-        // syscall_ptr
-        let ids_data = ids_data!["syscall_ptr"];
-
-        let hint_data = HintProcessorData::new_default(GET_TX_INFO.to_string(), ids_data);
-        // invoke syscall
-        let mut syscall_handler = SyscallHintProcessor::new_empty().unwrap();
-        let err = syscall_handler.execute_hint(
-            &mut vm,
-            &mut ExecutionScopes::new(),
-            &any_box!(hint_data),
-            &HashMap::new(),
-        );
-
-        assert_eq!(
-            err,
-            Err(VirtualMachineError::UnknownHint(
-                "Hint not implemented".to_string()
-            ))
-        )
-    }
-
-    #[test]
->>>>>>> 10926492
     fn deploy_from_zero_error() {
         let mut syscall = BusinessLogicSyscallHandler::new(BlockInfo::default());
         let mut vm = vm!();
@@ -625,61 +425,6 @@
         assert_eq!(Relocatable::from((0, 0)), segment_start);
         assert_eq!(expected_value, 7.into());
     }
-<<<<<<< HEAD
-=======
-
-    #[test]
-    fn test_send_message_to_l1_ok() {
-        let mut syscall = BusinessLogicSyscallHandler::new(BlockInfo::default());
-        let mut vm = vm!();
-
-        add_segments!(vm, 3);
-
-        memory_insert!(
-            vm,
-            [
-                ((1, 0), 0),
-                ((1, 1), 1),
-                ((1, 2), 2),
-                ((1, 4), (2, 0)),
-                ((2, 0), 18),
-                ((2, 1), 12)
-            ]
-        );
-
-        assert_eq!(syscall.tx_execution_context.n_sent_messages, 0);
-        assert_eq!(syscall.l2_to_l1_messages, Vec::new());
-
-        syscall
-            .send_message_to_l1(&vm, relocatable!(1, 0))
-            .expect("Failed to send message to L1");
-
-        assert_eq!(syscall.tx_execution_context.n_sent_messages, 1);
-        assert_eq!(
-            syscall.l2_to_l1_messages,
-            vec![OrderedL2ToL1Message::new(
-                syscall.tx_execution_context.n_sent_messages - 1,
-                1,
-                vec![bigint!(18), bigint!(12)],
-            )]
-        );
-    }
-
-    #[test]
-    fn test_get_caller_address_ok() {
-        let mut syscall = BusinessLogicSyscallHandler::new(BlockInfo::default());
-        let mut vm = vm!();
-
-        add_segments!(vm, 2);
-
-        vm.insert_value(&relocatable!(1, 0), bigint!(0)).unwrap();
-
-        assert_eq!(
-            syscall._get_caller_address(&vm, relocatable!(1, 0)),
-            Ok(syscall.contract_address)
-        )
-    }
-
     #[test]
     fn test_get_block_number() {
         let mut syscall = BusinessLogicSyscallHandler::new(BlockInfo::default());
@@ -697,5 +442,4 @@
             Ok(bigint!(0)),
         );
     }
->>>>>>> 10926492
 }