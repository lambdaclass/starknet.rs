--- conflicted
+++ resolved
@@ -92,11 +92,9 @@
 
         let keys_len = request.keys_len;
         let data_len = request.data_len;
-
         let order = self.tx_execution_context.n_emitted_events;
-        let keys: Vec<BigInt> = get_integer_range(vm, &request.keys, keys_len)?;
-        let data: Vec<BigInt> = get_integer_range(vm, &request.data, data_len)?;
-
+        let keys: Vec<Felt> = get_integer_range(vm, &request.keys, keys_len)?;
+        let data: Vec<Felt> = get_integer_range(vm, &request.data, data_len)?;
         self.events.push(OrderedEvent::new(order, keys, data));
 
         // Update events count.
@@ -244,7 +242,6 @@
             }
         }
 
-<<<<<<< HEAD
         // let call = self.execute_entry_point(
         //     call_type,
         //     class_hash,
@@ -255,11 +252,6 @@
         //     calldata,
         //     caller_address,
         // )
-=======
-        let order = self.tx_execution_context.n_emitted_events;
-        let keys: Vec<Felt> = get_integer_range(vm, &request.keys, keys_len)?;
-        let data: Vec<Felt> = get_integer_range(vm, &request.data, data_len)?;
->>>>>>> ab311141
 
         // return self.execute_entry_point(call=call)
 
