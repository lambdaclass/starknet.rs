#![allow(dead_code)] // TODO: Remove this!

use std::collections::HashMap;

use super::syscall_request::{EmitEventRequest, GetBlockTimestampRequest, StorageWriteRequest};
use super::syscall_response::{GetBlockTimestampResponse, SyscallResponse};
use super::{
    syscall_handler::SyscallHandler,
    syscall_info::get_syscall_size_from_name,
    syscall_request::{
        CallContractRequest, DeployRequest, LibraryCallRequest, SendMessageToL1Request,
        SyscallRequest,
    },
    syscall_response::{CallContractResponse, FailureReason, ResponseBody},
};
use crate::utils::calculate_sn_keccak;
use crate::{
    business_logic::{
        execution::{
            execution_entry_point::ExecutionEntryPoint,
            objects::{
                CallInfo, CallResult, CallType, OrderedEvent, OrderedL2ToL1Message,
                TransactionExecutionContext,
            },
        },
        fact_state::state::ExecutionResourcesManager,
        state::{
            contract_storage_state::ContractStorageState,
            state_api::{State, StateReader},
        },
    },
    core::errors::{state_errors::StateError, syscall_handler_errors::SyscallHandlerError},
    definitions::{
        constants::CONSTRUCTOR_ENTRY_POINT_SELECTOR, general_config::StarknetGeneralConfig,
    },
    hash_utils::calculate_contract_address,
    services::api::{
        contract_class_errors::ContractClassError,
        contract_classes::deprecated_contract_class::EntryPointType,
    },
    utils::{felt_to_hash, get_big_int, get_felt_range, Address, ClassHash},
};
use cairo_rs::{
    types::{
        errors::math_errors::MathError,
        relocatable::{MaybeRelocatable, Relocatable},
    },
    vm::{errors::memory_errors::MemoryError, vm_core::VirtualMachine},
};
use felt::Felt252;
use lazy_static::lazy_static;

use num_traits::{One, ToPrimitive, Zero};

const STEP: u64 = 100;
const SYSCALL_BASE: u64 = 100 * STEP;
lazy_static! {
    /// Felt->syscall map that was extracted from new_syscalls.json (Cairo 1.0 syscalls)
    static ref SELECTOR_TO_SYSCALL: HashMap<Felt252, &'static str> = {
            let mut map: HashMap<Felt252, &'static str> = HashMap::with_capacity(9);

            map.insert(92376026794327011772951660_u128.into(), "library_call");
            map.insert(25500403217443378527601783667_u128.into(), "replace_class");
            map.insert(
                94901967946959054011942058057773508207_u128.into(),
                "get_execution_info",
            );
            map.insert(100890693370601760042082660_u128.into(), "storage_read");
            map.insert(20853273475220472486191784820_u128.into(), "call_contract");
            map.insert(
                433017908768303439907196859243777073_u128.into(),
                "send_message_to_l1",
            );
            map.insert(75202468540281_u128.into(), "deploy");
            map.insert(1280709301550335749748_u128.into(), "emit_event");
            map.insert(25828017502874050592466629733_u128.into(), "storage_write");
            map.insert(Felt252::from_bytes_be(&calculate_sn_keccak("get_block_timestamp".as_bytes())), "get_block_timestamp");

            map.insert(Felt252::from_bytes_be(&calculate_sn_keccak("get_block_number".as_bytes())), "get_block_number");

            map
    };

    // TODO: There is no reason why this could not be in the syscall enum itself AFAICT
    // Taken from starkware/starknet/constants.py in cairo-lang
    // See further documentation on cairo_programs/constants.cairo
    /// Maps syscall name to gas costs
    static ref SYSCALL_GAS_COST: HashMap<&'static str, u64> = {
        let mut map = HashMap::new();

        map.insert("initial", 100_000_000 * STEP);
        map.insert("entry_point_initial_budget", 100 * STEP);

        map.insert("entry_point", map["entry_point_initial_budget"] + 500 * STEP);
        map.insert("fee_transfer", map["entry_point"] + 100 * STEP);
        map.insert("transaction", 2 * map["entry_point"] + map["fee_transfer"] + 100 * STEP);

        map.insert("call_contract", SYSCALL_BASE + 10 * STEP + map["entry_point"]);
        map.insert("deploy", SYSCALL_BASE + 200 * STEP + map["entry_point"]);
        map.insert("get_execution_info", SYSCALL_BASE + 10 * STEP);
        map.insert("library_call", map["call_contract"]);
        map.insert("replace_class", SYSCALL_BASE + 50 * STEP);
        map.insert("storage_read", SYSCALL_BASE + 50 * STEP);
        map.insert("storage_write", SYSCALL_BASE + 50 * STEP);
        map.insert("emit_event", SYSCALL_BASE + 10 * STEP);
        map.insert("send_message_to_l1", SYSCALL_BASE + 50 * STEP);
        map.insert("get_block_timestamp", 0);

        map
    };
}

//TODO Remove allow dead_code after merging to 0.11
#[allow(dead_code)]
#[derive(Debug)]

pub struct BusinessLogicSyscallHandler<'a, T: State + StateReader> {
    pub(crate) events: Vec<OrderedEvent>,
    pub(crate) expected_syscall_ptr: Relocatable,
    pub(crate) resources_manager: ExecutionResourcesManager,
    pub(crate) tx_execution_context: TransactionExecutionContext,
    pub(crate) l2_to_l1_messages: Vec<OrderedL2ToL1Message>,
    pub(crate) contract_address: Address,
    pub(crate) caller_address: Address,
    pub(crate) read_only_segments: Vec<(Relocatable, MaybeRelocatable)>,
    pub(crate) internal_calls: Vec<CallInfo>,
    pub(crate) general_config: StarknetGeneralConfig,
    pub(crate) entry_point: ExecutionEntryPoint,
    pub(crate) starknet_storage_state: ContractStorageState<'a, T>,
    pub(crate) support_reverted: bool,
    pub(crate) selector_to_syscall: &'a HashMap<Felt252, &'static str>,
}

// TODO: execution entry point may no be a parameter field, but there is no way to generate a default for now

impl<'a, T: Default + State + StateReader> BusinessLogicSyscallHandler<'a, T> {
    #[allow(clippy::too_many_arguments)]
    pub fn new(
        tx_execution_context: TransactionExecutionContext,
        state: &'a mut T,
        resources_manager: ExecutionResourcesManager,
        caller_address: Address,
        contract_address: Address,
        general_config: StarknetGeneralConfig,
        syscall_ptr: Relocatable,
        entry_point: ExecutionEntryPoint,
    ) -> Self {
        let events = Vec::new();
        let read_only_segments = Vec::new();
        let l2_to_l1_messages = Vec::new();
        let starknet_storage_state = ContractStorageState::new(state, contract_address.clone());
        let internal_calls = Vec::new();

        BusinessLogicSyscallHandler {
            tx_execution_context,
            entry_point,
            events,
            read_only_segments,
            resources_manager,
            contract_address,
            caller_address,
            l2_to_l1_messages,
            general_config,
            starknet_storage_state,
            internal_calls,
            expected_syscall_ptr: syscall_ptr,
            support_reverted: false,
            selector_to_syscall: &SELECTOR_TO_SYSCALL,
        }
    }

    /// Increments the syscall count for a given `syscall_name` by 1.
    fn increment_syscall_count(&mut self, syscall_name: &str) {
        self.resources_manager
            .increment_syscall_counter(syscall_name, 1);
    }

    fn allocate_segment(
        &mut self,
        vm: &mut VirtualMachine,
        data: Vec<MaybeRelocatable>,
    ) -> Result<Relocatable, SyscallHandlerError> {
        let segment_start = vm.add_memory_segment();
        let segment_end = vm.write_arg(segment_start, &data)?;
        let sub = segment_end.sub(&segment_start.to_owned().into())?;
        let segment = (segment_start.to_owned(), sub);
        self.read_only_segments.push(segment);

        Ok(segment_start)
    }

    fn call_contract_helper(
        &mut self,
        vm: &mut VirtualMachine,
        remaining_gas: u64,
        execution_entry_point: ExecutionEntryPoint,
    ) -> Result<SyscallResponse, SyscallHandlerError> {
        let result = execution_entry_point
            .execute(
                self.starknet_storage_state.state,
                &self.general_config,
                &mut self.resources_manager,
                &self.tx_execution_context,
            )
            .map_err(|err| SyscallHandlerError::ExecutionError(err.to_string()))?;

        let retdata_maybe_reloc = result
            .retdata
            .clone()
            .into_iter()
            .map(|item| MaybeRelocatable::from(Felt252::new(item)))
            .collect::<Vec<MaybeRelocatable>>();

        let retdata_start = self.allocate_segment(vm, retdata_maybe_reloc)?;
        let retdata_end = (retdata_start + result.retdata.len())?;

        self.internal_calls.push(result);

        //TODO: remaining_gas -= result.gas_consumed
        let gas = remaining_gas;
        let body = Some(ResponseBody::CallContract(CallContractResponse {
            retdata_start,
            retdata_end,
        }));

        Ok(SyscallResponse { gas, body })
    }

    fn execute_constructor_entry_point(
        &mut self,
        contract_address: &Address,
        class_hash_bytes: ClassHash,
        constructor_calldata: Vec<Felt252>,
        remainig_gas: u64,
    ) -> Result<CallResult, StateError> {
        let contract_class = self
            .starknet_storage_state
            .state
            .get_contract_class(&class_hash_bytes)?;

        let constructor_entry_points = contract_class
            .entry_points_by_type
            .get(&EntryPointType::Constructor)
            .ok_or(ContractClassError::NoneEntryPointType)?;

        if constructor_entry_points.is_empty() {
            if !constructor_calldata.is_empty() {
                return Err(StateError::ConstructorCalldataEmpty());
            }

            let call_info = CallInfo::empty_constructor_call(
                contract_address.clone(),
                self.entry_point.contract_address.clone(),
                Some(class_hash_bytes),
            );
            self.internal_calls.push(call_info.clone());

            return Ok(call_info.result());
        }

        let call = ExecutionEntryPoint::new(
            contract_address.clone(),
            constructor_calldata,
            CONSTRUCTOR_ENTRY_POINT_SELECTOR.clone(),
            self.entry_point.contract_address.clone(),
            EntryPointType::Constructor,
            Some(CallType::Call),
            None,
            remainig_gas,
        );

        // TODO: implement this function and logic once execution entry point is unlocked
        let call_info = call
            .execute_v2(
                self.starknet_storage_state.state,
                &mut self.general_config,
                self.support_reverted,
            )
            .map_err(|_| StateError::ExecutionEntryPoint())?;

        self.internal_calls.push(call_info.clone());

        Ok(call_info.result())
    }

    fn syscall_storage_write(&mut self, key: Felt252, value: Felt252) {
        self.starknet_storage_state.write(&key.to_le_bytes(), value)
    }

    fn syscall(
        &mut self,
        vm: &mut VirtualMachine,
        syscall_ptr: Relocatable,
    ) -> Result<(), SyscallHandlerError> {
        let selector = get_big_int(vm, syscall_ptr)?;
        let syscall_name = self.selector_to_syscall.get(&selector).ok_or(
            SyscallHandlerError::SelectorNotInHandlerMap(selector.to_string()),
        )?;

        let request = self.read_and_validate_syscall_request(vm, syscall_ptr, syscall_name)?;
        let initial_gas: Felt252 = get_big_int(vm, (syscall_ptr + 1)?)?;
        let initial_gas: u64 = initial_gas
            .to_u64()
            .ok_or(MathError::Felt252ToU64Conversion(initial_gas))?;

        // Check and reduce gas (after validating the syscall selector for consistency wth the OS).
        let required_gas = SYSCALL_GAS_COST
            .get(syscall_name)
            .map(|&x| x - SYSCALL_BASE)
            .ok_or(SyscallHandlerError::SelectorDoesNotHaveAssociatedGas(
                selector.to_string(),
            ))?;

        let response = if initial_gas < required_gas {
            let out_of_gas_felt = Felt252::from_bytes_be("Out of gas".as_bytes());
            let retdata_start =
                self.allocate_segment(vm, vec![MaybeRelocatable::from(out_of_gas_felt)])?;
            let response_body = ResponseBody::Failure(FailureReason {
                retdata_start,
                retdata_end: (retdata_start + 1)?,
            });

            SyscallResponse {
                gas: initial_gas,
                body: Some(response_body),
            }
        } else {
            // Execute with remaining gas.
            let remaining_gas = initial_gas - required_gas;
            self.execute_syscall(request, remaining_gas, vm)?
        };

        // Write response to the syscall segment.
        self.expected_syscall_ptr = vm
            .write_arg(syscall_ptr, &response)?
            .get_relocatable()
            .ok_or(MemoryError::WriteArg)?;

        Ok(())
    }

    fn execute_syscall(
        &mut self,
        request: SyscallRequest,
        remaining_gas: u64,
        vm: &mut VirtualMachine,
    ) -> Result<SyscallResponse, SyscallHandlerError> {
        match request {
            SyscallRequest::LibraryCall(req) => self.library_call(vm, req, remaining_gas),
            SyscallRequest::CallContract(req) => self.call_contract(vm, req, remaining_gas),
            SyscallRequest::Deploy(req) => self.deploy(vm, req, remaining_gas),
            SyscallRequest::StorageRead(req) => self.storage_read(vm, req, remaining_gas),
            SyscallRequest::StorageWrite(req) => self.storage_write(vm, req, remaining_gas),
            SyscallRequest::SendMessageToL1(req) => self.send_message_to_l1(vm, req, remaining_gas),
            SyscallRequest::EmitEvent(req) => self.emit_event(vm, req, remaining_gas),
<<<<<<< HEAD
            SyscallRequest::GetBlockNumber => self.get_block_number(vm, remaining_gas),
=======
            SyscallRequest::GetBlockTimestamp(req) => {
                self.get_block_timestamp(vm, req, remaining_gas)
            }
>>>>>>> 1fb64b34
        }
    }
}

impl<'a, T> SyscallHandler for BusinessLogicSyscallHandler<'a, T>
where
    T: Default + State + StateReader,
{
    fn emit_event(
        &mut self,
        vm: &VirtualMachine,
        request: EmitEventRequest,
        remaining_gas: u64,
    ) -> Result<SyscallResponse, SyscallHandlerError> {
        let order = self.tx_execution_context.n_emitted_events;
        let keys: Vec<Felt252> = get_felt_range(vm, request.keys_start, request.keys_end)?;
        let data: Vec<Felt252> = get_felt_range(vm, request.data_start, request.data_end)?;
        self.events.push(OrderedEvent::new(order, keys, data));

        // Update events count.
        self.tx_execution_context.n_emitted_events += 1;
        Ok(SyscallResponse {
            gas: remaining_gas,
            body: None,
        })
    }

    fn get_block_number(
        &mut self,
        _vm: &mut VirtualMachine,
        remaining_gas: u64,
    ) -> Result<SyscallResponse, SyscallHandlerError> {
        Ok(SyscallResponse {
            gas: remaining_gas,
            body: Some(ResponseBody::GetBlockNumber {
                number: self.general_config.block_info.block_number.into(),
            }),
        })
    }

    fn _storage_read(&mut self, key: [u8; 32]) -> Result<Felt252, StateError> {
        self.starknet_storage_state.read(&key).cloned()
    }

    fn storage_write(
        &mut self,
        _vm: &mut VirtualMachine,
        request: StorageWriteRequest,
        remaining_gas: u64,
    ) -> Result<SyscallResponse, SyscallHandlerError> {
        if request.reserved != 0.into() {
            return Err(SyscallHandlerError::UnsopportedAddressDomain(
                request.reserved,
            ));
        }

        self.syscall_storage_write(request.key, request.value);

        Ok(SyscallResponse {
            gas: remaining_gas,
            body: None,
        })
    }

    fn call_contract(
        &mut self,
        vm: &mut VirtualMachine,
        request: CallContractRequest,
        remaining_gas: u64,
    ) -> Result<SyscallResponse, SyscallHandlerError> {
        let calldata = get_felt_range(vm, request.calldata_start, request.calldata_end)?;
        let execution_entry_point = ExecutionEntryPoint::new(
            request.contract_address,
            calldata,
            request.selector,
            self.caller_address.clone(),
            EntryPointType::External,
            Some(CallType::Call),
            None,
            0,
        );

        self.call_contract_helper(vm, remaining_gas, execution_entry_point)
    }

    fn syscall_deploy(
        &mut self,
        vm: &VirtualMachine,
        request: DeployRequest,
        remaining_gas: u64,
    ) -> Result<(Address, CallResult), SyscallHandlerError> {
        if !(request.deploy_from_zero.is_zero() || request.deploy_from_zero.is_one()) {
            return Err(SyscallHandlerError::DeployFromZero(
                request.deploy_from_zero,
            ));
        };

        let constructor_calldata =
            get_felt_range(vm, request.calldata_start, request.calldata_end)?;

        let class_hash = &request.class_hash;

        let deployer_address = if request.deploy_from_zero.is_zero() {
            self.entry_point.contract_address.clone()
        } else {
            Address(0.into())
        };

        let contract_address = Address(calculate_contract_address(
            &Address(request.salt),
            class_hash,
            &constructor_calldata,
            deployer_address,
        )?);

        // Initialize the contract.
        let class_hash_bytes: ClassHash = felt_to_hash(&request.class_hash);

        self.starknet_storage_state
            .state
            .deploy_contract(contract_address.clone(), class_hash_bytes)?;

        let result = self.execute_constructor_entry_point(
            &contract_address,
            class_hash_bytes,
            constructor_calldata,
            remaining_gas,
        )?;

        Ok((contract_address, result))
    }

    fn allocate_segment(
        &mut self,
        vm: &mut VirtualMachine,
        data: Vec<cairo_rs::types::relocatable::MaybeRelocatable>,
    ) -> Result<Relocatable, SyscallHandlerError> {
        let segment_start = vm.add_memory_segment();
        let segment_end = vm.write_arg(segment_start, &data)?;
        let sub = segment_end.sub(&segment_start.to_owned().into())?;
        let segment = (segment_start.to_owned(), sub);
        self.read_only_segments.push(segment);
        Ok(segment_start)
    }

    fn send_message_to_l1(
        &mut self,
        vm: &mut VirtualMachine,
        request: SendMessageToL1Request,
        remaining_gas: u64,
    ) -> Result<SyscallResponse, SyscallHandlerError> {
        let payload = get_felt_range(vm, request.payload_start, request.payload_end)?;

        self.l2_to_l1_messages.push(OrderedL2ToL1Message::new(
            self.tx_execution_context.n_sent_messages,
            request.to_address,
            payload,
        ));

        // Update messages count.
        self.tx_execution_context.n_sent_messages += 1;
        Ok(SyscallResponse {
            gas: remaining_gas,
            body: None,
        })
    }

    fn read_and_validate_syscall_request(
        &mut self,
        vm: &VirtualMachine,
        syscall_ptr: Relocatable,
        syscall_name: &str,
    ) -> Result<SyscallRequest, SyscallHandlerError> {
        self.increment_syscall_count(syscall_name);
        let syscall_request = self.read_syscall_request(vm, syscall_ptr, syscall_name)?;

        self.expected_syscall_ptr.offset += get_syscall_size_from_name(syscall_name);
        Ok(syscall_request)
    }

    fn library_call(
        &mut self,
        vm: &mut VirtualMachine,
        request: LibraryCallRequest,
        remaining_gas: u64,
    ) -> Result<SyscallResponse, SyscallHandlerError> {
        let calldata = get_felt_range(vm, request.calldata_start, request.calldata_end)?;
        let execution_entry_point = ExecutionEntryPoint::new(
            self.entry_point.contract_address.clone(),
            calldata,
            request.selector,
            self.caller_address.clone(),
            EntryPointType::External,
            Some(CallType::Delegate),
            None,
            0,
        );

        self.call_contract_helper(vm, remaining_gas, execution_entry_point)
    }

    fn get_block_timestamp(
        &mut self,
        _vm: &VirtualMachine,
        _request: GetBlockTimestampRequest,
        remaining_gas: u64,
    ) -> Result<SyscallResponse, SyscallHandlerError> {
        Ok(SyscallResponse {
            gas: remaining_gas,
            body: Some(ResponseBody::GetBlockTimestamp(GetBlockTimestampResponse {
                timestamp: self.general_config.block_info.block_timestamp.into(),
            })),
        })
    }
}<|MERGE_RESOLUTION|>--- conflicted
+++ resolved
@@ -353,13 +353,10 @@
             SyscallRequest::StorageWrite(req) => self.storage_write(vm, req, remaining_gas),
             SyscallRequest::SendMessageToL1(req) => self.send_message_to_l1(vm, req, remaining_gas),
             SyscallRequest::EmitEvent(req) => self.emit_event(vm, req, remaining_gas),
-<<<<<<< HEAD
             SyscallRequest::GetBlockNumber => self.get_block_number(vm, remaining_gas),
-=======
             SyscallRequest::GetBlockTimestamp(req) => {
                 self.get_block_timestamp(vm, req, remaining_gas)
             }
->>>>>>> 1fb64b34
         }
     }
 }
