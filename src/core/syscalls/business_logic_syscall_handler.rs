--- conflicted
+++ resolved
@@ -1,13 +1,6 @@
-<<<<<<< HEAD
-use super::{
-    syscall_handler::{DeprecatedSyscallHandler, SyscallHandler, SyscallHandlerPostRun},
-    syscall_info::{get_deprecated_syscall_size_from_name, get_syscall_size_from_name},
-    syscall_request::*,
-=======
 use cairo_rs::{
     types::relocatable::{MaybeRelocatable, Relocatable},
     vm::vm_core::VirtualMachine,
->>>>>>> 5bcacf8d
 };
 
 use crate::{
@@ -25,73 +18,11 @@
     definitions::general_config::StarknetGeneralConfig,
     utils::{get_felt_range, Address},
 };
-<<<<<<< HEAD
-use cairo_rs::{
-    types::relocatable::{MaybeRelocatable, Relocatable},
-    vm::{runners::cairo_runner::ExecutionResources, vm_core::VirtualMachine},
-};
+
+use super::{syscall_handler::SyscallHandler, syscall_request::SyscallRequest};
+use super::{syscall_info::get_syscall_size_from_name, syscall_response::SyscallResponse};
 use felt::Felt252;
-use num_traits::{One, ToPrimitive, Zero};
-use std::borrow::{Borrow, BorrowMut};
 
-pub struct BusinessLogicSyscallHandler {
-    pub(crate) events: Vec<OrderedEvent>,
-    pub(crate) expected_syscall_ptr: Relocatable,
-    pub(crate) resources_manager: ExecutionResourcesManager,
-    pub(crate) tx_execution_context: TransactionExecutionContext,
-}
-
-impl BusinessLogicSyscallHandler {
-    /// Increments the syscall count for a given `syscall_name` by 1.
-    fn increment_syscall_count(&mut self, syscall_name: &str) {
-        self.resources_manager
-            .increment_syscall_counter(syscall_name, 1);
-    }
-}
-
-impl SyscallHandler for BusinessLogicSyscallHandler {
-    fn emit_event(
-        &mut self,
-        _remaining_gas: u64,
-        vm: &VirtualMachine,
-        syscall_ptr: Relocatable,
-    ) -> Result<(), SyscallHandlerError> {
-        let request = match self.read_and_validate_syscall_request("emit_event", vm, syscall_ptr) {
-            Ok(SyscallRequest::EmitEvent(emit_event_struct)) => emit_event_struct,
-            _ => return Err(SyscallHandlerError::InvalidSyscallReadRequest),
-        };
-
-        let order = self.tx_execution_context.n_emitted_events;
-        let keys: Vec<Felt252> = get_felt_range(vm, request.keys_start, request.keys_end)?;
-        let data: Vec<Felt252> = get_felt_range(vm, request.data_start, request.data_end)?;
-        self.events.push(OrderedEvent::new(order, keys, data));
-
-        // Update events count.
-        self.tx_execution_context.n_emitted_events += 1;
-        Ok(())
-    }
-
-    fn read_and_validate_syscall_request(
-        &mut self,
-        syscall_name: &str,
-        vm: &VirtualMachine,
-        syscall_ptr: Relocatable,
-    ) -> Result<SyscallRequest, SyscallHandlerError> {
-        self.increment_syscall_count(syscall_name);
-
-        let syscall_request = self.read_syscall_request(syscall_name, vm, syscall_ptr)?;
-
-        self.expected_syscall_ptr.offset += get_syscall_size_from_name(syscall_name);
-        Ok(syscall_request)
-    }
-}
-=======
->>>>>>> 5bcacf8d
-
-use super::{
-    syscall_handler::SyscallHandler, syscall_info::get_syscall_size_from_name,
-    syscall_request::SyscallRequest, syscall_response::SyscallResponse,
-};
 //TODO Remove allow dead_code after merging to 0.11
 #[allow(dead_code)]
 #[derive(Debug)]
@@ -146,6 +77,7 @@
         }
     }
 
+    /// Increments the syscall count for a given `syscall_name` by 1.
     fn increment_syscall_count(&mut self, syscall_name: &str) {
         self.resources_manager
             .increment_syscall_counter(syscall_name, 1);
@@ -156,22 +88,20 @@
 where
     T: Default + State + StateReader,
 {
-<<<<<<< HEAD
     fn emit_event(
         &mut self,
+        _remaining_gas: u64,
         vm: &VirtualMachine,
         syscall_ptr: Relocatable,
     ) -> Result<(), SyscallHandlerError> {
         let request = match self.read_and_validate_syscall_request("emit_event", vm, syscall_ptr) {
-            Ok(SyscallRequest::DeprecatedEmitEvent(emit_event_struct)) => emit_event_struct,
+            Ok(SyscallRequest::EmitEvent(emit_event_struct)) => emit_event_struct,
             _ => return Err(SyscallHandlerError::InvalidSyscallReadRequest),
         };
 
-        let keys_len = request.keys_len;
-        let data_len = request.data_len;
         let order = self.tx_execution_context.n_emitted_events;
-        let keys: Vec<Felt252> = get_integer_range(vm, request.keys, keys_len)?;
-        let data: Vec<Felt252> = get_integer_range(vm, request.data, data_len)?;
+        let keys: Vec<Felt252> = get_felt_range(vm, request.keys_start, request.keys_end)?;
+        let data: Vec<Felt252> = get_felt_range(vm, request.data_start, request.data_end)?;
         self.events.push(OrderedEvent::new(order, keys, data));
 
         // Update events count.
@@ -179,87 +109,14 @@
         Ok(())
     }
 
-    fn allocate_segment(
-        &mut self,
-        vm: &mut VirtualMachine,
-        data: Vec<MaybeRelocatable>,
-    ) -> Result<Relocatable, SyscallHandlerError> {
-        let segment_start = vm.add_memory_segment();
-        let segment_end = vm.write_arg(segment_start, &data)?;
-        let sub = segment_end.sub(&segment_start.to_owned().into())?;
-        let segment = (segment_start.to_owned(), sub);
-        self.read_only_segments.push(segment);
-
-        Ok(segment_start)
-    }
-
-    fn syscall_deploy(
-        &mut self,
-        vm: &VirtualMachine,
-        syscall_ptr: Relocatable,
-    ) -> Result<Address, SyscallHandlerError> {
-        let request = if let SyscallRequest::Deploy(request) =
-            self.read_and_validate_syscall_request("deploy", vm, syscall_ptr)?
-        {
-            request
-        } else {
-            return Err(SyscallHandlerError::ExpectedDeployRequestStruct);
-        };
-
-        if !(request.deploy_from_zero.is_zero() || request.deploy_from_zero.is_one()) {
-            return Err(SyscallHandlerError::DeployFromZero(
-                request.deploy_from_zero,
-            ));
-        };
-
-        let constructor_calldata = get_integer_range(
-            vm,
-            request.constructor_calldata,
-            request
-                .constructor_calldata_size
-                .to_usize()
-                .ok_or(SyscallHandlerError::FeltToUsizeFail)?,
-        )?;
-
-        let class_hash = &request.class_hash;
-
-        let deployer_address = if request.deploy_from_zero.is_zero() {
-            self.contract_address.clone()
-        } else {
-            Address(0.into())
-        };
-
-        let deploy_contract_address = Address(calculate_contract_address(
-            &Address(request.contract_address_salt),
-            class_hash,
-            &constructor_calldata,
-            deployer_address,
-        )?);
-
-        // Initialize the contract.
-        let class_hash_bytes: ClassHash = felt_to_hash(&request.class_hash);
-
-        self.starknet_storage_state
-            .state
-            .deploy_contract(deploy_contract_address.clone(), class_hash_bytes)?;
-        self.execute_constructor_entry_point(
-            &deploy_contract_address,
-            class_hash_bytes,
-            constructor_calldata,
-        )?;
-        Ok(deploy_contract_address)
-    }
-
-    fn syscall_call_contract(
-=======
     fn read_and_validate_syscall_request(
->>>>>>> 5bcacf8d
         &mut self,
         syscall_name: &str,
         vm: &VirtualMachine,
         syscall_ptr: Relocatable,
     ) -> Result<SyscallRequest, SyscallHandlerError> {
         self.increment_syscall_count(syscall_name);
+
         let syscall_request = self.read_syscall_request(syscall_name, vm, syscall_ptr)?;
 
         self.expected_syscall_ptr.offset += get_syscall_size_from_name(syscall_name);
@@ -292,277 +149,9 @@
 
         // Update messages count.
         self.tx_execution_context.n_sent_messages += 1;
-<<<<<<< HEAD
-        Ok(())
-    }
-
-    fn syscall_get_tx_info_ptr(
-        &mut self,
-        vm: &mut VirtualMachine,
-    ) -> Result<Relocatable, SyscallHandlerError> {
-        if let Some(ptr) = &self.tx_info_ptr {
-            return Ok(ptr.try_into()?);
-        }
-        let tx = self.tx_execution_context.clone();
-
-        let signature_data: Vec<MaybeRelocatable> =
-            tx.signature.iter().map(|num| num.into()).collect();
-        let signature = self.allocate_segment(vm, signature_data)?;
-
-        let tx_info = TxInfoStruct::new(
-            tx,
-            signature,
-            self.general_config.starknet_os_config.chain_id,
-        );
-
-        let tx_info_ptr_temp = self.allocate_segment(vm, tx_info.to_vec())?;
-
-        self.tx_info_ptr = Some(tx_info_ptr_temp.into());
-
-        Ok(tx_info_ptr_temp)
-    }
-
-    fn library_call(
-        &mut self,
-        vm: &mut VirtualMachine,
-        syscall_ptr: Relocatable,
-    ) -> Result<(), SyscallHandlerError> {
-        self.call_contract_and_write_response("library_call", vm, syscall_ptr)
-    }
-
-    fn library_call_l1_handler(
-        &mut self,
-        vm: &mut VirtualMachine,
-        syscall_ptr: Relocatable,
-    ) -> Result<(), SyscallHandlerError> {
-        self.call_contract_and_write_response("library_call_l1_handler", vm, syscall_ptr)
-    }
-
-    fn call_contract(
-        &mut self,
-        vm: &mut VirtualMachine,
-        syscall_ptr: Relocatable,
-    ) -> Result<(), SyscallHandlerError> {
-        self.call_contract_and_write_response("call_contract", vm, syscall_ptr)
-    }
-
-    fn syscall_storage_read(&mut self, address: Address) -> Result<Felt252, SyscallHandlerError> {
-        Ok(self
-            .starknet_storage_state
-            .read(&felt_to_hash(&address.0))
-            .cloned()?)
-    }
-
-    fn syscall_storage_write(
-        &mut self,
-        address: Address,
-        value: Felt252,
-    ) -> Result<(), SyscallHandlerError> {
-        self.starknet_storage_state
-            .write(&felt_to_hash(&address.0), value);
-
-        Ok(())
-    }
-
-    fn read_and_validate_syscall_request(
-        &mut self,
-        syscall_name: &str,
-        vm: &VirtualMachine,
-        syscall_ptr: Relocatable,
-    ) -> Result<SyscallRequest, SyscallHandlerError> {
-        self.increment_syscall_count(syscall_name);
-        let syscall_request = self.read_syscall_request(syscall_name, vm, syscall_ptr)?;
-
-        self.expected_syscall_ptr.offset += get_deprecated_syscall_size_from_name(syscall_name);
-        Ok(syscall_request)
-    }
-
-    fn replace_class(
-        &mut self,
-        vm: &mut VirtualMachine,
-        syscall_ptr: Relocatable,
-    ) -> Result<(), SyscallHandlerError> {
-        let request = match self.read_and_validate_syscall_request("replace_class", vm, syscall_ptr)
-        {
-            Ok(SyscallRequest::ReplaceClass(replace_class_request)) => replace_class_request,
-            _ => return Err(SyscallHandlerError::InvalidSyscallReadRequest),
-        };
-
-        let address = self.contract_address.clone();
-        self.starknet_storage_state
-            .state
-            .set_class_hash_at(address, felt_to_hash(&request.class_hash))
-            .unwrap();
-
-        Ok(())
-    }
-}
-
-impl<'a, T> SyscallHandlerPostRun for DeprecatedBLSyscallHandler<'a, T>
-where
-    T: Default + State + StateReader,
-{
-    fn post_run(
-        &self,
-        runner: &mut VirtualMachine,
-        syscall_stop_ptr: Relocatable,
-    ) -> Result<(), TransactionError> {
-        let expected_stop_ptr = self.expected_syscall_ptr;
-        if syscall_stop_ptr != expected_stop_ptr {
-            return Err(TransactionError::InvalidStopPointer(
-                expected_stop_ptr,
-                syscall_stop_ptr,
-            ));
-        }
-        self.validate_read_only_segments(runner)
-    }
-}
-
-#[cfg(test)]
-mod tests {
-    use crate::{
-        business_logic::{
-            fact_state::in_memory_state_reader::InMemoryStateReader,
-            state::cached_state::CachedState,
-        },
-        core::{
-            errors::syscall_handler_errors::SyscallHandlerError,
-            syscalls::syscall_handler::DeprecatedSyscallHandler,
-        },
-        utils::{test_utils::*, Address},
-    };
-    use cairo_rs::{
-        hint_processor::{
-            builtin_hint_processor::builtin_hint_processor_definition::{
-                BuiltinHintProcessor, HintProcessorData,
-            },
-            hint_processor_definition::HintProcessor,
-        },
-        relocatable,
-        types::{
-            exec_scope::ExecutionScopes,
-            relocatable::{MaybeRelocatable, Relocatable},
-        },
-        vm::{errors::memory_errors::MemoryError, vm_core::VirtualMachine},
-    };
-    use felt::Felt252;
-    use num_traits::Zero;
-    use std::{any::Any, borrow::Cow, collections::HashMap};
-
-    type DeprecatedBLSyscallHandler<'a> =
-        super::DeprecatedBLSyscallHandler<'a, CachedState<InMemoryStateReader>>;
-
-    #[test]
-    fn run_alloc_hint_ap_is_not_empty() {
-        let hint_code = "memory[ap] = segments.add()";
-        let mut vm = vm!();
-        //Add 3 segments to the memory
-        add_segments!(vm, 3);
-        vm.set_ap(6);
-        //Insert something into ap
-        let key = Relocatable::from((1, 6));
-        vm.insert_value(key, (1, 6)).unwrap();
-        //ids and references are not needed for this test
-        assert_matches!(
-            run_hint!(vm, HashMap::new(), hint_code),
-            Err(e) if e.to_string().contains(&MemoryError::InconsistentMemory(Relocatable::from((1, 6)),MaybeRelocatable::from((1, 6)),MaybeRelocatable::from((3, 0))).to_string())
-        );
-    }
-
-    // TODO: Remove warning inhibitor when finally used.
-    #[allow(dead_code)]
-    fn deploy_from_zero_error() {
-        let mut state = CachedState::<InMemoryStateReader>::default();
-        let mut syscall = DeprecatedBLSyscallHandler::default_with(&mut state);
-        let mut vm = vm!();
-
-        add_segments!(vm, 2);
-
-        memory_insert!(
-            vm,
-            [
-                ((1, 0), 0),
-                ((1, 1), 1),
-                ((1, 2), 2),
-                ((1, 3), 3),
-                ((1, 4), (1, 20)),
-                ((1, 5), 4)
-            ]
-        );
-
-        assert_matches!(
-            syscall.syscall_deploy(&vm, relocatable!(1, 0)),
-            Err(SyscallHandlerError::DeployFromZero(4))
-        )
-    }
-
-    #[test]
-    fn can_allocate_segment() {
-        let mut state = CachedState::<InMemoryStateReader>::default();
-        let mut syscall_handler = DeprecatedBLSyscallHandler::default_with(&mut state);
-        let mut vm = vm!();
-        let data = vec![MaybeRelocatable::Int(7.into())];
-
-        let segment_start = syscall_handler.allocate_segment(&mut vm, data).unwrap();
-        let expected_value = vm
-            .get_integer(Relocatable::from((0, 0)))
-            .unwrap()
-            .into_owned();
-        assert_eq!(Relocatable::from((0, 0)), segment_start);
-        assert_eq!(expected_value, 7.into());
-    }
-
-    #[test]
-    fn test_get_block_number() {
-        let mut state = CachedState::<InMemoryStateReader>::default();
-        let mut syscall = DeprecatedBLSyscallHandler::default_with(&mut state);
-        let mut vm = vm!();
-
-        add_segments!(vm, 2);
-        vm.insert_value::<Felt252>(relocatable!(1, 0), 0.into())
-            .unwrap();
-
-        assert_matches!(
-            syscall.get_block_number(&mut vm, relocatable!(1, 0)),
-            Ok(())
-        );
-        assert_matches!(
-            vm.get_integer(relocatable!(1, 1)).map(Cow::into_owned),
-            Ok(value) if value == 0.into()
-        );
-    }
-
-    #[test]
-    fn test_get_contract_address_ok() {
-        let mut state = CachedState::<InMemoryStateReader>::default();
-        let mut syscall = DeprecatedBLSyscallHandler::default_with(&mut state);
-        let mut vm = vm!();
-
-        add_segments!(vm, 2);
-
-        vm.insert_value::<Felt252>(relocatable!(1, 0), 0.into())
-            .unwrap();
-
-        assert_matches!(
-            syscall.syscall_get_contract_address(&vm, relocatable!(1, 0)),
-            Ok(contract_address) if contract_address == syscall.contract_address
-        )
-    }
-
-    #[test]
-    fn test_storage_read_empty() {
-        let mut state = CachedState::<InMemoryStateReader>::default();
-        let mut syscall_handler = DeprecatedBLSyscallHandler::default_with(&mut state);
-
-        assert_matches!(
-            syscall_handler.syscall_storage_read(Address(Felt252::zero())),
-            Ok(value) if value == Felt252::zero()
-        );
-=======
         Ok(SyscallResponse {
             gas: remaining_gas,
             body: None,
         })
->>>>>>> 5bcacf8d
     }
 }