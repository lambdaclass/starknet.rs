use std::cell::RefCell;
use std::rc::Rc;

use super::syscall_request::*;
use crate::business_logic::execution::objects::*;
use crate::core::errors::syscall_handler_errors::SyscallHandlerError;
use crate::core::syscalls::syscall_handler::SyscallHandler;
use crate::hash_utils::calculate_contract_address_from_hash;
use crate::utils::*;
use cairo_rs::types::relocatable::{MaybeRelocatable, Relocatable};
use cairo_rs::vm::vm_core::VirtualMachine;
use num_bigint::BigInt;
use num_traits::{One, Zero};

//* -----------------------------------
//* BusinessLogicHandler implementation
//* -----------------------------------

pub struct BusinessLogicSyscallHandler {
    tx_execution_context: Rc<RefCell<TransactionExecutionContext>>,
    events: Rc<RefCell<Vec<OrderedEvent>>>,
    contract_address: u64,
<<<<<<< HEAD
    l2_to_l1_messages: Vec<OrderedL2ToL1Message>,
=======
>>>>>>> f6eeeef0
}

impl BusinessLogicSyscallHandler {
    pub fn new() -> Self {
        let events = Rc::new(RefCell::new(Vec::new()));
        let tx_execution_context = Rc::new(RefCell::new(TransactionExecutionContext::new()));
        BusinessLogicSyscallHandler {
            events,
            tx_execution_context,
            contract_address: 0,
<<<<<<< HEAD
            l2_to_l1_messages: Vec::new(),
=======
>>>>>>> f6eeeef0
        }
    }
}

impl Default for BusinessLogicSyscallHandler {
    fn default() -> Self {
        Self::new()
    }
}

impl SyscallHandler for BusinessLogicSyscallHandler {
    fn emit_event(
        &self,
        vm: &VirtualMachine,
        syscall_ptr: Relocatable,
    ) -> Result<(), SyscallHandlerError> {
<<<<<<< HEAD
        let request = if let SyscallRequest::EmitEvent(request) =
            self._read_and_validate_syscall_request("emit_event", vm, syscall_ptr)?
        {
            request
        } else {
            return Err(SyscallHandlerError::ExpectedEmitEventStruct);
=======
        let request = match self._read_and_validate_syscall_request("emit_event", vm, syscall_ptr) {
            Ok(SyscallRequest::EmitEvent(emit_event_struct)) => emit_event_struct,
            _ => return Err(SyscallHandlerError::InvalidSyscallReadRequest),
>>>>>>> f6eeeef0
        };

        let keys_len = request.keys_len;
        let data_len = request.data_len;

        let order = self.tx_execution_context.borrow_mut().n_emitted_events;
        let keys: Vec<BigInt> = get_integer_range(vm, &request.keys, keys_len)?;
        let data: Vec<BigInt> = get_integer_range(vm, &request.data, data_len)?;

        self.events
            .borrow_mut()
            .push(OrderedEvent::new(order, keys, data));

        // Update events count.
        self.tx_execution_context.borrow_mut().n_emitted_events += 1;
        Ok(())
    }

<<<<<<< HEAD
    fn send_message_to_l1(
        &mut self,
        vm: &VirtualMachine,
        syscall_ptr: Relocatable,
    ) -> Result<(), SyscallHandlerError> {
        let request = if let SyscallRequest::SendMessageToL1(request) =
            self._read_and_validate_syscall_request("send_message_to_l1", vm, syscall_ptr)?
        {
            request
        } else {
            return Err(SyscallHandlerError::ExpectedSendMessageToL1);
        };

        let payload = get_integer_range(vm, &request.payload_ptr, request.payload_size)?;

        self.l2_to_l1_messages.push(OrderedL2ToL1Message::new(
            self.tx_execution_context.borrow().n_sent_messages,
            request.to_address,
            payload,
        ));

        // Update messages count.
        self.tx_execution_context.borrow_mut().n_sent_messages += 1;
        Ok(())
=======
    fn library_call(
        &self,
        vm: &VirtualMachine,
        syscall_ptr: Relocatable,
    ) -> Result<(), SyscallHandlerError> {
        self._call_contract_and_write_response("library_call", vm, syscall_ptr);
        Ok(())
    }

    fn send_message_to_l1(&self, _vm: VirtualMachine, _syscall_ptr: Relocatable) {
        todo!()
>>>>>>> f6eeeef0
    }

    fn _get_tx_info_ptr(&self, _vm: VirtualMachine) {
        todo!()
    }

    fn _deploy(
        &self,
        vm: &VirtualMachine,
        syscall_ptr: Relocatable,
    ) -> Result<i32, SyscallHandlerError> {
        let request = if let SyscallRequest::Deploy(request) =
            self._read_and_validate_syscall_request("deploy", vm, syscall_ptr)?
        {
            request
        } else {
            return Err(SyscallHandlerError::ExpectedDeployRequestStruct);
        };

        if !(request.deploy_from_zero.is_zero() || request.deploy_from_zero.is_one()) {
            return Err(SyscallHandlerError::DeployFromZero(
                request.deploy_from_zero,
            ));
        };

        let constructor_calldata = get_integer_range(
            vm,
            &request.constructor_calldata,
            bigint_to_usize(&request.constructor_calldata_size)?,
        )?;

        let class_hash = &request.class_hash;

        let deployer_address = if request.deploy_from_zero.is_zero() {
            self.contract_address
        } else {
            0
        };

        let _contract_address = calculate_contract_address_from_hash(
            &request.contract_address_salt,
            class_hash,
            &constructor_calldata,
            deployer_address,
        )?;

        // Initialize the contract.
        let (_sign, _class_hash_bytes) = request.class_hash.to_bytes_be();

        todo!()
    }

    fn _read_and_validate_syscall_request(
        &self,
        syscall_name: &str,
        vm: &VirtualMachine,
        syscall_ptr: Relocatable,
    ) -> Result<SyscallRequest, SyscallHandlerError> {
        self.read_syscall_request(syscall_name, vm, syscall_ptr)
    }

    fn _call_contract_and_write_response(
        &self,
        syscall_name: &str,
        vm: &VirtualMachine,
        syscall_ptr: Relocatable,
    ) {
        let response_data = self._call_contract(syscall_name, vm, syscall_ptr.clone());
        // TODO: Should we build a response struct to pass to _write_syscall_response?
        self._write_syscall_response(response_data, vm, syscall_ptr);
    }

    fn _call_contract(
        &self,
        _syscall_name: &str,
        _vm: &VirtualMachine,
        _syscall_ptr: Relocatable,
    ) -> Vec<i32> {
        todo!()
    }
    fn _get_caller_address(&self, _vm: VirtualMachine, _syscall_ptr: Relocatable) -> i32 {
        todo!()
    }
    fn _get_contract_address(&self, _vm: VirtualMachine, _syscall_ptr: Relocatable) -> i32 {
        todo!()
    }
    fn _storage_read(&self, _address: i32) -> i32 {
        todo!()
    }
    fn _storage_write(&self, _address: i32, _value: i32) {
        todo!()
    }
    fn _allocate_segment(&self, _vm: VirtualMachine, _data: Vec<MaybeRelocatable>) -> Relocatable {
        todo!()
    }
    fn _write_syscall_response(
        &self,
        _response: Vec<i32>,
        _vm: &VirtualMachine,
        _syscall_ptr: Relocatable,
    ) {
        todo!()
    }
}

#[cfg(test)]
mod tests {
    use crate::bigint;
    use crate::business_logic::execution::objects::OrderedEvent;
    use crate::core::errors::syscall_handler_errors::SyscallHandlerError;
    use crate::core::syscalls::business_logic_syscall_handler::BusinessLogicSyscallHandler;
    use crate::core::syscalls::hint_code::{DEPLOY_SYSCALL_CODE, EMIT_EVENT_CODE};
    use crate::core::syscalls::syscall_handler::*;
    use crate::utils::test_utils::*;
    use cairo_rs::hint_processor::builtin_hint_processor::builtin_hint_processor_definition::{
        BuiltinHintProcessor, HintProcessorData,
    };
    use cairo_rs::hint_processor::hint_processor_definition::HintProcessor;
    use cairo_rs::relocatable;
    use cairo_rs::types::exec_scope::ExecutionScopes;
    use cairo_rs::types::relocatable::{MaybeRelocatable, Relocatable};
    use cairo_rs::vm::errors::memory_errors::MemoryError;
    use cairo_rs::vm::errors::vm_errors::VirtualMachineError;
    use cairo_rs::vm::errors::vm_errors::VirtualMachineError::UnknownHint;
    use cairo_rs::vm::vm_core::VirtualMachine;
    use num_bigint::{BigInt, Sign};
    use std::any::Any;
    use std::collections::HashMap;
    use std::str::FromStr;

    #[test]
    fn run_alloc_hint_ap_is_not_empty() {
        let hint_code = "memory[ap] = segments.add()";
        let mut vm = vm!();
        //Add 3 segments to the memory
        add_segments!(vm, 3);
        vm.set_ap(6);
        //Insert something into ap
        let key = Relocatable::from((1, 6));
        vm.insert_value(&key, (1, 6)).unwrap();
        //ids and references are not needed for this test
        assert_eq!(
            run_hint!(vm, HashMap::new(), hint_code),
            Err(VirtualMachineError::MemoryError(
                MemoryError::InconsistentMemory(
                    MaybeRelocatable::from((1, 6)),
                    MaybeRelocatable::from((1, 6)),
                    MaybeRelocatable::from((3, 0))
                )
            ))
        );
    }

    // tests that we are executing correctly our syscall hint processor.
    #[test]
    fn cannot_run_syscall_hints() {
        let hint_code = DEPLOY_SYSCALL_CODE;
        let mut vm = vm!();
        assert_eq!(
            run_syscall_hint!(vm, HashMap::new(), hint_code),
            Err(UnknownHint("Hint not implemented".to_string()))
        );
    }

    #[test]
    fn emit_event_test() {
        // create data and variables to execute hint

        let mut vm = vm!();
        add_segments!(vm, 4);

        // insert selector of syscall
        let selector = BigInt::from_str("1280709301550335749748").unwrap();

        // keys_len
        let keys_len = BigInt::from_str("2").unwrap();
        // data_len
        let data_len = BigInt::from_str("2").unwrap();

        // insert keys and data to generate the event
        // keys points to (2,0)
        let key1 = BigInt::from_str("1").unwrap();
        let key2 = BigInt::from_str("1").unwrap();

        // data points to (2,3)
        let data1 = BigInt::from_str("1").unwrap();
        let data2 = BigInt::from_str("1").unwrap();

        memory_insert!(
            vm,
            [
                ((1, 0), (2, 0)),
                ((2, 0), selector),
                ((2, 1), (keys_len)),
                ((2, 2), (3, 0)),
                ((2, 3), data_len),
                ((2, 4), (3, 3)),
                ((3, 0), key1),
                ((3, 1), key2),
                ((3, 3), data1),
                ((3, 4), data2)
            ]
        );
        // syscall_ptr
        let ids_data = ids_data!["syscall_ptr"];

        let hint_data = HintProcessorData::new_default(EMIT_EVENT_CODE.to_string(), ids_data);
        // invoke syscall
        let syscall_handler = SyscallHintProcessor::new_empty().unwrap();
        syscall_handler
            .execute_hint(
                &mut vm,
                &mut ExecutionScopes::new(),
                &any_box!(hint_data),
                &HashMap::new(),
            )
            .unwrap();

        let event = syscall_handler
            .syscall_handler
            .events
            .borrow()
            .get(0)
            .unwrap()
            .clone();

        assert_eq!(
            OrderedEvent::new(
                0,
                Vec::from([
                    BigInt::from_str("1").unwrap(),
                    BigInt::from_str("1").unwrap()
                ]),
                Vec::from([
                    BigInt::from_str("1").unwrap(),
                    BigInt::from_str("1").unwrap()
                ])
            ),
            event
        );
        assert_eq!(
            syscall_handler
                .syscall_handler
                .tx_execution_context
                .borrow()
                .n_emitted_events,
            1
        );
    }

    #[test]
    fn deploy_from_zero_error() {
        let syscall = BusinessLogicSyscallHandler::new();
        let mut vm = vm!();

        add_segments!(vm, 2);

        vm.insert_value(&relocatable!(1, 0), bigint!(0)).unwrap();
        vm.insert_value(&relocatable!(1, 1), bigint!(1)).unwrap();
        vm.insert_value(&relocatable!(1, 2), bigint!(2)).unwrap();
        vm.insert_value(&relocatable!(1, 3), bigint!(3)).unwrap();
        vm.insert_value(&relocatable!(1, 4), relocatable!(1, 20))
            .unwrap();
        vm.insert_value(&relocatable!(1, 5), bigint!(4)).unwrap();

        assert_eq!(
            syscall._deploy(&vm, relocatable!(1, 0)),
            Err(SyscallHandlerError::DeployFromZero(4))
        )
    }
}<|MERGE_RESOLUTION|>--- conflicted
+++ resolved
@@ -20,10 +20,7 @@
     tx_execution_context: Rc<RefCell<TransactionExecutionContext>>,
     events: Rc<RefCell<Vec<OrderedEvent>>>,
     contract_address: u64,
-<<<<<<< HEAD
     l2_to_l1_messages: Vec<OrderedL2ToL1Message>,
-=======
->>>>>>> f6eeeef0
 }
 
 impl BusinessLogicSyscallHandler {
@@ -34,10 +31,7 @@
             events,
             tx_execution_context,
             contract_address: 0,
-<<<<<<< HEAD
             l2_to_l1_messages: Vec::new(),
-=======
->>>>>>> f6eeeef0
         }
     }
 }
@@ -54,18 +48,12 @@
         vm: &VirtualMachine,
         syscall_ptr: Relocatable,
     ) -> Result<(), SyscallHandlerError> {
-<<<<<<< HEAD
         let request = if let SyscallRequest::EmitEvent(request) =
             self._read_and_validate_syscall_request("emit_event", vm, syscall_ptr)?
         {
             request
         } else {
             return Err(SyscallHandlerError::ExpectedEmitEventStruct);
-=======
-        let request = match self._read_and_validate_syscall_request("emit_event", vm, syscall_ptr) {
-            Ok(SyscallRequest::EmitEvent(emit_event_struct)) => emit_event_struct,
-            _ => return Err(SyscallHandlerError::InvalidSyscallReadRequest),
->>>>>>> f6eeeef0
         };
 
         let keys_len = request.keys_len;
@@ -84,7 +72,6 @@
         Ok(())
     }
 
-<<<<<<< HEAD
     fn send_message_to_l1(
         &mut self,
         vm: &VirtualMachine,
@@ -109,7 +96,7 @@
         // Update messages count.
         self.tx_execution_context.borrow_mut().n_sent_messages += 1;
         Ok(())
-=======
+    }
     fn library_call(
         &self,
         vm: &VirtualMachine,
@@ -117,11 +104,6 @@
     ) -> Result<(), SyscallHandlerError> {
         self._call_contract_and_write_response("library_call", vm, syscall_ptr);
         Ok(())
-    }
-
-    fn send_message_to_l1(&self, _vm: VirtualMachine, _syscall_ptr: Relocatable) {
-        todo!()
->>>>>>> f6eeeef0
     }
 
     fn _get_tx_info_ptr(&self, _vm: VirtualMachine) {
