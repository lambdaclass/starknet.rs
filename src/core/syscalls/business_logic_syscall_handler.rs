--- conflicted
+++ resolved
@@ -406,8 +406,8 @@
             SyscallRequest::GetBlockTimestamp(req) => {
                 self.get_block_timestamp(vm, req, remaining_gas)
             }
-<<<<<<< HEAD
             SyscallRequest::GetBlockHash(req) => Ok(self.get_block_hash(req, remaining_gas)),
+            SyscallRequest::ReplaceClass(req) => self.replace_class(vm, req, remaining_gas),
         }
     }
 
@@ -432,9 +432,6 @@
             body: Some(ResponseBody::GetBlockHash(GetBlockHashResponse {
                 block_hash,
             })),
-=======
-            SyscallRequest::ReplaceClass(req) => self.replace_class(vm, req, remaining_gas),
->>>>>>> 11a0c702
         }
     }
 
