--- conflicted
+++ resolved
@@ -20,42 +20,26 @@
     tx_execution_context: Rc<RefCell<TransactionExecutionContext>>,
     /// Events emitted by the current contract call.
     events: Rc<RefCell<Vec<OrderedEvent>>>,
-<<<<<<< HEAD
     /// A list of dynamically allocated segments that are expected to be read-only.
     read_only_segments: Rc<RefCell<Vec<(Relocatable, MaybeRelocatable)>>>,
     resources_manager: Rc<RefCell<ExecutionResourcesManager>>,
-=======
     contract_address: u64,
->>>>>>> f6eeeef0
 }
 
 impl BusinessLogicSyscallHandler {
     pub fn new() -> Self {
         let events = Rc::new(RefCell::new(Vec::new()));
         let tx_execution_context = Rc::new(RefCell::new(TransactionExecutionContext::new()));
-<<<<<<< HEAD
         let read_only_segments = Rc::new(RefCell::new(Vec::new()));
         let resources_manager = Rc::new(RefCell::new(ExecutionResourcesManager::default()));
 
-        Ok(BusinessLogicSyscallHandler {
+        BusinessLogicSyscallHandler {
             events,
             tx_execution_context,
             read_only_segments,
             resources_manager,
-        })
-=======
-        BusinessLogicSyscallHandler {
-            events,
-            tx_execution_context,
             contract_address: 0,
         }
-    }
-}
-
-impl Default for BusinessLogicSyscallHandler {
-    fn default() -> Self {
-        Self::new()
->>>>>>> f6eeeef0
     }
 
     pub fn allocate_segment(
