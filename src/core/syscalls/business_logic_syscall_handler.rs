use std::cell::RefCell;
use std::collections::HashMap;
use std::ops::Deref;
use std::rc::Rc;

use super::syscall_handler::SyscallHandler;
use super::syscall_request::*;
use crate::business_logic::execution::objects::*;
use crate::business_logic::fact_state::in_memory_state_reader::InMemoryStateReader;
use crate::business_logic::fact_state::state::ExecutionResourcesManager;
use crate::business_logic::state::cached_state::CachedState;
use crate::business_logic::state::contract_storage_state::ContractStorageState;
use crate::business_logic::state::state_api::{State, StateReader};
use crate::business_logic::state::state_api_objects::BlockInfo;
use crate::core::errors::syscall_handler_errors::SyscallHandlerError;
use crate::definitions::general_config::StarknetGeneralConfig;
use crate::hash_utils::calculate_contract_address_from_hash;
use crate::services::api::contract_class::EntryPointType;
use crate::starknet_storage::dict_storage::DictStorage;
use crate::utils::*;
use cairo_rs::types::relocatable::{MaybeRelocatable, Relocatable};
use cairo_rs::vm::runners::cairo_runner::ExecutionResources;
use cairo_rs::vm::vm_core::VirtualMachine;
use felt::{Felt, FeltOps};
use num_traits::{One, ToPrimitive, Zero};

//* -----------------------------------
//* BusinessLogicHandler implementation
//* -----------------------------------

pub struct BusinessLogicSyscallHandler<T: State + StateReader> {
    pub(crate) tx_execution_context: TransactionExecutionContext,
    /// Events emitted by the current contract call.
    pub(crate) events: Vec<OrderedEvent>,
    /// A list of dynamically allocated segments that are expected to be read-only.
    pub(crate) read_only_segments: Vec<(Relocatable, MaybeRelocatable)>,
    pub(crate) resources_manager: ExecutionResourcesManager,
    pub(crate) contract_address: Address,
    pub(crate) caller_address: Address,
    pub(crate) l2_to_l1_messages: Vec<OrderedL2ToL1Message>,
    pub(crate) general_config: StarknetGeneralConfig,
    pub(crate) tx_info_ptr: Option<MaybeRelocatable>,
    pub(crate) block_info: BlockInfo,
    pub(crate) state: T,
    pub(crate) starknet_storage: ContractStorageState<T>,
}

impl<T: State + StateReader + Clone> BusinessLogicSyscallHandler<T> {
    pub fn new(block_info: BlockInfo, contract_address: Address, state: T) -> Self {
        let syscalls = Vec::from([
            "emit_event".to_string(),
            "deploy".to_string(),
            "get_tx_info".to_string(),
            "send_message_to_l1".to_string(),
            "library_call".to_string(),
            "get_caller_address".to_string(),
            "get_contract_address".to_string(),
            "get_sequencer_address".to_string(),
            "get_block_timestamp".to_string(),
        ]);
        let events = Vec::new();
        let tx_execution_context = TransactionExecutionContext {
            ..Default::default()
        };
        let read_only_segments = Vec::new();
<<<<<<< HEAD
        let resources_manager = ExecutionResourcesManager::new(syscalls);
=======
        let resources_manager = ExecutionResourcesManager::new(
            syscalls,
            ExecutionResources {
                ..Default::default()
            },
        );
        let contract_address = Address(1.into());
>>>>>>> 89a458a1
        let caller_address = Address(0.into());
        let l2_to_l1_messages = Vec::new();
        let general_config = StarknetGeneralConfig::default();
        let tx_info_ptr = None;
        let starknet_storage = ContractStorageState::new(state.clone(), contract_address.clone());

        BusinessLogicSyscallHandler {
            tx_execution_context,
            events,
            read_only_segments,
            resources_manager,
            contract_address,
            caller_address,
            l2_to_l1_messages,
            general_config,
            tx_info_ptr,
            block_info,
            state,
            starknet_storage,
        }
    }

    /// Increments the syscall count for a given `syscall_name` by 1.
    fn increment_syscall_count(&mut self, syscall_name: &str) {
        self.resources_manager
            .increment_syscall_counter(syscall_name, 1);
    }
}

impl<T: State + StateReader + Clone> SyscallHandler for BusinessLogicSyscallHandler<T> {
    fn emit_event(
        &mut self,
        vm: &VirtualMachine,
        syscall_ptr: Relocatable,
    ) -> Result<(), SyscallHandlerError> {
        let request = match self._read_and_validate_syscall_request("emit_event", vm, syscall_ptr) {
            Ok(SyscallRequest::EmitEvent(emit_event_struct)) => emit_event_struct,
            _ => return Err(SyscallHandlerError::InvalidSyscallReadRequest),
        };

        let keys_len = request.keys_len;
        let data_len = request.data_len;
        let order = self.tx_execution_context.n_emitted_events;
        let keys: Vec<Felt> = get_integer_range(vm, &request.keys, keys_len)?;
        let data: Vec<Felt> = get_integer_range(vm, &request.data, data_len)?;
        self.events.push(OrderedEvent::new(order, keys, data));

        // Update events count.
        self.tx_execution_context.n_emitted_events += 1;
        Ok(())
    }

    fn allocate_segment(
        &mut self,
        vm: &mut VirtualMachine,
        data: Vec<MaybeRelocatable>,
    ) -> Result<Relocatable, SyscallHandlerError> {
        let segment_start = vm.add_memory_segment();
        let segment_end = vm
            .write_arg(&segment_start, &data)
            .map_err(|_| SyscallHandlerError::SegmentationFault)?;
        let sub = segment_end
            .sub(&segment_start.to_owned().into())
            .map_err(|_| SyscallHandlerError::SegmentationFault)?;
        let segment = (segment_start.to_owned(), sub);
        self.read_only_segments.push(segment);

        Ok(segment_start)
    }

    fn _deploy(
        &mut self,
        vm: &VirtualMachine,
        syscall_ptr: Relocatable,
    ) -> Result<Address, SyscallHandlerError> {
        let request = if let SyscallRequest::Deploy(request) =
            self._read_and_validate_syscall_request("deploy", vm, syscall_ptr)?
        {
            request
        } else {
            return Err(SyscallHandlerError::ExpectedDeployRequestStruct);
        };

        if !(request.deploy_from_zero.is_zero() || request.deploy_from_zero.is_one()) {
            return Err(SyscallHandlerError::DeployFromZero(
                request.deploy_from_zero,
            ));
        };

        let constructor_calldata = get_integer_range(
            vm,
            &request.constructor_calldata,
            request
                .constructor_calldata_size
                .to_usize()
                .ok_or(SyscallHandlerError::FeltToUsizeFail)?,
        )?;

        let class_hash = &request.class_hash;

        let deployer_address = if request.deploy_from_zero.is_zero() {
            self.contract_address.clone()
        } else {
            Address(0.into())
        };

        let _contract_address = calculate_contract_address_from_hash(
            &Address(request.contract_address_salt),
            class_hash,
            &constructor_calldata,
            deployer_address,
        )?;

        // Initialize the contract.
        let _class_hash_bytes = request.class_hash.to_bytes_be();

        todo!()
    }

    fn _call_contract(
        &mut self,
        syscall_name: &str,
        vm: &VirtualMachine,
        syscall_ptr: Relocatable,
    ) -> Result<Vec<u64>, SyscallHandlerError> {
        // Parse request and prepare the call.
        let request =
            match self._read_and_validate_syscall_request(syscall_name, vm, syscall_ptr)? {
                SyscallRequest::CallContract(request) => request,
                _ => return Err(SyscallHandlerError::ExpectedCallContract),
            };

        let calldata = get_integer_range(vm, &request.calldata, request.calldata_size)?;

        let mut code_address = None;
        let mut class_hash = None;

        match syscall_name {
            "call_contract" => {
                code_address = Some(request.contract_address);
                let contract_address = code_address;
                let caller_address = self.contract_address.clone();
                let entry_point_type = EntryPointType::External;
                let call_type = CallType::Call;
            }
            "delegate_call" => {
                code_address = Some(request.contract_address);
                let contract_address = self.contract_address.clone();
                let caller_address = self.caller_address.clone();
                let entry_point_type = EntryPointType::External;
                let call_type = CallType::Delegate;
            }
            "delegate_l1_handler" => {
                code_address = Some(request.contract_address);
                let contract_address = self.contract_address.clone();
                let caller_address = self.caller_address.clone();
                let entry_point_type = EntryPointType::L1Handler;
                let call_type = CallType::Delegate;
            }
            "library_call" => {
                class_hash = Some(request.class_hash.to_bytes_be());
                let contract_address = self.contract_address.clone();
                let caller_address = self.caller_address.clone();
                let entry_point_type = EntryPointType::External;
                let call_type = CallType::Delegate;
            }
            "library_call_l1_handler" => {
                class_hash = Some(request.class_hash.to_bytes_be());
                let contract_address = self.contract_address.clone();
                let caller_address = self.caller_address.clone();
                let entry_point_type = EntryPointType::L1Handler;
                let call_type = CallType::Delegate;
            }
            _ => {
                return Err(SyscallHandlerError::UnknownSyscall(
                    syscall_name.to_string(),
                ))
            }
        }

        // let call = self.execute_entry_point(
        //     call_type,
        //     class_hash,
        //     contract_address,
        //     code_address,
        //     request.selector,
        //     entry_point_type,
        //     calldata,
        //     caller_address,
        // )

        // return self.execute_entry_point(call=call)

        // TODO, remove this once used the commented code.
        todo!()
    }

    fn get_block_info(&self) -> &BlockInfo {
        &self.block_info
    }

    fn _get_caller_address(
        &mut self,
        vm: &VirtualMachine,
        syscall_ptr: Relocatable,
    ) -> Result<Address, SyscallHandlerError> {
        let request = if let SyscallRequest::GetCallerAddress(request) =
            self._read_and_validate_syscall_request("get_caller_address", vm, syscall_ptr)?
        {
            request
        } else {
            return Err(SyscallHandlerError::ExpectedGetCallerAddressRequest);
        };

        Ok(self.caller_address.clone())
    }
    fn _get_contract_address(
        &mut self,
        vm: &VirtualMachine,
        syscall_ptr: Relocatable,
    ) -> Result<Address, SyscallHandlerError> {
        if let SyscallRequest::GetContractAddress(request) =
            self._read_and_validate_syscall_request("get_contract_address", vm, syscall_ptr)?
        {
            request
        } else {
            return Err(SyscallHandlerError::ExpectedGetContractAddressRequest);
        };

        Ok(self.contract_address.clone())
    }

    fn send_message_to_l1(
        &mut self,
        vm: &VirtualMachine,
        syscall_ptr: Relocatable,
    ) -> Result<(), SyscallHandlerError> {
        let request = if let SyscallRequest::SendMessageToL1(request) =
            self._read_and_validate_syscall_request("send_message_to_l1", vm, syscall_ptr)?
        {
            request
        } else {
            return Err(SyscallHandlerError::ExpectedSendMessageToL1);
        };

        let payload = get_integer_range(vm, &request.payload_ptr, request.payload_size)?;

        self.l2_to_l1_messages.push(OrderedL2ToL1Message::new(
            self.tx_execution_context.n_sent_messages,
            request.to_address,
            payload,
        ));

        // Update messages count.
        self.tx_execution_context.n_sent_messages += 1;
        Ok(())
    }

    fn _get_tx_info_ptr(
        &mut self,
        vm: &mut VirtualMachine,
    ) -> Result<Relocatable, SyscallHandlerError> {
        if let Some(ptr) = &self.tx_info_ptr {
            return Ok(ptr.get_relocatable()?);
        }
        let tx = self.tx_execution_context.clone();

        let signature_data: Vec<MaybeRelocatable> =
            tx.signature.iter().map(|num| num.into()).collect();
        let signature = self.allocate_segment(vm, signature_data)?;

        let tx_info = TxInfoStruct::new(
            tx,
            signature,
            self.general_config.starknet_os_config.chain_id,
        );

        let tx_info_ptr_temp = self.allocate_segment(vm, tx_info.to_vec())?;

        self.tx_info_ptr = Some(tx_info_ptr_temp.into());

        Ok(tx_info_ptr_temp)
    }

    fn library_call(
        &mut self,
        vm: &mut VirtualMachine,
        syscall_ptr: Relocatable,
    ) -> Result<(), SyscallHandlerError> {
        self._call_contract_and_write_response("library_call", vm, syscall_ptr);
        Ok(())
    }

    fn _storage_read(&mut self, _address: Address) -> Result<Felt, SyscallHandlerError> {
        todo!()
    }
    fn _storage_write(&mut self, _address: Address, _value: u64) {
        todo!()
    }

    fn _read_and_validate_syscall_request(
        &mut self,
        syscall_name: &str,
        vm: &VirtualMachine,
        syscall_ptr: Relocatable,
    ) -> Result<SyscallRequest, SyscallHandlerError> {
        self.increment_syscall_count(syscall_name);
        self.read_syscall_request(syscall_name, vm, syscall_ptr)
    }
}

impl Default for BusinessLogicSyscallHandler<CachedState<InMemoryStateReader>> {
    fn default() -> Self {
        let cached_state = CachedState::new(
            BlockInfo::default(),
            InMemoryStateReader::new(HashMap::new(), DictStorage::new(), DictStorage::new()),
            None,
        );

        Self::new(BlockInfo::default(), Address(0.into()), cached_state)
    }
}

#[cfg(test)]
mod tests {
    use crate::business_logic::execution::objects::{
        OrderedEvent, OrderedL2ToL1Message, TransactionExecutionContext,
    };
    use crate::business_logic::state::state_api_objects::BlockInfo;
    use crate::core::errors::syscall_handler_errors::SyscallHandlerError;
    use crate::core::syscalls::business_logic_syscall_handler::BusinessLogicSyscallHandler;
    use crate::core::syscalls::hint_code::*;
    use crate::core::syscalls::syscall_handler::*;
    use crate::utils::{get_integer, test_utils::*};
    use cairo_rs::hint_processor::builtin_hint_processor::builtin_hint_processor_definition::{
        BuiltinHintProcessor, HintProcessorData,
    };
    use cairo_rs::hint_processor::hint_processor_definition::HintProcessor;
    use cairo_rs::relocatable;
    use cairo_rs::types::exec_scope::ExecutionScopes;
    use cairo_rs::types::relocatable::{MaybeRelocatable, Relocatable};
    use cairo_rs::vm::errors::hint_errors::HintError;
    use cairo_rs::vm::errors::memory_errors::MemoryError;
    use cairo_rs::vm::errors::vm_errors::VirtualMachineError;
    use cairo_rs::vm::vm_core::VirtualMachine;
    use felt::Felt;
    use std::any::Any;
    use std::borrow::Cow;
    use std::collections::HashMap;

    #[test]
    fn run_alloc_hint_ap_is_not_empty() {
        let hint_code = "memory[ap] = segments.add()";
        let mut vm = vm!();
        //Add 3 segments to the memory
        add_segments!(vm, 3);
        vm.set_ap(6);
        //Insert something into ap
        let key = Relocatable::from((1, 6));
        vm.insert_value(&key, (1, 6)).unwrap();
        //ids and references are not needed for this test
        assert_eq!(
            run_hint!(vm, HashMap::new(), hint_code),
            Err(HintError::Internal(VirtualMachineError::MemoryError(
                MemoryError::InconsistentMemory(
                    MaybeRelocatable::from((1, 6)),
                    MaybeRelocatable::from((1, 6)),
                    MaybeRelocatable::from((3, 0))
                )
            )))
        );
    }

    // tests that we are executing correctly our syscall hint processor.
    #[test]
    fn cannot_run_syscall_hints() {
        let hint_code = DEPLOY;
        let mut vm = vm!();
        assert_eq!(
            run_syscall_hint!(vm, HashMap::new(), hint_code),
            Err(HintError::UnknownHint("Hint not implemented".to_string()))
        );
    }

    fn deploy_from_zero_error() {
        let mut syscall = BusinessLogicSyscallHandler::default();
        let mut vm = vm!();

        add_segments!(vm, 2);

        memory_insert!(
            vm,
            [
                ((1, 0), 0),
                ((1, 1), 1),
                ((1, 2), 2),
                ((1, 3), 3),
                ((1, 4), (1, 20)),
                ((1, 5), 4)
            ]
        );

        assert_eq!(
            syscall._deploy(&vm, relocatable!(1, 0)),
            Err(SyscallHandlerError::DeployFromZero(4))
        )
    }

    #[test]
    fn can_allocate_segment() {
        let mut syscall_handler = BusinessLogicSyscallHandler::default();
        let mut vm = vm!();
        let data = vec![MaybeRelocatable::Int(7.into())];

        let segment_start = syscall_handler.allocate_segment(&mut vm, data).unwrap();
        let expected_value = vm
            .get_integer(&Relocatable::from((0, 0)))
            .unwrap()
            .into_owned();
        assert_eq!(Relocatable::from((0, 0)), segment_start);
        assert_eq!(expected_value, 7.into());
    }
    #[test]
    fn test_get_block_number() {
        let mut syscall = BusinessLogicSyscallHandler::default();
        let mut vm = vm!();

        add_segments!(vm, 2);
        vm.insert_value::<Felt>(&relocatable!(1, 0), 0.into())
            .unwrap();

        assert_eq!(
            syscall.get_block_number(&mut vm, relocatable!(1, 0)),
            Ok(()),
        );
        assert_eq!(
            vm.get_integer(&relocatable!(1, 1)).map(Cow::into_owned),
            Ok(0.into()),
        );
    }

    #[test]
    fn test_get_contract_address_ok() {
        let mut syscall = BusinessLogicSyscallHandler::default();
        let mut vm = vm!();

        add_segments!(vm, 2);

        vm.insert_value::<Felt>(&relocatable!(1, 0), 0.into())
            .unwrap();

        assert_eq!(
            syscall._get_contract_address(&vm, relocatable!(1, 0)),
            Ok(syscall.contract_address)
        )
    }
}<|MERGE_RESOLUTION|>--- conflicted
+++ resolved
@@ -63,9 +63,6 @@
             ..Default::default()
         };
         let read_only_segments = Vec::new();
-<<<<<<< HEAD
-        let resources_manager = ExecutionResourcesManager::new(syscalls);
-=======
         let resources_manager = ExecutionResourcesManager::new(
             syscalls,
             ExecutionResources {
@@ -73,7 +70,6 @@
             },
         );
         let contract_address = Address(1.into());
->>>>>>> 89a458a1
         let caller_address = Address(0.into());
         let l2_to_l1_messages = Vec::new();
         let general_config = StarknetGeneralConfig::default();
