#![allow(dead_code)] // TODO: Remove this!

use std::collections::HashMap;
use std::ops::Add;

use super::syscall_request::{
    EmitEventRequest, FromPtr, GetBlockTimestampRequest, StorageReadRequest, StorageWriteRequest,
};
use super::syscall_response::{DeployResponse, GetBlockTimestampResponse, SyscallResponse};
use super::{
    syscall_info::get_syscall_size_from_name,
    syscall_request::{
        CallContractRequest, DeployRequest, LibraryCallRequest, SendMessageToL1Request,
        SyscallRequest,
    },
    syscall_response::{CallContractResponse, FailureReason, ResponseBody},
};
use crate::business_logic::state::state_api_objects::BlockInfo;
use crate::utils::calculate_sn_keccak;
use crate::{
    business_logic::{
        execution::{
            execution_entry_point::ExecutionEntryPoint,
            objects::{
                CallInfo, CallResult, CallType, OrderedEvent, OrderedL2ToL1Message,
                TransactionExecutionContext,
            },
        },
        fact_state::state::ExecutionResourcesManager,
        state::{
            contract_storage_state::ContractStorageState,
            state_api::{State, StateReader},
        },
    },
    core::errors::{state_errors::StateError, syscall_handler_errors::SyscallHandlerError},
    definitions::{
        constants::CONSTRUCTOR_ENTRY_POINT_SELECTOR, general_config::StarknetGeneralConfig,
    },
    hash_utils::calculate_contract_address,
    services::api::{
        contract_class_errors::ContractClassError,
        contract_classes::deprecated_contract_class::EntryPointType,
    },
    utils::{felt_to_hash, get_big_int, get_felt_range, Address, ClassHash},
};
use cairo_vm::felt::Felt252;
use cairo_vm::{
    types::{
        errors::math_errors::MathError,
        relocatable::{MaybeRelocatable, Relocatable},
    },
    vm::{errors::memory_errors::MemoryError, vm_core::VirtualMachine},
};
use lazy_static::lazy_static;

use num_traits::{One, ToPrimitive, Zero};

const STEP: u128 = 100;
const SYSCALL_BASE: u128 = 100 * STEP;
lazy_static! {
    /// Felt->syscall map that was extracted from new_syscalls.json (Cairo 1.0 syscalls)
    static ref SELECTOR_TO_SYSCALL: HashMap<Felt252, &'static str> = {
            let mut map: HashMap<Felt252, &'static str> = HashMap::with_capacity(9);

            map.insert(92376026794327011772951660_u128.into(), "library_call");
            map.insert(25500403217443378527601783667_u128.into(), "replace_class");
            map.insert(
                94901967946959054011942058057773508207_u128.into(),
                "get_execution_info",
            );
            map.insert(100890693370601760042082660_u128.into(), "storage_read");
            map.insert(20853273475220472486191784820_u128.into(), "call_contract");
            map.insert(
                433017908768303439907196859243777073_u128.into(),
                "send_message_to_l1",
            );
            map.insert(75202468540281_u128.into(), "deploy");
            map.insert(1280709301550335749748_u128.into(), "emit_event");
            map.insert(25828017502874050592466629733_u128.into(), "storage_write");
            map.insert(Felt252::from_bytes_be(&calculate_sn_keccak("get_block_timestamp".as_bytes())), "get_block_timestamp");

            map.insert(Felt252::from_bytes_be(&calculate_sn_keccak("get_block_number".as_bytes())), "get_block_number");

            map
    };

    // TODO: There is no reason why this could not be in the syscall enum itself AFAICT
    // Taken from starkware/starknet/constants.py in cairo-lang
    // See further documentation on cairo_programs/constants.cairo
    /// Maps syscall name to gas costs
    static ref SYSCALL_GAS_COST: HashMap<&'static str, u128> = {
        let mut map = HashMap::new();

        map.insert("initial", 100_000_000 * STEP);
        map.insert("entry_point_initial_budget", 100 * STEP);

        map.insert("entry_point", map["entry_point_initial_budget"] + 500 * STEP);
        map.insert("fee_transfer", map["entry_point"] + 100 * STEP);
        map.insert("transaction", 2 * map["entry_point"] + map["fee_transfer"] + 100 * STEP);

        map.insert("call_contract", SYSCALL_BASE + 10 * STEP + map["entry_point"]);
        map.insert("deploy", SYSCALL_BASE + 200 * STEP + map["entry_point"]);
        map.insert("get_execution_info", SYSCALL_BASE + 10 * STEP);
        map.insert("library_call", map["call_contract"]);
        map.insert("replace_class", SYSCALL_BASE + 50 * STEP);
        map.insert("storage_read", SYSCALL_BASE + 50 * STEP);
        map.insert("storage_write", SYSCALL_BASE + 50 * STEP);
        map.insert("emit_event", SYSCALL_BASE + 10 * STEP);
        map.insert("send_message_to_l1", SYSCALL_BASE + 50 * STEP);
        map.insert("get_block_timestamp", 0);

        map
    };
}

//TODO Remove allow dead_code after merging to 0.11
#[allow(dead_code)]
#[derive(Debug)]

pub struct BusinessLogicSyscallHandler<'a, T: State + StateReader> {
    pub(crate) events: Vec<OrderedEvent>,
    pub(crate) expected_syscall_ptr: Relocatable,
    pub(crate) resources_manager: ExecutionResourcesManager,
    pub(crate) tx_execution_context: TransactionExecutionContext,
    pub(crate) l2_to_l1_messages: Vec<OrderedL2ToL1Message>,
    pub(crate) contract_address: Address,
    pub(crate) caller_address: Address,
    pub(crate) read_only_segments: Vec<(Relocatable, MaybeRelocatable)>,
    pub(crate) internal_calls: Vec<CallInfo>,
    pub(crate) general_config: StarknetGeneralConfig,
    pub(crate) starknet_storage_state: ContractStorageState<'a, T>,
    pub(crate) support_reverted: bool,
    pub(crate) selector_to_syscall: &'a HashMap<Felt252, &'static str>,
}

// TODO: execution entry point may no be a parameter field, but there is no way to generate a default for now

impl<'a, T: State + StateReader> BusinessLogicSyscallHandler<'a, T> {
    #[allow(clippy::too_many_arguments)]
    pub fn new(
        tx_execution_context: TransactionExecutionContext,
        state: &'a mut T,
        resources_manager: ExecutionResourcesManager,
        caller_address: Address,
        contract_address: Address,
        general_config: StarknetGeneralConfig,
        syscall_ptr: Relocatable,
        support_reverted: bool,
    ) -> Self {
        let events = Vec::new();
        let read_only_segments = Vec::new();
        let l2_to_l1_messages = Vec::new();
        let starknet_storage_state = ContractStorageState::new(state, contract_address.clone());
        let internal_calls = Vec::new();

        BusinessLogicSyscallHandler {
            tx_execution_context,
            events,
            read_only_segments,
            resources_manager,
            contract_address,
            caller_address,
            l2_to_l1_messages,
            general_config,
            starknet_storage_state,
            internal_calls,
            expected_syscall_ptr: syscall_ptr,
            support_reverted,
            selector_to_syscall: &SELECTOR_TO_SYSCALL,
        }
    }
    pub fn default_with_state(state: &'a mut T) -> Self {
        BusinessLogicSyscallHandler::new_for_testing(
            BlockInfo::default(),
            Default::default(),
            state,
        )
    }

    pub fn new_for_testing(
        block_info: BlockInfo,
        _contract_address: Address,
        state: &'a mut T,
    ) -> Self {
        let syscalls = Vec::from([
            "emit_event".to_string(),
            "deploy".to_string(),
            "get_tx_info".to_string(),
            "send_message_to_l1".to_string(),
            "library_call".to_string(),
            "get_caller_address".to_string(),
            "get_contract_address".to_string(),
            "get_sequencer_address".to_string(),
            "get_block_timestamp".to_string(),
        ]);
        let events = Vec::new();
        let tx_execution_context = Default::default();
        let read_only_segments = Vec::new();
        let resources_manager = ExecutionResourcesManager::new(syscalls, Default::default());
        let contract_address = Address(1.into());
        let caller_address = Address(0.into());
        let l2_to_l1_messages = Vec::new();
        let mut general_config = StarknetGeneralConfig::default();
        general_config.block_info = block_info;
        let starknet_storage_state = ContractStorageState::new(state, contract_address.clone());

        let internal_calls = Vec::new();
        let expected_syscall_ptr = Relocatable::from((0, 0));

        BusinessLogicSyscallHandler {
            tx_execution_context,
            events,
            read_only_segments,
            resources_manager,
            contract_address,
            caller_address,
            l2_to_l1_messages,
            general_config,
            starknet_storage_state,
            internal_calls,
            expected_syscall_ptr,
            support_reverted: false,
            selector_to_syscall: &SELECTOR_TO_SYSCALL,
        }
    }

    /// Increments the syscall count for a given `syscall_name` by 1.
    fn increment_syscall_count(&mut self, syscall_name: &str) {
        self.resources_manager
            .increment_syscall_counter(syscall_name, 1);
    }

    fn call_contract_helper(
        &mut self,
        vm: &mut VirtualMachine,
        remaining_gas: u128,
        execution_entry_point: ExecutionEntryPoint,
    ) -> Result<SyscallResponse, SyscallHandlerError> {
        let result = execution_entry_point
            .execute(
                self.starknet_storage_state.state,
                &self.general_config,
                &mut self.resources_manager,
                &self.tx_execution_context,
                self.support_reverted,
            )
            .map_err(|err| SyscallHandlerError::ExecutionError(err.to_string()))?;

        let retdata_maybe_reloc = result
            .retdata
            .clone()
            .into_iter()
            .map(|item| MaybeRelocatable::from(Felt252::new(item)))
            .collect::<Vec<MaybeRelocatable>>();

        let retdata_start = self.allocate_segment(vm, retdata_maybe_reloc)?;
        let retdata_end = (retdata_start + result.retdata.len())?;

        self.internal_calls.push(result);

        //TODO: remaining_gas -= result.gas_consumed
        let gas = remaining_gas;
        let body = Some(ResponseBody::CallContract(CallContractResponse {
            retdata_start,
            retdata_end,
        }));

        Ok(SyscallResponse { gas, body })
    }

    fn execute_constructor_entry_point(
        &mut self,
        contract_address: &Address,
        class_hash_bytes: ClassHash,
        constructor_calldata: Vec<Felt252>,
        remainig_gas: u128,
    ) -> Result<CallResult, StateError> {
        let contract_class = self
            .starknet_storage_state
            .state
            .get_contract_class(&class_hash_bytes)?;

        let constructor_entry_points = contract_class
            .entry_points_by_type
            .get(&EntryPointType::Constructor)
            .ok_or(ContractClassError::NoneEntryPointType)?;

        if constructor_entry_points.is_empty() {
            if !constructor_calldata.is_empty() {
                return Err(StateError::ConstructorCalldataEmpty());
            }

            let call_info = CallInfo::empty_constructor_call(
                contract_address.clone(),
                self.contract_address.clone(),
                Some(class_hash_bytes),
            );
            self.internal_calls.push(call_info.clone());

            return Ok(call_info.result());
        }

        let call = ExecutionEntryPoint::new(
            contract_address.clone(),
            constructor_calldata,
            CONSTRUCTOR_ENTRY_POINT_SELECTOR.clone(),
            self.contract_address.clone(),
            EntryPointType::Constructor,
            Some(CallType::Call),
            None,
            remainig_gas,
        );

        let call_info = call
            .execute(
                self.starknet_storage_state.state,
                &self.general_config,
                &mut self.resources_manager,
                &self.tx_execution_context,
                self.support_reverted,
            )
            .map_err(|_| StateError::ExecutionEntryPoint())?;

        self.internal_calls.push(call_info.clone());

        Ok(call_info.result())
    }

    fn syscall_storage_write(&mut self, key: Felt252, value: Felt252) {
        self.starknet_storage_state.write(&key.to_be_bytes(), value)
    }

    pub fn syscall(
        &mut self,
        vm: &mut VirtualMachine,
        syscall_ptr: Relocatable,
    ) -> Result<(), SyscallHandlerError> {
        let selector = get_big_int(vm, syscall_ptr)?;
        let syscall_name = self.selector_to_syscall.get(&selector).ok_or(
            SyscallHandlerError::SelectorNotInHandlerMap(selector.to_string()),
        )?;

        let initial_gas: Felt252 = get_big_int(vm, (syscall_ptr + 1)?)?;
        let initial_gas = initial_gas
            .to_u128()
            .ok_or(MathError::Felt252ToU64Conversion(initial_gas))?;

        // Advance SyscallPointer as the first two cells contain the selector & gas
        let mut syscall_ptr: Relocatable =
            (syscall_ptr + 2_usize).map_err(SyscallHandlerError::from)?;

        let request = self.read_and_validate_syscall_request(vm, &mut syscall_ptr, syscall_name)?;

        // Check and reduce gas (after validating the syscall selector for consistency wth the OS).
        let required_gas = SYSCALL_GAS_COST
            .get(syscall_name)
            .map(|&x| x - SYSCALL_BASE)
            .ok_or(SyscallHandlerError::SelectorDoesNotHaveAssociatedGas(
                selector.to_string(),
            ))?;

        let response = if initial_gas < required_gas {
            let out_of_gas_felt = Felt252::from_bytes_be("Out of gas".as_bytes());
            let retdata_start =
                self.allocate_segment(vm, vec![MaybeRelocatable::from(out_of_gas_felt)])?;
            let response_body = ResponseBody::Failure(FailureReason {
                retdata_start,
                retdata_end: (retdata_start + 1)?,
            });

            SyscallResponse {
                gas: initial_gas,
                body: Some(response_body),
            }
        } else {
            // Execute with remaining gas.
            let remaining_gas = initial_gas - required_gas;
            self.execute_syscall(request, remaining_gas, vm)?
        };

        // Write response to the syscall segment.
        self.expected_syscall_ptr = vm
            .write_arg(syscall_ptr, &response.to_cairo_compatible_args())?
            .get_relocatable()
            .ok_or(MemoryError::WriteArg)?;

        Ok(())
    }

    fn execute_syscall(
        &mut self,
        request: SyscallRequest,
        remaining_gas: u128,
        vm: &mut VirtualMachine,
    ) -> Result<SyscallResponse, SyscallHandlerError> {
        match request {
            SyscallRequest::LibraryCall(req) => self.library_call(vm, req, remaining_gas),
            SyscallRequest::CallContract(req) => self.call_contract(vm, req, remaining_gas),
            SyscallRequest::Deploy(req) => self.deploy(vm, req, remaining_gas),
            SyscallRequest::StorageRead(req) => self.storage_read(vm, req, remaining_gas),
            SyscallRequest::StorageWrite(req) => self.storage_write(vm, req, remaining_gas),
            SyscallRequest::SendMessageToL1(req) => self.send_message_to_l1(vm, req, remaining_gas),
            SyscallRequest::EmitEvent(req) => self.emit_event(vm, req, remaining_gas),
            SyscallRequest::GetBlockNumber => self.get_block_number(vm, remaining_gas),
            SyscallRequest::GetBlockTimestamp(req) => {
                self.get_block_timestamp(vm, req, remaining_gas)
            }
        }
    }
}

impl<'a, T> BusinessLogicSyscallHandler<'a, T>
where
    T: State + StateReader,
{
    fn emit_event(
        &mut self,
        vm: &VirtualMachine,
        request: EmitEventRequest,
        remaining_gas: u128,
    ) -> Result<SyscallResponse, SyscallHandlerError> {
        let order = self.tx_execution_context.n_emitted_events;
        let keys: Vec<Felt252> = get_felt_range(vm, request.keys_start, request.keys_end)?;
        let data: Vec<Felt252> = get_felt_range(vm, request.data_start, request.data_end)?;
        self.events.push(OrderedEvent::new(order, keys, data));

        // Update events count.
        self.tx_execution_context.n_emitted_events += 1;
        Ok(SyscallResponse {
            gas: remaining_gas,
            body: None,
        })
    }

    fn get_block_number(
        &mut self,
        _vm: &mut VirtualMachine,
        remaining_gas: u128,
    ) -> Result<SyscallResponse, SyscallHandlerError> {
        Ok(SyscallResponse {
            gas: remaining_gas,
            body: Some(ResponseBody::GetBlockNumber {
                number: self.general_config.block_info.block_number.into(),
            }),
        })
    }

    fn _storage_read(&mut self, key: [u8; 32]) -> Result<Felt252, StateError> {
        self.starknet_storage_state.read(&key)
    }

    fn storage_write(
        &mut self,
        _vm: &mut VirtualMachine,
        request: StorageWriteRequest,
        remaining_gas: u128,
    ) -> Result<SyscallResponse, SyscallHandlerError> {
        if request.reserved != 0.into() {
            return Err(SyscallHandlerError::UnsopportedAddressDomain(
                request.reserved,
            ));
        }

        self.syscall_storage_write(request.key, request.value);

        Ok(SyscallResponse {
            gas: remaining_gas,
            body: None,
        })
    }

    fn call_contract(
        &mut self,
        vm: &mut VirtualMachine,
        request: CallContractRequest,
        remaining_gas: u128,
    ) -> Result<SyscallResponse, SyscallHandlerError> {
        let calldata = get_felt_range(vm, request.calldata_start, request.calldata_end)?;
        // Change own contract_address to the called one in order to interact with its storage
        let previous_contract_address = std::mem::take(&mut self.contract_address);
        self.contract_address = request.contract_address;
        let execution_entry_point = ExecutionEntryPoint::new(
            self.contract_address.clone(),
            calldata,
            request.selector,
            self.caller_address.clone(),
            EntryPointType::External,
            Some(CallType::Call),
            None,
            remaining_gas,
        );

        let response = self.call_contract_helper(vm, remaining_gas, execution_entry_point);
        // Restore contract address after call is finished
        self.contract_address = previous_contract_address;
        response
    }

    fn storage_read(
        &mut self,
        _vm: &VirtualMachine,
        request: StorageReadRequest,
        remaining_gas: u128,
    ) -> Result<SyscallResponse, SyscallHandlerError> {
        if request.reserved != Felt252::zero() {
            return Err(SyscallHandlerError::UnsupportedAddressDomain(
                request.reserved.to_string(),
            ));
        }

        let value = self._storage_read(request.key)?;

        Ok(SyscallResponse {
            gas: remaining_gas,
            body: Some(ResponseBody::StorageReadResponse { value: Some(value) }),
        })
    }

    fn syscall_deploy(
        &mut self,
        vm: &VirtualMachine,
        request: DeployRequest,
        remaining_gas: u128,
    ) -> Result<(Address, CallResult), SyscallHandlerError> {
        if !(request.deploy_from_zero.is_zero() || request.deploy_from_zero.is_one()) {
            return Err(SyscallHandlerError::DeployFromZero(
                request.deploy_from_zero,
            ));
        };

        let constructor_calldata =
            get_felt_range(vm, request.calldata_start, request.calldata_end)?;

        let class_hash = &request.class_hash;

        let deployer_address = if request.deploy_from_zero.is_zero() {
            self.contract_address.clone()
        } else {
            Address(0.into())
        };

        let contract_address = Address(calculate_contract_address(
            &Address(request.salt),
            class_hash,
            &constructor_calldata,
            deployer_address,
        )?);

        // Initialize the contract.
        let class_hash_bytes: ClassHash = felt_to_hash(&request.class_hash);

        self.starknet_storage_state
            .state
            .deploy_contract(contract_address.clone(), class_hash_bytes)?;

        let result = self.execute_constructor_entry_point(
            &contract_address,
            class_hash_bytes,
            constructor_calldata,
            remaining_gas,
        )?;

        Ok((contract_address, result))
    }

    fn deploy(
        &mut self,
        vm: &mut VirtualMachine,
        syscall_request: DeployRequest,
        mut remaining_gas: u128,
    ) -> Result<SyscallResponse, SyscallHandlerError> {
        let (contract_address, result) = self.syscall_deploy(vm, syscall_request, remaining_gas)?;

        remaining_gas -= result.gas_consumed;

        let retdata_len = result.retdata.len();

        let retdata_start = self.allocate_segment(vm, result.retdata)?;
        let retdata_end = retdata_start.add(retdata_len)?;

        let ok = result.is_success;

        let body: ResponseBody = if ok {
            let contract_address = contract_address.0;
            ResponseBody::Deploy(DeployResponse {
                contract_address,
                retdata_start,
                retdata_end,
            })
        } else {
            ResponseBody::Failure(FailureReason {
                retdata_start,
                retdata_end,
            })
        };
        let response = SyscallResponse {
            gas: remaining_gas,
            body: Some(body),
        };

        Ok(response)
    }

    fn read_syscall_request(
        &self,
        vm: &VirtualMachine,
        syscall_ptr: Relocatable,
        syscall_name: &str,
    ) -> Result<SyscallRequest, SyscallHandlerError> {
        match syscall_name {
            "emit_event" => EmitEventRequest::from_ptr(vm, syscall_ptr),
            "storage_read" => StorageReadRequest::from_ptr(vm, syscall_ptr),
            "call_contract" => CallContractRequest::from_ptr(vm, syscall_ptr),
            "library_call" => LibraryCallRequest::from_ptr(vm, syscall_ptr),
            "deploy" => DeployRequest::from_ptr(vm, syscall_ptr),
            "get_block_number" => Ok(SyscallRequest::GetBlockNumber),
            "storage_write" => StorageWriteRequest::from_ptr(vm, syscall_ptr),
            "send_message_to_l1" => SendMessageToL1Request::from_ptr(vm, syscall_ptr),
            _ => Err(SyscallHandlerError::UnknownSyscall(
                syscall_name.to_string(),
            )),
        }
    }

    pub(crate) fn allocate_segment(
        &mut self,
        vm: &mut VirtualMachine,
        data: Vec<MaybeRelocatable>,
    ) -> Result<Relocatable, SyscallHandlerError> {
        let segment_start = vm.add_memory_segment();
        let segment_end = vm.write_arg(segment_start, &data)?;
        let sub = segment_end.sub(&segment_start.to_owned().into())?;
        let segment = (segment_start.to_owned(), sub);
        self.read_only_segments.push(segment);

        Ok(segment_start)
    }

    fn send_message_to_l1(
        &mut self,
        vm: &mut VirtualMachine,
        request: SendMessageToL1Request,
        remaining_gas: u128,
    ) -> Result<SyscallResponse, SyscallHandlerError> {
        let payload = get_felt_range(vm, request.payload_start, request.payload_end)?;

        self.l2_to_l1_messages.push(OrderedL2ToL1Message::new(
            self.tx_execution_context.n_sent_messages,
            request.to_address,
            payload,
        ));

        // Update messages count.
        self.tx_execution_context.n_sent_messages += 1;
        Ok(SyscallResponse {
            gas: remaining_gas,
            body: None,
        })
    }

    fn read_and_validate_syscall_request(
        &mut self,
        vm: &VirtualMachine,
        syscall_ptr: &mut Relocatable,
        syscall_name: &str,
    ) -> Result<SyscallRequest, SyscallHandlerError> {
        self.increment_syscall_count(syscall_name);
        let syscall_request = self.read_syscall_request(vm, *syscall_ptr, syscall_name)?;

        *syscall_ptr += get_syscall_size_from_name(syscall_name);
        Ok(syscall_request)
    }

    fn library_call(
        &mut self,
        vm: &mut VirtualMachine,
        request: LibraryCallRequest,
        remaining_gas: u128,
    ) -> Result<SyscallResponse, SyscallHandlerError> {
        let calldata = get_felt_range(vm, request.calldata_start, request.calldata_end)?;
        let execution_entry_point = ExecutionEntryPoint::new(
            self.contract_address.clone(),
            calldata,
            request.selector,
            self.caller_address.clone(),
            EntryPointType::External,
            Some(CallType::Delegate),
            Some(request.class_hash.to_be_bytes()),
<<<<<<< HEAD
            remaining_gas,
=======
            0,
>>>>>>> 3b5fce6b
        );

        self.call_contract_helper(vm, remaining_gas, execution_entry_point)
    }

    fn get_block_timestamp(
        &mut self,
        _vm: &VirtualMachine,
        _request: GetBlockTimestampRequest,
        remaining_gas: u128,
    ) -> Result<SyscallResponse, SyscallHandlerError> {
        Ok(SyscallResponse {
            gas: remaining_gas,
            body: Some(ResponseBody::GetBlockTimestamp(GetBlockTimestampResponse {
                timestamp: self.general_config.block_info.block_timestamp.into(),
            })),
        })
    }
}<|MERGE_RESOLUTION|>--- conflicted
+++ resolved
@@ -686,11 +686,7 @@
             EntryPointType::External,
             Some(CallType::Delegate),
             Some(request.class_hash.to_be_bytes()),
-<<<<<<< HEAD
             remaining_gas,
-=======
-            0,
->>>>>>> 3b5fce6b
         );
 
         self.call_contract_helper(vm, remaining_gas, execution_entry_point)
