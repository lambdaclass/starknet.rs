--- conflicted
+++ resolved
@@ -180,7 +180,6 @@
 }
 
 impl<'a, T> Borrow<T> for BusinessLogicSyscallHandler<'a, T>
-<<<<<<< HEAD
 where
     T: State + StateReader,
 {
@@ -193,20 +192,6 @@
 where
     T: State + StateReader,
 {
-=======
-where
-    T: State + StateReader,
-{
-    fn borrow(&self) -> &T {
-        self.starknet_storage_state.state
-    }
-}
-
-impl<'a, T> BorrowMut<T> for BusinessLogicSyscallHandler<'a, T>
-where
-    T: State + StateReader,
-{
->>>>>>> 2d1e66da
     fn borrow_mut(&mut self) -> &mut T {
         self.starknet_storage_state.state
     }
@@ -353,7 +338,6 @@
             class_hash,
         );
 
-<<<<<<< HEAD
         entry_point
             .execute(
                 self.starknet_storage_state.state,
@@ -362,17 +346,7 @@
                 &self.tx_execution_context,
             )
             .map(|x| x.retdata)
-            .map_err(|e| todo!("{}", e))
-=======
-        call.execute(
-            self.starknet_storage_state.state,
-            &self.general_config,
-            &mut self.resources_manager,
-            &self.tx_execution_context,
-        )
-        .map(|x| x.retdata)
-        .map_err(|_| todo!())
->>>>>>> 2d1e66da
+            .map_err(|_| todo!())
     }
 
     fn get_block_info(&self) -> &BlockInfo {
