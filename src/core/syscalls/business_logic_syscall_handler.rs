--- conflicted
+++ resolved
@@ -63,13 +63,7 @@
         // TODO: check work arounds to pass block info
         let block_info = BlockInfo::default();
         let events = Vec::new();
-<<<<<<< HEAD
-        let tx_execution_context = TransactionExecutionContext {
-            ..Default::default()
-        };
-=======
         let tx_execution_context = TransactionExecutionContext::default();
->>>>>>> 0873847f
         let read_only_segments = Vec::new();
         let l2_to_l1_messages = Vec::new();
         let general_config = StarknetGeneralConfig::default();
