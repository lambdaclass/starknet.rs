--- conflicted
+++ resolved
@@ -8,12 +8,6 @@
         execution::{
             execution_entry_point::ExecutionEntryPoint, execution_errors::ExecutionError,
             objects::*,
-<<<<<<< HEAD
-        },
-        fact_state::{
-            in_memory_state_reader::InMemoryStateReader, state::ExecutionResourcesManager,
-=======
->>>>>>> 1d356db8
         },
         fact_state::state::ExecutionResourcesManager,
         state::{
@@ -22,13 +16,8 @@
             state_api_objects::BlockInfo,
         },
     },
-<<<<<<< HEAD
     core::errors::{state_errors::StateError, syscall_handler_errors::SyscallHandlerError},
-    definitions::general_config::StarknetGeneralConfig,
-=======
-    core::errors::syscall_handler_errors::SyscallHandlerError,
     definitions::{constants::EXECUTE_ENTRY_POINT_SELECTOR, general_config::StarknetGeneralConfig},
->>>>>>> 1d356db8
     hash_utils::calculate_contract_address,
     public::abi::CONSTRUCTOR_ENTRY_POINT_SELECTOR,
     services::api::contract_class::EntryPointType,
@@ -64,7 +53,7 @@
     pub(crate) expected_syscall_ptr: Relocatable,
 }
 
-impl<T: State + StateReader + Clone> BusinessLogicSyscallHandler<T> {
+impl<T: State + StateReader + Clone + Default> BusinessLogicSyscallHandler<T> {
     pub fn new(
         _tx_execution_context: TransactionExecutionContext,
         state: T,
