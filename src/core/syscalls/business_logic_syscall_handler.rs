--- conflicted
+++ resolved
@@ -23,9 +23,6 @@
     },
     core::{
         errors::{state_errors::StateError, syscall_handler_errors::SyscallHandlerError},
-<<<<<<< HEAD
-        syscalls::syscall_request::FromPtr,
-=======
         syscalls::{syscall_request::SyscallRequest, syscall_response::SyscallResponse},
     },
     definitions::{
@@ -35,7 +32,6 @@
     services::api::{
         contract_class_errors::ContractClassError,
         contract_classes::deprecated_contract_class::EntryPointType,
->>>>>>> 23d553aa
     },
     utils::{felt_to_hash, get_felt_range, Address, ClassHash},
 };
@@ -198,7 +194,6 @@
     }
 }
 
-<<<<<<< HEAD
 impl<'a, T> SyscallHandler for BusinessLogicSyscallHandler<'a, T>
 where
     T: Default + State + StateReader,
@@ -207,9 +202,6 @@
         self.starknet_storage_state.read(&key).cloned()
     }
     #[allow(irrefutable_let_patterns)]
-=======
-impl<'a, T: Default + State + StateReader> SyscallHandler for BusinessLogicSyscallHandler<'a, T> {
->>>>>>> 23d553aa
     fn storage_write(
         &mut self,
         _vm: &mut VirtualMachine,
