use super::{
    syscall_handler::{SyscallHandler, SyscallHandlerPostRun},
    syscall_info::get_syscall_size_from_name,
    syscall_request::*,
};
use crate::{
    business_logic::{
        execution::{
            execution_entry_point::ExecutionEntryPoint, execution_errors::ExecutionError,
            objects::*,
        },
        fact_state::state::ExecutionResourcesManager,
        state::{
            contract_storage_state::ContractStorageState,
            state_api::{State, StateReader},
            state_api_objects::BlockInfo,
        },
    },
    core::errors::{state_errors::StateError, syscall_handler_errors::SyscallHandlerError},
    definitions::{constants::EXECUTE_ENTRY_POINT_SELECTOR, general_config::StarknetGeneralConfig},
    hash_utils::calculate_contract_address,
    services::api::contract_class::EntryPointType,
    starknet_storage::errors::storage_errors::StorageError,
    utils::*,
};
use cairo_rs::{
    types::relocatable::{MaybeRelocatable, Relocatable},
    vm::{runners::cairo_runner::ExecutionResources, vm_core::VirtualMachine},
};
use felt::Felt;
use num_traits::{One, ToPrimitive, Zero};
use std::borrow::{Borrow, BorrowMut};

//* -----------------------------------
//* BusinessLogicHandler implementation
//* -----------------------------------

#[derive(Debug)]
pub struct BusinessLogicSyscallHandler<'a, T: State + StateReader> {
    pub(crate) tx_execution_context: TransactionExecutionContext,
    /// Events emitted by the current contract call.
    pub(crate) events: Vec<OrderedEvent>,
    /// A list of dynamically allocated segments that are expected to be read-only.
    pub(crate) read_only_segments: Vec<(Relocatable, MaybeRelocatable)>,
    pub(crate) resources_manager: ExecutionResourcesManager,
    pub(crate) contract_address: Address,
    pub(crate) caller_address: Address,
    pub(crate) l2_to_l1_messages: Vec<OrderedL2ToL1Message>,
    pub(crate) general_config: StarknetGeneralConfig,
    pub(crate) tx_info_ptr: Option<MaybeRelocatable>,
    pub(crate) starknet_storage_state: ContractStorageState<'a, T>,
    pub(crate) internal_calls: Vec<CallInfo>,
    pub(crate) expected_syscall_ptr: Relocatable,
}

impl<'a, T: State + StateReader> BusinessLogicSyscallHandler<'a, T> {
    pub fn new(
        tx_execution_context: TransactionExecutionContext,
        state: &'a mut T,
        resources_manager: ExecutionResourcesManager,
        caller_address: Address,
        contract_address: Address,
        general_config: StarknetGeneralConfig,
        syscall_ptr: Relocatable,
    ) -> Self {
        let events = Vec::new();
        let read_only_segments = Vec::new();
        let l2_to_l1_messages = Vec::new();
        let tx_info_ptr = None;
        let starknet_storage_state = ContractStorageState::new(state, contract_address.clone());

        let internal_calls = Vec::new();

        BusinessLogicSyscallHandler {
            tx_execution_context,
            events,
            read_only_segments,
            resources_manager,
            contract_address,
            caller_address,
            l2_to_l1_messages,
            general_config,
            tx_info_ptr,
            starknet_storage_state,
            internal_calls,
            expected_syscall_ptr: syscall_ptr,
        }
    }

    pub fn default_with(state: &'a mut T) -> Self {
        BusinessLogicSyscallHandler::new_for_testing(
            BlockInfo::default(),
            Default::default(),
            state,
        )
    }

    /// Increments the syscall count for a given `syscall_name` by 1.
    fn increment_syscall_count(&mut self, syscall_name: &str) {
        self.resources_manager
            .increment_syscall_counter(syscall_name, 1);
    }

    pub fn new_for_testing(
        block_info: BlockInfo,
        _contract_address: Address,
        state: &'a mut T,
    ) -> Self {
        let syscalls = Vec::from([
            "emit_event".to_string(),
            "deploy".to_string(),
            "get_tx_info".to_string(),
            "send_message_to_l1".to_string(),
            "library_call".to_string(),
            "get_caller_address".to_string(),
            "get_contract_address".to_string(),
            "get_sequencer_address".to_string(),
            "get_block_timestamp".to_string(),
        ]);
        let events = Vec::new();
        let tx_execution_context = TransactionExecutionContext {
            ..Default::default()
        };
        let read_only_segments = Vec::new();
        let resources_manager = ExecutionResourcesManager::new(
            syscalls,
            ExecutionResources {
                ..Default::default()
            },
        );
        let contract_address = Address(1.into());
        let caller_address = Address(0.into());
        let l2_to_l1_messages = Vec::new();
        let mut general_config = StarknetGeneralConfig::default();
        general_config.block_info = block_info;
        let tx_info_ptr = None;
        let starknet_storage_state = ContractStorageState::new(state, contract_address.clone());

        let internal_calls = Vec::new();
        let expected_syscall_ptr = Relocatable::from((0, 0));

        BusinessLogicSyscallHandler {
            tx_execution_context,
            events,
            read_only_segments,
            resources_manager,
            contract_address,
            caller_address,
            l2_to_l1_messages,
            general_config,
            tx_info_ptr,
            starknet_storage_state,
            internal_calls,
            expected_syscall_ptr,
        }
    }

    /// Validates that there were no out of bounds writes to read-only segments and marks
    /// them as accessed.
    pub(crate) fn validate_read_only_segments(
        &self,
        runner: &mut VirtualMachine,
    ) -> Result<(), ExecutionError> {
        for (segment_ptr, segment_size) in self.read_only_segments.clone() {
            let used_size = runner
                .get_segment_used_size(segment_ptr.segment_index as usize)
                .ok_or(ExecutionError::InvalidSegmentSize)?;

            let seg_size = match segment_size {
                MaybeRelocatable::Int(size) => size,
                _ => return Err(ExecutionError::NotAnInt),
            };

            if seg_size != used_size.into() {
                return Err(ExecutionError::OutOfBound);
            }
            runner.mark_address_range_as_accessed(segment_ptr, used_size)?;
        }
        Ok(())
    }
}

impl<'a, T> Borrow<T> for BusinessLogicSyscallHandler<'a, T>
where
    T: State + StateReader,
{
    fn borrow(&self) -> &T {
        self.starknet_storage_state.state
    }
}

impl<'a, T> BorrowMut<T> for BusinessLogicSyscallHandler<'a, T>
where
    T: State + StateReader,
{
    fn borrow_mut(&mut self) -> &mut T {
        self.starknet_storage_state.state
    }
}

impl<'a, T> SyscallHandler for BusinessLogicSyscallHandler<'a, T>
where
    T: Default + State + StateReader,
{
    fn emit_event(
        &mut self,
        vm: &VirtualMachine,
        syscall_ptr: Relocatable,
    ) -> Result<(), SyscallHandlerError> {
        let request = match self._read_and_validate_syscall_request("emit_event", vm, syscall_ptr) {
            Ok(SyscallRequest::EmitEvent(emit_event_struct)) => emit_event_struct,
            _ => return Err(SyscallHandlerError::InvalidSyscallReadRequest),
        };

        let keys_len = request.keys_len;
        let data_len = request.data_len;
        let order = self.tx_execution_context.n_emitted_events;
        let keys: Vec<Felt> = get_integer_range(vm, &request.keys, keys_len)?;
        let data: Vec<Felt> = get_integer_range(vm, &request.data, data_len)?;
        self.events.push(OrderedEvent::new(order, keys, data));

        // Update events count.
        self.tx_execution_context.n_emitted_events += 1;
        Ok(())
    }

    fn allocate_segment(
        &mut self,
        vm: &mut VirtualMachine,
        data: Vec<MaybeRelocatable>,
    ) -> Result<Relocatable, SyscallHandlerError> {
        let segment_start = vm.add_memory_segment();
        let segment_end = vm
            .write_arg(&segment_start, &data)
            .map_err(|_| SyscallHandlerError::SegmentationFault)?;
        let sub = segment_end
            .sub(&segment_start.to_owned().into())
            .map_err(|_| SyscallHandlerError::SegmentationFault)?;
        let segment = (segment_start.to_owned(), sub);
        self.read_only_segments.push(segment);

        Ok(segment_start)
    }

    fn _deploy(
        &mut self,
        vm: &VirtualMachine,
        syscall_ptr: Relocatable,
    ) -> Result<Address, SyscallHandlerError> {
        let request = if let SyscallRequest::Deploy(request) =
            self._read_and_validate_syscall_request("deploy", vm, syscall_ptr)?
        {
            request
        } else {
            return Err(SyscallHandlerError::ExpectedDeployRequestStruct);
        };

        if !(request.deploy_from_zero.is_zero() || request.deploy_from_zero.is_one()) {
            return Err(SyscallHandlerError::DeployFromZero(
                request.deploy_from_zero,
            ));
        };

        let constructor_calldata = get_integer_range(
            vm,
            &request.constructor_calldata,
            request
                .constructor_calldata_size
                .to_usize()
                .ok_or(SyscallHandlerError::FeltToUsizeFail)?,
        )?;

        let class_hash = &request.class_hash;

        let deployer_address = if request.deploy_from_zero.is_zero() {
            self.contract_address.clone()
        } else {
            Address(0.into())
        };

        let _contract_address = calculate_contract_address(
            &Address(request.contract_address_salt),
            class_hash,
            &constructor_calldata,
            deployer_address,
        )?;

        // Initialize the contract.
        let _class_hash_bytes = request.class_hash.to_bytes_be();

        todo!()
    }

    fn _call_contract(
        &mut self,
        syscall_name: &str,
        vm: &VirtualMachine,
        syscall_ptr: Relocatable,
    ) -> Result<Vec<Felt>, SyscallHandlerError> {
        let request = self._read_and_validate_syscall_request(syscall_name, vm, syscall_ptr)?;

<<<<<<< HEAD
        let entry_point_type;
=======
>>>>>>> 1271d8d7
        let function_selector;
        let class_hash;
        let contract_address;
        let caller_address;
        let call_type;
        let call_data;

        // TODO: What about `delegate_call`, `delegate_l1_handler` and `library_call_l1_handler`?
        //   The call to `self._read_and_validate_syscall_request()` will always fail in those
        //   cases.
        match request {
            SyscallRequest::LibraryCall(request) => {
<<<<<<< HEAD
                entry_point_type = match syscall_name {
                    "library_call" => EntryPointType::External,
                    "library_call_l1_handler" => EntryPointType::L1Handler,
                    _ => todo!(),
                };
=======
>>>>>>> 1271d8d7
                function_selector = request.function_selector;
                class_hash = Some(felt_to_hash(&request.class_hash));
                contract_address = self.contract_address.clone();
                caller_address = self.caller_address.clone();
                call_type = CallType::Delegate;
                call_data = get_integer_range(vm, &request.calldata, request.calldata_size)?;
            }
            SyscallRequest::CallContract(request) => {
<<<<<<< HEAD
                entry_point_type = match syscall_name {
                    "call_contract" => EntryPointType::External,
                    _ => todo!(),
                };
=======
>>>>>>> 1271d8d7
                function_selector = EXECUTE_ENTRY_POINT_SELECTOR.clone();
                class_hash = None;
                contract_address = request.contract_address;
                caller_address = self.contract_address.clone();
                call_type = CallType::Call;
                call_data = get_integer_range(vm, &request.calldata, request.calldata_size)?;
            }
            _ => todo!(),
        }

        let entry_point = ExecutionEntryPoint::new(
            contract_address,
            call_data,
            function_selector,
            caller_address,
<<<<<<< HEAD
            entry_point_type,
=======
            EntryPointType::External,
>>>>>>> 1271d8d7
            Some(call_type),
            class_hash,
        );

        entry_point
            .execute(
                self.starknet_storage_state.state,
                &self.general_config,
                &mut self.resources_manager,
                &self.tx_execution_context,
            )
            .map(|x| x.retdata)
<<<<<<< HEAD
            .map_err(|e| todo!("{}", e))
=======
            .map_err(|_| todo!())
>>>>>>> 1271d8d7
    }

    fn get_block_info(&self) -> &BlockInfo {
        &self.general_config.block_info
    }

    fn _get_caller_address(
        &mut self,
        vm: &VirtualMachine,
        syscall_ptr: Relocatable,
    ) -> Result<Address, SyscallHandlerError> {
        match self._read_and_validate_syscall_request("get_caller_address", vm, syscall_ptr)? {
            SyscallRequest::GetCallerAddress(_) => {}
            _ => return Err(SyscallHandlerError::ExpectedGetCallerAddressRequest),
        }

        Ok(self.caller_address.clone())
    }

    fn _get_contract_address(
        &mut self,
        vm: &VirtualMachine,
        syscall_ptr: Relocatable,
    ) -> Result<Address, SyscallHandlerError> {
        match self._read_and_validate_syscall_request("get_contract_address", vm, syscall_ptr)? {
            SyscallRequest::GetContractAddress(_) => {}
            _ => return Err(SyscallHandlerError::ExpectedGetContractAddressRequest),
        };

        Ok(self.contract_address.clone())
    }

    fn send_message_to_l1(
        &mut self,
        vm: &VirtualMachine,
        syscall_ptr: Relocatable,
    ) -> Result<(), SyscallHandlerError> {
        let request = if let SyscallRequest::SendMessageToL1(request) =
            self._read_and_validate_syscall_request("send_message_to_l1", vm, syscall_ptr)?
        {
            request
        } else {
            return Err(SyscallHandlerError::ExpectedSendMessageToL1);
        };

        let payload = get_integer_range(vm, &request.payload_ptr, request.payload_size)?;

        self.l2_to_l1_messages.push(OrderedL2ToL1Message::new(
            self.tx_execution_context.n_sent_messages,
            request.to_address,
            payload,
        ));

        // Update messages count.
        self.tx_execution_context.n_sent_messages += 1;
        Ok(())
    }

    fn _get_tx_info_ptr(
        &mut self,
        vm: &mut VirtualMachine,
    ) -> Result<Relocatable, SyscallHandlerError> {
        if let Some(ptr) = &self.tx_info_ptr {
            return Ok(ptr.get_relocatable()?);
        }
        let tx = self.tx_execution_context.clone();

        let signature_data: Vec<MaybeRelocatable> =
            tx.signature.iter().map(|num| num.into()).collect();
        let signature = self.allocate_segment(vm, signature_data)?;

        let tx_info = TxInfoStruct::new(
            tx,
            signature,
            self.general_config.starknet_os_config.chain_id,
        );

        let tx_info_ptr_temp = self.allocate_segment(vm, tx_info.to_vec())?;

        self.tx_info_ptr = Some(tx_info_ptr_temp.into());

        Ok(tx_info_ptr_temp)
    }

    fn library_call(
        &mut self,
        vm: &mut VirtualMachine,
        syscall_ptr: Relocatable,
    ) -> Result<(), SyscallHandlerError> {
        self._call_contract_and_write_response("library_call", vm, syscall_ptr)
    }

    fn library_call_l1_handler(
        &mut self,
        vm: &mut VirtualMachine,
        syscall_ptr: Relocatable,
    ) -> Result<(), SyscallHandlerError> {
        self._call_contract_and_write_response("library_call_l1_handler", vm, syscall_ptr)
    }

    fn _storage_read(&mut self, address: Address) -> Result<Felt, SyscallHandlerError> {
        Ok(
            match self.starknet_storage_state.read(&address.to_32_bytes()?) {
                Ok(x) => x.clone(),
                Err(StateError::StorageError(StorageError::ErrorFetchingData)) => Felt::zero(),
                Err(e) => return Err(e.into()),
            },
        )
    }

    fn _storage_write(&mut self, address: Address, value: Felt) -> Result<(), SyscallHandlerError> {
        self.starknet_storage_state
            .write(&address.to_32_bytes()?, value);

        Ok(())
    }

    fn _read_and_validate_syscall_request(
        &mut self,
        syscall_name: &str,
        vm: &VirtualMachine,
        syscall_ptr: Relocatable,
    ) -> Result<SyscallRequest, SyscallHandlerError> {
        self.increment_syscall_count(syscall_name);
        let syscall_request = self.read_syscall_request(syscall_name, vm, syscall_ptr)?;

        self.expected_syscall_ptr.offset += get_syscall_size_from_name(syscall_name);
        Ok(syscall_request)
    }
}

impl<'a, T> SyscallHandlerPostRun for BusinessLogicSyscallHandler<'a, T>
where
    T: Default + State + StateReader,
{
    fn post_run(
        &self,
        runner: &mut VirtualMachine,
        syscall_stop_ptr: Relocatable,
    ) -> Result<(), ExecutionError> {
        let expected_stop_ptr = self.expected_syscall_ptr;
        if syscall_stop_ptr != expected_stop_ptr {
            return Err(ExecutionError::InvalidStopPointer(
                expected_stop_ptr,
                syscall_stop_ptr,
            ));
        }
        self.validate_read_only_segments(runner)
    }
}

#[cfg(test)]
mod tests {
    use crate::{
        business_logic::{
            fact_state::in_memory_state_reader::InMemoryStateReader,
            state::cached_state::CachedState,
        },
        core::{
            errors::syscall_handler_errors::SyscallHandlerError,
            syscalls::{hint_code::*, syscall_handler::SyscallHandler},
        },
        utils::{test_utils::*, Address},
    };
    use cairo_rs::{
        hint_processor::{
            builtin_hint_processor::builtin_hint_processor_definition::{
                BuiltinHintProcessor, HintProcessorData,
            },
            hint_processor_definition::HintProcessor,
        },
        relocatable,
        types::{
            exec_scope::ExecutionScopes,
            relocatable::{MaybeRelocatable, Relocatable},
        },
        vm::{
            errors::{
                hint_errors::HintError, memory_errors::MemoryError, vm_errors::VirtualMachineError,
            },
            vm_core::VirtualMachine,
        },
    };
    use felt::Felt;
    use num_traits::Zero;
    use std::{any::Any, borrow::Cow, collections::HashMap};

    type BusinessLogicSyscallHandler<'a> =
        super::BusinessLogicSyscallHandler<'a, CachedState<InMemoryStateReader>>;

    #[test]
    fn run_alloc_hint_ap_is_not_empty() {
        let hint_code = "memory[ap] = segments.add()";
        let mut vm = vm!();
        //Add 3 segments to the memory
        add_segments!(vm, 3);
        vm.set_ap(6);
        //Insert something into ap
        let key = Relocatable::from((1, 6));
        vm.insert_value(&key, (1, 6)).unwrap();
        //ids and references are not needed for this test
        assert_eq!(
            run_hint!(vm, HashMap::new(), hint_code),
            Err(HintError::Internal(VirtualMachineError::MemoryError(
                MemoryError::InconsistentMemory(
                    MaybeRelocatable::from((1, 6)),
                    MaybeRelocatable::from((1, 6)),
                    MaybeRelocatable::from((3, 0))
                )
            )))
        );
    }

    // tests that we are executing correctly our syscall hint processor.
    #[test]
    fn cannot_run_syscall_hints() {
        let hint_code = DEPLOY;
        let mut vm = vm!();
        assert_eq!(
            run_syscall_hint!(vm, HashMap::new(), hint_code),
            Err(HintError::UnknownHint("Hint not implemented".to_string()))
        );
    }

    // TODO: Remove warning inhibitor when finally used.
    #[allow(dead_code)]
    fn deploy_from_zero_error() {
        let mut state = CachedState::<InMemoryStateReader>::default();
        let mut syscall = BusinessLogicSyscallHandler::default_with(&mut state);
        let mut vm = vm!();

        add_segments!(vm, 2);

        memory_insert!(
            vm,
            [
                ((1, 0), 0),
                ((1, 1), 1),
                ((1, 2), 2),
                ((1, 3), 3),
                ((1, 4), (1, 20)),
                ((1, 5), 4)
            ]
        );

        assert_eq!(
            syscall._deploy(&vm, relocatable!(1, 0)),
            Err(SyscallHandlerError::DeployFromZero(4))
        )
    }

    #[test]
    fn can_allocate_segment() {
        let mut state = CachedState::<InMemoryStateReader>::default();
        let mut syscall_handler = BusinessLogicSyscallHandler::default_with(&mut state);
        let mut vm = vm!();
        let data = vec![MaybeRelocatable::Int(7.into())];

        let segment_start = syscall_handler.allocate_segment(&mut vm, data).unwrap();
        let expected_value = vm
            .get_integer(&Relocatable::from((0, 0)))
            .unwrap()
            .into_owned();
        assert_eq!(Relocatable::from((0, 0)), segment_start);
        assert_eq!(expected_value, 7.into());
    }

    #[test]
    fn test_get_block_number() {
        let mut state = CachedState::<InMemoryStateReader>::default();
        let mut syscall = BusinessLogicSyscallHandler::default_with(&mut state);
        let mut vm = vm!();

        add_segments!(vm, 2);
        vm.insert_value::<Felt>(&relocatable!(1, 0), 0.into())
            .unwrap();

        assert_eq!(
            syscall.get_block_number(&mut vm, relocatable!(1, 0)),
            Ok(()),
        );
        assert_eq!(
            vm.get_integer(&relocatable!(1, 1)).map(Cow::into_owned),
            Ok(0.into()),
        );
    }

    #[test]
    fn test_get_contract_address_ok() {
        let mut state = CachedState::<InMemoryStateReader>::default();
        let mut syscall = BusinessLogicSyscallHandler::default_with(&mut state);
        let mut vm = vm!();

        add_segments!(vm, 2);

        vm.insert_value::<Felt>(&relocatable!(1, 0), 0.into())
            .unwrap();

        assert_eq!(
            syscall._get_contract_address(&vm, relocatable!(1, 0)),
            Ok(syscall.contract_address)
        )
    }

    #[test]
    fn test_storage_read_empty() {
        let mut state = CachedState::<InMemoryStateReader>::default();
        let mut syscall_handler = BusinessLogicSyscallHandler::default_with(&mut state);

        assert_eq!(
            syscall_handler._storage_read(Address(Felt::zero())),
            Ok(Felt::zero()),
        );
    }
}<|MERGE_RESOLUTION|>--- conflicted
+++ resolved
@@ -299,10 +299,7 @@
     ) -> Result<Vec<Felt>, SyscallHandlerError> {
         let request = self._read_and_validate_syscall_request(syscall_name, vm, syscall_ptr)?;
 
-<<<<<<< HEAD
         let entry_point_type;
-=======
->>>>>>> 1271d8d7
         let function_selector;
         let class_hash;
         let contract_address;
@@ -315,14 +312,11 @@
         //   cases.
         match request {
             SyscallRequest::LibraryCall(request) => {
-<<<<<<< HEAD
                 entry_point_type = match syscall_name {
                     "library_call" => EntryPointType::External,
                     "library_call_l1_handler" => EntryPointType::L1Handler,
                     _ => todo!(),
                 };
-=======
->>>>>>> 1271d8d7
                 function_selector = request.function_selector;
                 class_hash = Some(felt_to_hash(&request.class_hash));
                 contract_address = self.contract_address.clone();
@@ -331,13 +325,10 @@
                 call_data = get_integer_range(vm, &request.calldata, request.calldata_size)?;
             }
             SyscallRequest::CallContract(request) => {
-<<<<<<< HEAD
                 entry_point_type = match syscall_name {
                     "call_contract" => EntryPointType::External,
                     _ => todo!(),
                 };
-=======
->>>>>>> 1271d8d7
                 function_selector = EXECUTE_ENTRY_POINT_SELECTOR.clone();
                 class_hash = None;
                 contract_address = request.contract_address;
@@ -353,11 +344,7 @@
             call_data,
             function_selector,
             caller_address,
-<<<<<<< HEAD
             entry_point_type,
-=======
-            EntryPointType::External,
->>>>>>> 1271d8d7
             Some(call_type),
             class_hash,
         );
@@ -370,11 +357,7 @@
                 &self.tx_execution_context,
             )
             .map(|x| x.retdata)
-<<<<<<< HEAD
-            .map_err(|e| todo!("{}", e))
-=======
             .map_err(|_| todo!())
->>>>>>> 1271d8d7
     }
 
     fn get_block_info(&self) -> &BlockInfo {
