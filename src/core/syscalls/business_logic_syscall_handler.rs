use std::cell::RefCell;
use std::collections::HashMap;
use std::ops::Deref;
use std::rc::Rc;

use super::syscall_handler::SyscallHandler;
use super::syscall_request::*;
use crate::business_logic::execution::execution_entry_point::ExecutionEntryPoint;
use crate::business_logic::execution::objects::*;
use crate::business_logic::execution::{execution_entry_point, objects::*};
use crate::business_logic::fact_state::in_memory_state_reader::InMemoryStateReader;
use crate::business_logic::fact_state::state::ExecutionResourcesManager;
use crate::business_logic::state::cached_state::CachedState;
use crate::business_logic::state::contract_storage_state::ContractStorageState;
use crate::business_logic::state::state_api::{State, StateReader};
use crate::business_logic::state::state_api_objects::BlockInfo;
use crate::core::errors::syscall_handler_errors::SyscallHandlerError;
use crate::definitions::general_config::{self, StarknetGeneralConfig};
use crate::hash_utils::calculate_contract_address_from_hash;
use crate::services::api::contract_class::EntryPointType;
use crate::starknet_storage::dict_storage::DictStorage;
use crate::utils::*;
use cairo_rs::types::relocatable::{MaybeRelocatable, Relocatable};
use cairo_rs::vm::runners::cairo_runner::ExecutionResources;
use cairo_rs::vm::vm_core::VirtualMachine;
use felt::Felt;
use num_traits::{One, ToPrimitive, Zero};

//* -----------------------------------
//* BusinessLogicHandler implementation
//* -----------------------------------

pub struct BusinessLogicSyscallHandler<T: State + StateReader> {
    pub(crate) tx_execution_context: TransactionExecutionContext,
    /// Events emitted by the current contract call.
    pub(crate) events: Vec<OrderedEvent>,
    /// A list of dynamically allocated segments that are expected to be read-only.
    pub(crate) read_only_segments: Vec<(Relocatable, MaybeRelocatable)>,
    pub(crate) resources_manager: ExecutionResourcesManager,
    pub(crate) contract_address: Address,
    pub(crate) caller_address: Address,
    pub(crate) l2_to_l1_messages: Vec<OrderedL2ToL1Message>,
    pub(crate) general_config: StarknetGeneralConfig,
    pub(crate) tx_info_ptr: Option<MaybeRelocatable>,
    pub(crate) block_info: BlockInfo,
    pub(crate) state: T,
    pub(crate) starknet_storage_state: ContractStorageState<T>,
    pub(crate) internal_calls: Vec<CallInfo>,
    pub(crate) expected_syscall_ptr: Relocatable,
}

impl<T: State + StateReader + Clone> BusinessLogicSyscallHandler<T> {
    pub fn new(
        tx_execution_context: TransactionExecutionContext,
        state: T,
        resources_manager: ExecutionResourcesManager,
        caller_address: Address,
        contract_address: Address,
        general_config: StarknetGeneralConfig,
        syscall_ptr: Relocatable,
    ) -> Self {
        let block_info = state.block_info().clone();
        let events = Vec::new();
        let tx_execution_context = TransactionExecutionContext {
            ..Default::default()
        };
        let read_only_segments = Vec::new();
        let l2_to_l1_messages = Vec::new();
        let general_config = StarknetGeneralConfig::default();
        let tx_info_ptr = None;
        let starknet_storage_state =
            ContractStorageState::new(state.clone(), contract_address.clone());

        let internal_calls = Vec::new();

        BusinessLogicSyscallHandler {
            tx_execution_context,
            events,
            read_only_segments,
            resources_manager,
            contract_address,
            caller_address,
            l2_to_l1_messages,
            general_config,
            tx_info_ptr,
            block_info,
            state,
            starknet_storage_state,
            internal_calls,
            expected_syscall_ptr: syscall_ptr,
        }
    }

    /// Increments the syscall count for a given `syscall_name` by 1.
    fn increment_syscall_count(&mut self, syscall_name: &str) {
        self.resources_manager
            .increment_syscall_counter(syscall_name, 1);
    }

    pub fn new_for_testing(block_info: BlockInfo, contract_address: Address, state: T) -> Self {
        let syscalls = Vec::from([
            "emit_event".to_string(),
            "deploy".to_string(),
            "get_tx_info".to_string(),
            "send_message_to_l1".to_string(),
            "library_call".to_string(),
            "get_caller_address".to_string(),
            "get_contract_address".to_string(),
            "get_sequencer_address".to_string(),
            "get_block_timestamp".to_string(),
        ]);
        let events = Vec::new();
        let tx_execution_context = TransactionExecutionContext {
            ..Default::default()
        };
        let read_only_segments = Vec::new();
        let resources_manager = ExecutionResourcesManager::new(
            syscalls,
            ExecutionResources {
                ..Default::default()
            },
        );
        let contract_address = Address(1.into());
        let caller_address = Address(0.into());
        let l2_to_l1_messages = Vec::new();
        let general_config = StarknetGeneralConfig::default();
        let tx_info_ptr = None;
        let starknet_storage_state =
            ContractStorageState::new(state.clone(), contract_address.clone());

        let internal_calls = Vec::new();
        let expected_syscall_ptr = Relocatable::from((0, 0));

        BusinessLogicSyscallHandler {
            tx_execution_context,
            events,
            read_only_segments,
            resources_manager,
            contract_address,
            caller_address,
            l2_to_l1_messages,
            general_config,
            tx_info_ptr,
            block_info,
            state,
            starknet_storage_state,
            internal_calls,
            expected_syscall_ptr,
        }
    }
}

impl<T: State + StateReader + Clone> SyscallHandler for BusinessLogicSyscallHandler<T> {
    fn emit_event(
        &mut self,
        vm: &VirtualMachine,
        syscall_ptr: Relocatable,
    ) -> Result<(), SyscallHandlerError> {
        let request = match self._read_and_validate_syscall_request("emit_event", vm, syscall_ptr) {
            Ok(SyscallRequest::EmitEvent(emit_event_struct)) => emit_event_struct,
            _ => return Err(SyscallHandlerError::InvalidSyscallReadRequest),
        };

        let keys_len = request.keys_len;
        let data_len = request.data_len;
        let order = self.tx_execution_context.n_emitted_events;
        let keys: Vec<Felt> = get_integer_range(vm, &request.keys, keys_len)?;
        let data: Vec<Felt> = get_integer_range(vm, &request.data, data_len)?;
        self.events.push(OrderedEvent::new(order, keys, data));

        // Update events count.
        self.tx_execution_context.n_emitted_events += 1;
        Ok(())
    }

    fn allocate_segment(
        &mut self,
        vm: &mut VirtualMachine,
        data: Vec<MaybeRelocatable>,
    ) -> Result<Relocatable, SyscallHandlerError> {
        let segment_start = vm.add_memory_segment();
        let segment_end = vm
            .write_arg(&segment_start, &data)
            .map_err(|_| SyscallHandlerError::SegmentationFault)?;
        let sub = segment_end
            .sub(&segment_start.to_owned().into())
            .map_err(|_| SyscallHandlerError::SegmentationFault)?;
        let segment = (segment_start.to_owned(), sub);
        self.read_only_segments.push(segment);

        Ok(segment_start)
    }

    fn _deploy(
        &mut self,
        vm: &VirtualMachine,
        syscall_ptr: Relocatable,
    ) -> Result<Address, SyscallHandlerError> {
        let request = if let SyscallRequest::Deploy(request) =
            self._read_and_validate_syscall_request("deploy", vm, syscall_ptr)?
        {
            request
        } else {
            return Err(SyscallHandlerError::ExpectedDeployRequestStruct);
        };

        if !(request.deploy_from_zero.is_zero() || request.deploy_from_zero.is_one()) {
            return Err(SyscallHandlerError::DeployFromZero(
                request.deploy_from_zero,
            ));
        };

        let constructor_calldata = get_integer_range(
            vm,
            &request.constructor_calldata,
            request
                .constructor_calldata_size
                .to_usize()
                .ok_or(SyscallHandlerError::FeltToUsizeFail)?,
        )?;

        let class_hash = &request.class_hash;

        let deployer_address = if request.deploy_from_zero.is_zero() {
            self.contract_address.clone()
        } else {
            Address(0.into())
        };

        let _contract_address = calculate_contract_address_from_hash(
            &Address(request.contract_address_salt),
            class_hash,
            &constructor_calldata,
            deployer_address,
        )?;

        // Initialize the contract.
        let _class_hash_bytes = request.class_hash.to_bytes_be();

        todo!()
    }

    fn _call_contract(
        &mut self,
        syscall_name: &str,
        vm: &VirtualMachine,
        syscall_ptr: Relocatable,
    ) -> Result<Vec<Felt>, SyscallHandlerError> {
        // Parse request and prepare the call.
        let request =
            match self._read_and_validate_syscall_request(syscall_name, vm, syscall_ptr)? {
                SyscallRequest::CallContract(request) => request,
                _ => return Err(SyscallHandlerError::ExpectedCallContract),
            };

        let calldata = get_integer_range(vm, &request.calldata, request.calldata_size)?;

        let mut code_address = None;
        let mut class_hash = None;

        match syscall_name {
            "call_contract" => {
                code_address = Some(request.contract_address);
                let contract_address = code_address;
                let caller_address = self.contract_address.clone();
                let entry_point_type = EntryPointType::External;
                let call_type = CallType::Call;
            }
            "delegate_call" => {
                code_address = Some(request.contract_address);
                let contract_address = self.contract_address.clone();
                let caller_address = self.caller_address.clone();
                let entry_point_type = EntryPointType::External;
                let call_type = CallType::Delegate;
            }
            "delegate_l1_handler" => {
                code_address = Some(request.contract_address);
                let contract_address = self.contract_address.clone();
                let caller_address = self.caller_address.clone();
                let entry_point_type = EntryPointType::L1Handler;
                let call_type = CallType::Delegate;
            }
            "library_call" => {
                class_hash = Some(request.class_hash.to_bytes_be());
                let contract_address = self.contract_address.clone();
                let caller_address = self.caller_address.clone();
                let entry_point_type = EntryPointType::External;
                let call_type = CallType::Delegate;
            }
            "library_call_l1_handler" => {
                class_hash = Some(request.class_hash.to_bytes_be());
                let contract_address = self.contract_address.clone();
                let caller_address = self.caller_address.clone();
                let entry_point_type = EntryPointType::L1Handler;
                let call_type = CallType::Delegate;
            }
            _ => {
                return Err(SyscallHandlerError::UnknownSyscall(
                    syscall_name.to_string(),
                ))
            }
        }

        // let call = self.execute_entry_point(
        //     call_type,
        //     class_hash,
        //     contract_address,
        //     code_address,
        //     request.selector,
        //     entry_point_type,
        //     calldata,
        //     caller_address,
        // )

        // return self.execute_entry_point(call=call)

        // TODO, remove this once used the commented code.
        todo!()
    }

    fn get_block_info(&self) -> &BlockInfo {
        &self.block_info
    }

    fn _get_caller_address(
        &mut self,
        vm: &VirtualMachine,
        syscall_ptr: Relocatable,
    ) -> Result<Address, SyscallHandlerError> {
        let request = if let SyscallRequest::GetCallerAddress(request) =
            self._read_and_validate_syscall_request("get_caller_address", vm, syscall_ptr)?
        {
            request
        } else {
            return Err(SyscallHandlerError::ExpectedGetCallerAddressRequest);
        };

        Ok(self.caller_address.clone())
    }
    fn _get_contract_address(
        &mut self,
        vm: &VirtualMachine,
        syscall_ptr: Relocatable,
    ) -> Result<Address, SyscallHandlerError> {
        if let SyscallRequest::GetContractAddress(request) =
            self._read_and_validate_syscall_request("get_contract_address", vm, syscall_ptr)?
        {
            request
        } else {
            return Err(SyscallHandlerError::ExpectedGetContractAddressRequest);
        };

        Ok(self.contract_address.clone())
    }

    fn send_message_to_l1(
        &mut self,
        vm: &VirtualMachine,
        syscall_ptr: Relocatable,
    ) -> Result<(), SyscallHandlerError> {
        let request = if let SyscallRequest::SendMessageToL1(request) =
            self._read_and_validate_syscall_request("send_message_to_l1", vm, syscall_ptr)?
        {
            request
        } else {
            return Err(SyscallHandlerError::ExpectedSendMessageToL1);
        };

        let payload = get_integer_range(vm, &request.payload_ptr, request.payload_size)?;

        self.l2_to_l1_messages.push(OrderedL2ToL1Message::new(
            self.tx_execution_context.n_sent_messages,
            request.to_address,
            payload,
        ));

        // Update messages count.
        self.tx_execution_context.n_sent_messages += 1;
        Ok(())
    }

    fn _get_tx_info_ptr(
        &mut self,
        vm: &mut VirtualMachine,
    ) -> Result<Relocatable, SyscallHandlerError> {
        if let Some(ptr) = &self.tx_info_ptr {
            return Ok(ptr.get_relocatable()?);
        }
        let tx = self.tx_execution_context.clone();

        let signature_data: Vec<MaybeRelocatable> =
            tx.signature.iter().map(|num| num.into()).collect();
        let signature = self.allocate_segment(vm, signature_data)?;

        let tx_info = TxInfoStruct::new(
            tx,
            signature,
            self.general_config.starknet_os_config.chain_id,
        );

        let tx_info_ptr_temp = self.allocate_segment(vm, tx_info.to_vec())?;

        self.tx_info_ptr = Some(tx_info_ptr_temp.into());

        Ok(tx_info_ptr_temp)
    }

    fn library_call(
        &mut self,
        vm: &mut VirtualMachine,
        syscall_ptr: Relocatable,
    ) -> Result<(), SyscallHandlerError> {
        self._call_contract_and_write_response("library_call", vm, syscall_ptr);
        Ok(())
    }

    fn _storage_read(&mut self, address: Address) -> Result<Felt, SyscallHandlerError> {
        Ok(self
            .starknet_storage_state
            .read(&address.to_32_bytes()?)?
            .clone())
    }
<<<<<<< HEAD
    fn _storage_write(&mut self, _address: Address, _value: Felt) {
        todo!()
=======
    fn _storage_write(&mut self, address: Address, value: Felt) -> Result<(), SyscallHandlerError> {
        let _read = self.starknet_storage_state.read(&address.to_32_bytes()?)?;

        self.starknet_storage_state
            .write(&address.to_32_bytes()?, value);

        Ok(())
>>>>>>> 94556ab9
    }

    fn _read_and_validate_syscall_request(
        &mut self,
        syscall_name: &str,
        vm: &VirtualMachine,
        syscall_ptr: Relocatable,
    ) -> Result<SyscallRequest, SyscallHandlerError> {
        self.increment_syscall_count(syscall_name);
        self.read_syscall_request(syscall_name, vm, syscall_ptr)
    }
}

impl Default for BusinessLogicSyscallHandler<CachedState<InMemoryStateReader>> {
    fn default() -> Self {
        let cached_state = CachedState::new(
            BlockInfo::default(),
            InMemoryStateReader::new(DictStorage::new(), DictStorage::new()),
            None,
        );

        let contract_address = Address(0.into());

        BusinessLogicSyscallHandler::new_for_testing(
            BlockInfo::default(),
            contract_address,
            cached_state,
        )
    }
}

#[cfg(test)]
mod tests {
    use crate::business_logic::execution::objects::{
        OrderedEvent, OrderedL2ToL1Message, TransactionExecutionContext,
    };
    use crate::business_logic::state::state_api_objects::BlockInfo;
    use crate::core::errors::syscall_handler_errors::SyscallHandlerError;
    use crate::core::syscalls::business_logic_syscall_handler::BusinessLogicSyscallHandler;
    use crate::core::syscalls::hint_code::*;
    use crate::core::syscalls::syscall_handler::*;
    use crate::utils::{get_integer, test_utils::*};
    use cairo_rs::hint_processor::builtin_hint_processor::builtin_hint_processor_definition::{
        BuiltinHintProcessor, HintProcessorData,
    };
    use cairo_rs::hint_processor::hint_processor_definition::HintProcessor;
    use cairo_rs::relocatable;
    use cairo_rs::types::exec_scope::ExecutionScopes;
    use cairo_rs::types::relocatable::{MaybeRelocatable, Relocatable};
    use cairo_rs::vm::errors::hint_errors::HintError;
    use cairo_rs::vm::errors::memory_errors::MemoryError;
    use cairo_rs::vm::errors::vm_errors::VirtualMachineError;
    use cairo_rs::vm::vm_core::VirtualMachine;
    use felt::Felt;
    use std::any::Any;
    use std::borrow::Cow;
    use std::collections::HashMap;

    #[test]
    fn run_alloc_hint_ap_is_not_empty() {
        let hint_code = "memory[ap] = segments.add()";
        let mut vm = vm!();
        //Add 3 segments to the memory
        add_segments!(vm, 3);
        vm.set_ap(6);
        //Insert something into ap
        let key = Relocatable::from((1, 6));
        vm.insert_value(&key, (1, 6)).unwrap();
        //ids and references are not needed for this test
        assert_eq!(
            run_hint!(vm, HashMap::new(), hint_code),
            Err(HintError::Internal(VirtualMachineError::MemoryError(
                MemoryError::InconsistentMemory(
                    MaybeRelocatable::from((1, 6)),
                    MaybeRelocatable::from((1, 6)),
                    MaybeRelocatable::from((3, 0))
                )
            )))
        );
    }

    // tests that we are executing correctly our syscall hint processor.
    #[test]
    fn cannot_run_syscall_hints() {
        let hint_code = DEPLOY;
        let mut vm = vm!();
        assert_eq!(
            run_syscall_hint!(vm, HashMap::new(), hint_code),
            Err(HintError::UnknownHint("Hint not implemented".to_string()))
        );
    }

    fn deploy_from_zero_error() {
        let mut syscall = BusinessLogicSyscallHandler::default();
        let mut vm = vm!();

        add_segments!(vm, 2);

        memory_insert!(
            vm,
            [
                ((1, 0), 0),
                ((1, 1), 1),
                ((1, 2), 2),
                ((1, 3), 3),
                ((1, 4), (1, 20)),
                ((1, 5), 4)
            ]
        );

        assert_eq!(
            syscall._deploy(&vm, relocatable!(1, 0)),
            Err(SyscallHandlerError::DeployFromZero(4))
        )
    }

    #[test]
    fn can_allocate_segment() {
        let mut syscall_handler = BusinessLogicSyscallHandler::default();
        let mut vm = vm!();
        let data = vec![MaybeRelocatable::Int(7.into())];

        let segment_start = syscall_handler.allocate_segment(&mut vm, data).unwrap();
        let expected_value = vm
            .get_integer(&Relocatable::from((0, 0)))
            .unwrap()
            .into_owned();
        assert_eq!(Relocatable::from((0, 0)), segment_start);
        assert_eq!(expected_value, 7.into());
    }
    #[test]
    fn test_get_block_number() {
        let mut syscall = BusinessLogicSyscallHandler::default();
        let mut vm = vm!();

        add_segments!(vm, 2);
        vm.insert_value::<Felt>(&relocatable!(1, 0), 0.into())
            .unwrap();

        assert_eq!(
            syscall.get_block_number(&mut vm, relocatable!(1, 0)),
            Ok(()),
        );
        assert_eq!(
            vm.get_integer(&relocatable!(1, 1)).map(Cow::into_owned),
            Ok(0.into()),
        );
    }

    #[test]
    fn test_get_contract_address_ok() {
        let mut syscall = BusinessLogicSyscallHandler::default();
        let mut vm = vm!();

        add_segments!(vm, 2);

        vm.insert_value::<Felt>(&relocatable!(1, 0), 0.into())
            .unwrap();

        assert_eq!(
            syscall._get_contract_address(&vm, relocatable!(1, 0)),
            Ok(syscall.contract_address)
        )
    }
}<|MERGE_RESOLUTION|>--- conflicted
+++ resolved
@@ -420,10 +420,7 @@
             .read(&address.to_32_bytes()?)?
             .clone())
     }
-<<<<<<< HEAD
-    fn _storage_write(&mut self, _address: Address, _value: Felt) {
-        todo!()
-=======
+
     fn _storage_write(&mut self, address: Address, value: Felt) -> Result<(), SyscallHandlerError> {
         let _read = self.starknet_storage_state.read(&address.to_32_bytes()?)?;
 
@@ -431,7 +428,6 @@
             .write(&address.to_32_bytes()?, value);
 
         Ok(())
->>>>>>> 94556ab9
     }
 
     fn _read_and_validate_syscall_request(
