#![allow(dead_code)]

use cairo_rs::{
    types::relocatable::{MaybeRelocatable, Relocatable},
    vm::vm_core::VirtualMachine,
};
use felt::Felt252;
<<<<<<< HEAD
use num_traits::{One, Zero};
=======
>>>>>>> 1075d2c5

use crate::{
    business_logic::{
        execution::{
            execution_entry_point::ExecutionEntryPoint,
            objects::{
                CallInfo, CallResult, CallType, OrderedEvent, OrderedL2ToL1Message,
                TransactionExecutionContext,
            },
        },
        fact_state::state::ExecutionResourcesManager,
        state::{
            contract_storage_state::ContractStorageState,
            state_api::{State, StateReader},
        },
    },
    core::{
<<<<<<< HEAD
        errors::{state_errors::StateError, syscall_handler_errors::SyscallHandlerError},
        syscalls::{syscall_request::SyscallRequest, syscall_response::SyscallResponse},
    },
    definitions::{
        constants::CONSTRUCTOR_ENTRY_POINT_SELECTOR, general_config::StarknetGeneralConfig,
    },
    hash_utils::calculate_contract_address,
    services::api::{contract_class::EntryPointType, contract_class_errors::ContractClassError},
    utils::{felt_to_hash, get_felt_range, Address, ClassHash},
};

use super::{syscall_handler::SyscallHandler, syscall_info::get_syscall_size_from_name};

#[allow(unused)]
=======
        errors::syscall_handler_errors::SyscallHandlerError, syscalls::syscall_request::FromPtr,
    },
    definitions::general_config::StarknetGeneralConfig,
    utils::{get_felt_range, Address},
};

use super::{
    syscall_handler::SyscallHandler, syscall_info::get_syscall_size_from_name,
    syscall_request::SyscallRequest, syscall_response::SyscallResponse,
};

//TODO Remove allow dead_code after merging to 0.11
#[allow(dead_code)]
#[derive(Debug)]
>>>>>>> 1075d2c5
pub struct BusinessLogicSyscallHandler<'a, T: State + StateReader> {
    pub(crate) events: Vec<OrderedEvent>,
    pub(crate) expected_syscall_ptr: Relocatable,
    pub(crate) resources_manager: ExecutionResourcesManager,
    pub(crate) tx_execution_context: TransactionExecutionContext,
    pub(crate) l2_to_l1_messages: Vec<OrderedL2ToL1Message>,
    pub(crate) contract_address: Address,
    pub(crate) caller_address: Address,
    pub(crate) read_only_segments: Vec<(Relocatable, MaybeRelocatable)>,
    pub(crate) internal_calls: Vec<CallInfo>,
    pub(crate) general_config: StarknetGeneralConfig,
    pub(crate) entry_point: ExecutionEntryPoint,
    pub(crate) starknet_storage_state: ContractStorageState<'a, T>,
    pub(crate) support_reverted: bool,
}

// TODO: execution entry point may no be a parameter field, but there is no way to generate a default for now

impl<'a, T: Default + State + StateReader> BusinessLogicSyscallHandler<'a, T> {
    #[allow(clippy::too_many_arguments)]
    pub fn new(
        tx_execution_context: TransactionExecutionContext,
        state: &'a mut T,
        resources_manager: ExecutionResourcesManager,
        caller_address: Address,
        contract_address: Address,
        general_config: StarknetGeneralConfig,
        syscall_ptr: Relocatable,
        entry_point: ExecutionEntryPoint,
    ) -> Self {
        let events = Vec::new();
        let read_only_segments = Vec::new();
        let l2_to_l1_messages = Vec::new();
        let starknet_storage_state = ContractStorageState::new(state, contract_address.clone());
        let internal_calls = Vec::new();

        BusinessLogicSyscallHandler {
            tx_execution_context,
            entry_point,
            events,
            read_only_segments,
            resources_manager,
            contract_address,
            caller_address,
            l2_to_l1_messages,
            general_config,
            starknet_storage_state,
            internal_calls,
            expected_syscall_ptr: syscall_ptr,
            support_reverted: false,
        }
    }

    fn increment_syscall_count(&mut self, syscall_name: &str) {
        self.resources_manager
            .increment_syscall_counter(syscall_name, 1);
    }

<<<<<<< HEAD
    fn execute_constructor_entry_point(
        &mut self,
        contract_address: &Address,
        class_hash_bytes: ClassHash,
        constructor_calldata: Vec<Felt252>,
        remainig_gas: u64,
    ) -> Result<CallResult, StateError> {
        let contract_class = self
            .starknet_storage_state
            .state
            .get_contract_class(&class_hash_bytes)?;

        let constructor_entry_points = contract_class
            .entry_points_by_type
            .get(&EntryPointType::Constructor)
            .ok_or(ContractClassError::NoneEntryPointType)?;

        if constructor_entry_points.is_empty() {
            if !constructor_calldata.is_empty() {
                return Err(StateError::ConstructorCalldataEmpty());
            }

            let call_info = CallInfo::empty_constructor_call(
                contract_address.clone(),
                self.entry_point.contract_address.clone(),
                Some(class_hash_bytes),
            );
            self.internal_calls.push(call_info.clone());

            return Ok(call_info.result());
        }

        let call = ExecutionEntryPoint::new(
            contract_address.clone(),
            constructor_calldata,
            CONSTRUCTOR_ENTRY_POINT_SELECTOR.clone(),
            self.entry_point.contract_address.clone(),
            EntryPointType::Constructor,
            Some(CallType::Call),
            None,
            remainig_gas,
        );

        // TODO: implement this function and logic once execution entry point is unlocked
        let call_info = call
            .execute_v2(
                self.starknet_storage_state.state,
                &mut self.general_config,
                self.support_reverted,
            )
            .map_err(|_| StateError::ExecutionEntryPoint())?;

        self.internal_calls.push(call_info.clone());

        Ok(call_info.result())
=======
    fn syscall_storage_write(&mut self, key: Felt252, value: Felt252) {
        self.starknet_storage_state.write(&key.to_le_bytes(), value)
>>>>>>> 1075d2c5
    }
}

impl<'a, T: Default + State + StateReader> SyscallHandler for BusinessLogicSyscallHandler<'a, T> {
<<<<<<< HEAD
=======
    #[allow(irrefutable_let_patterns)]
    fn storage_write(
        &mut self,
        vm: &mut VirtualMachine,
        syscall_ptr: Relocatable,
        remaining_gas: u64,
    ) -> Result<SyscallResponse, SyscallHandlerError> {
        let request = if let SyscallRequest::StorageWrite(request) =
            self.read_and_validate_syscall_request("storage_write", vm, syscall_ptr)?
        {
            request
        } else {
            return Err(SyscallHandlerError::ExpectedStorageWriteSyscall);
        };

        if request.reserved != 0.into() {
            return Err(SyscallHandlerError::UnsopportedAddressDomain(
                request.reserved,
            ));
        }

        self.syscall_storage_write(request.key, request.value);

        Ok(SyscallResponse {
            gas: remaining_gas,
            body: None,
        })
    }

>>>>>>> 1075d2c5
    fn read_and_validate_syscall_request(
        &mut self,
        syscall_name: &str,
        vm: &VirtualMachine,
        syscall_ptr: Relocatable,
    ) -> Result<SyscallRequest, SyscallHandlerError> {
        self.increment_syscall_count(syscall_name);
        let syscall_request = self.read_syscall_request(syscall_name, vm, syscall_ptr)?;

        self.expected_syscall_ptr.offset += get_syscall_size_from_name(syscall_name);
        Ok(syscall_request)
    }

<<<<<<< HEAD
    fn syscall_deploy(
        &mut self,
        vm: &VirtualMachine,
        syscall_request: SyscallRequest,
        remaining_gas: u64,
    ) -> Result<(Address, CallResult), SyscallHandlerError> {
        let request = match syscall_request {
            SyscallRequest::Deploy(request) => request,
            _ => return Err(SyscallHandlerError::IncorrectSyscall("Deploy".to_string())),
        };

        if !(request.deploy_from_zero.is_zero() || request.deploy_from_zero.is_one()) {
            return Err(SyscallHandlerError::DeployFromZero(
                request.deploy_from_zero,
            ));
        };

        let constructor_calldata =
            get_felt_range(vm, request.calldata_start, request.calldata_end)?;

        let class_hash = &request.class_hash;

        let deployer_address = if request.deploy_from_zero.is_zero() {
            self.entry_point.contract_address.clone()
        } else {
            Address(0.into())
        };

        let contract_address = Address(calculate_contract_address(
            &Address(request.salt),
            class_hash,
            &constructor_calldata,
            deployer_address,
        )?);

        // Initialize the contract.
        let class_hash_bytes: ClassHash = felt_to_hash(&request.class_hash);

        self.starknet_storage_state
            .state
            .deploy_contract(contract_address.clone(), class_hash_bytes)?;

        let result = self.execute_constructor_entry_point(
            &contract_address,
            class_hash_bytes,
            constructor_calldata,
            remaining_gas,
        )?;

        Ok((contract_address, result))
    }

    fn allocate_segment(
        &mut self,
        vm: &mut VirtualMachine,
        data: Vec<cairo_rs::types::relocatable::MaybeRelocatable>,
    ) -> Result<Relocatable, SyscallHandlerError> {
        let segment_start = vm.add_memory_segment();
        let segment_end = vm.write_arg(segment_start, &data)?;
        let sub = segment_end.sub(&segment_start.to_owned().into())?;
        let segment = (segment_start.to_owned(), sub);
        self.read_only_segments.push(segment);
        Ok(segment_start)
    }
=======
    fn read_syscall_request(
        &self,
        syscall_name: &str,
        vm: &VirtualMachine,
        syscall_ptr: Relocatable,
    ) -> Result<SyscallRequest, SyscallHandlerError> {
        match syscall_name {
            "storage_write" => {
                super::syscall_request::StorageWriteRequest::from_ptr(vm, syscall_ptr)
            }
            _ => Err(SyscallHandlerError::UnknownSyscall(
                syscall_name.to_string(),
            )),
        }
    }

>>>>>>> 1075d2c5
    //TODO remove allow irrefutable_let_patterns
    #[allow(irrefutable_let_patterns)]
    fn send_message_to_l1(
        &mut self,
        vm: &VirtualMachine,
        syscall_ptr: Relocatable,
        remaining_gas: u64,
    ) -> Result<SyscallResponse, SyscallHandlerError> {
        let request = if let SyscallRequest::SendMessageToL1(request) =
            self.read_and_validate_syscall_request("send_message_to_l1", vm, syscall_ptr)?
        {
            request
        } else {
            return Err(SyscallHandlerError::ExpectedSendMessageToL1);
        };

        let payload = get_felt_range(vm, request.payload_start, request.payload_end)?;

        self.l2_to_l1_messages.push(OrderedL2ToL1Message::new(
            self.tx_execution_context.n_sent_messages,
            request.to_address,
            payload,
        ));

        // Update messages count.
        self.tx_execution_context.n_sent_messages += 1;
        Ok(SyscallResponse {
            gas: remaining_gas,
            body: None,
        })
    }
}<|MERGE_RESOLUTION|>--- conflicted
+++ resolved
@@ -1,14 +1,4 @@
 #![allow(dead_code)]
-
-use cairo_rs::{
-    types::relocatable::{MaybeRelocatable, Relocatable},
-    vm::vm_core::VirtualMachine,
-};
-use felt::Felt252;
-<<<<<<< HEAD
-use num_traits::{One, Zero};
-=======
->>>>>>> 1075d2c5
 
 use crate::{
     business_logic::{
@@ -26,7 +16,6 @@
         },
     },
     core::{
-<<<<<<< HEAD
         errors::{state_errors::StateError, syscall_handler_errors::SyscallHandlerError},
         syscalls::{syscall_request::SyscallRequest, syscall_response::SyscallResponse},
     },
@@ -34,29 +23,27 @@
         constants::CONSTRUCTOR_ENTRY_POINT_SELECTOR, general_config::StarknetGeneralConfig,
     },
     hash_utils::calculate_contract_address,
-    services::api::{contract_class::EntryPointType, contract_class_errors::ContractClassError},
+    services::api::{
+        contract_class_errors::ContractClassError,
+        contract_classes::deprecated_contract_class::EntryPointType,
+    },
     utils::{felt_to_hash, get_felt_range, Address, ClassHash},
 };
-
-use super::{syscall_handler::SyscallHandler, syscall_info::get_syscall_size_from_name};
-
-#[allow(unused)]
-=======
-        errors::syscall_handler_errors::SyscallHandlerError, syscalls::syscall_request::FromPtr,
-    },
-    definitions::general_config::StarknetGeneralConfig,
-    utils::{get_felt_range, Address},
+use cairo_rs::{
+    types::relocatable::{MaybeRelocatable, Relocatable},
+    vm::vm_core::VirtualMachine,
 };
+use felt::Felt252;
+use num_traits::{One, Zero};
 
 use super::{
     syscall_handler::SyscallHandler, syscall_info::get_syscall_size_from_name,
-    syscall_request::SyscallRequest, syscall_response::SyscallResponse,
+    syscall_request::FromPtr,
 };
 
 //TODO Remove allow dead_code after merging to 0.11
 #[allow(dead_code)]
 #[derive(Debug)]
->>>>>>> 1075d2c5
 pub struct BusinessLogicSyscallHandler<'a, T: State + StateReader> {
     pub(crate) events: Vec<OrderedEvent>,
     pub(crate) expected_syscall_ptr: Relocatable,
@@ -115,7 +102,6 @@
             .increment_syscall_counter(syscall_name, 1);
     }
 
-<<<<<<< HEAD
     fn execute_constructor_entry_point(
         &mut self,
         contract_address: &Address,
@@ -171,16 +157,14 @@
         self.internal_calls.push(call_info.clone());
 
         Ok(call_info.result())
-=======
+    }
+
     fn syscall_storage_write(&mut self, key: Felt252, value: Felt252) {
         self.starknet_storage_state.write(&key.to_le_bytes(), value)
->>>>>>> 1075d2c5
     }
 }
 
 impl<'a, T: Default + State + StateReader> SyscallHandler for BusinessLogicSyscallHandler<'a, T> {
-<<<<<<< HEAD
-=======
     #[allow(irrefutable_let_patterns)]
     fn storage_write(
         &mut self,
@@ -210,7 +194,6 @@
         })
     }
 
->>>>>>> 1075d2c5
     fn read_and_validate_syscall_request(
         &mut self,
         syscall_name: &str,
@@ -224,7 +207,6 @@
         Ok(syscall_request)
     }
 
-<<<<<<< HEAD
     fn syscall_deploy(
         &mut self,
         vm: &VirtualMachine,
@@ -289,7 +271,7 @@
         self.read_only_segments.push(segment);
         Ok(segment_start)
     }
-=======
+
     fn read_syscall_request(
         &self,
         syscall_name: &str,
@@ -306,7 +288,6 @@
         }
     }
 
->>>>>>> 1075d2c5
     //TODO remove allow irrefutable_let_patterns
     #[allow(irrefutable_let_patterns)]
     fn send_message_to_l1(
