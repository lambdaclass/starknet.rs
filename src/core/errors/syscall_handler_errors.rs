use super::state_errors::StateError;
<<<<<<< HEAD
use cairo_rs::vm::errors::vm_errors::VirtualMachineError;
=======
use cairo_rs::vm::errors::{hint_errors::HintError, vm_errors::VirtualMachineError};
>>>>>>> 35924ceb
use thiserror::Error;

#[derive(Debug, Error, PartialEq)]
pub enum SyscallHandlerError {
    #[error("Missing Member")]
    MissingMember,
    #[error("Missing Identifiers")]
    MissingIdentifiers,
    #[error("Missing selector value")]
    MissingSelector,
    #[error("Unknown syscall: {0}")]
    UnknownSyscall(String),
    #[error("invalid pointer")]
    SegmentationFault,
    #[error("Couldn't convert Felt to usize")]
    FeltToUsizeFail,
    #[error("Couldn't convert Felt to u64")]
    FeltToU64Fail,
    #[error("Couldn't compute hash")]
    FailToComputeHash,
    #[error("Expected DesployRequestStruct")]
    ExpectedDeployRequestStruct,
    #[error("Expected EmitEventStruct")]
    ExpectedEmitEventStruct,
    #[error("Expected GetCallerAddressRequest")]
    ExpectedGetCallerAddressRequest,
    #[error("Expected SendMessageToL1")]
    ExpectedSendMessageToL1,
    #[error("Expected GetBlockTimestampRequest")]
    ExpectedGetBlockTimestampRequest,
    #[error("Expected StorageReadRequest")]
    ExpectedStorageReadRequest,
    #[error("The deploy_from_zero field in the deploy system call must be 0 or 1, found: {0}")]
    DeployFromZero(usize),
    #[error("Hint not implemented")]
    NotImplemented,
    #[error("HintData is incorrect")]
    WrongHintData,
    #[error("Unknown hint")]
    UnknownHint,
    #[error("Iterator is not empty")]
    IteratorNotEmpty,
    #[error("Iterator is empty")]
    IteratorEmpty,
    #[error("List is empty")]
    ListIsEmpty,
    #[error("{0} should be None")]
    ShouldBeNone(String),
    #[error("Unexpected construct retdata")]
    UnexpectedConstructorRetdata,
    #[error("Error writing arguments")]
    WriteArg,
    #[error("Key not found")]
    KeyNotFound,
    #[error("The requested syscall read was not of the expected type")]
    InvalidSyscallReadRequest,
    #[error("tx_info_ptr is None")]
    TxInfoPtrIsNone,
    #[error("Virtual machine error: {0}")]
    VirtualMachineError(#[from] VirtualMachineError),
    #[error("Expected GetContractAddressRequest")]
    ExpectedGetContractAddressRequest,
    #[error("Expected GetSequencerAddressRequest")]
    ExpectedGetSequencerAddressRequest,
    #[error("Expected CallContractRequest")]
    ExpectedCallContract,
    #[error("Expected MaybeRelocatable")]
    ExpectedMaybeRelocatable,
    #[error("Expected MaybeRelocatable::Int")]
    ExpectedMaybeRelocatableInt,
    #[error("Memory error: {0}")]
    MemoryError(String),
    #[error("Expected GetTxSignatureRequest")]
    ExpectedGetTxSignatureRequest,
    #[error("Expected a ptr but received invalid data")]
    InvalidTxInfoPtr,
    #[error("could not convert felt to u64")]
    InvalidFeltConversion,
    #[error("Could not compute hash")]
    ErrorComputingHash,
    #[error(transparent)]
    StateError(#[from] StateError),
<<<<<<< HEAD
=======
    #[error(transparent)]
    HintError(#[from] HintError),
>>>>>>> 35924ceb
}<|MERGE_RESOLUTION|>--- conflicted
+++ resolved
@@ -1,9 +1,5 @@
 use super::state_errors::StateError;
-<<<<<<< HEAD
-use cairo_rs::vm::errors::vm_errors::VirtualMachineError;
-=======
 use cairo_rs::vm::errors::{hint_errors::HintError, vm_errors::VirtualMachineError};
->>>>>>> 35924ceb
 use thiserror::Error;
 
 #[derive(Debug, Error, PartialEq)]
@@ -86,9 +82,6 @@
     ErrorComputingHash,
     #[error(transparent)]
     StateError(#[from] StateError),
-<<<<<<< HEAD
-=======
     #[error(transparent)]
     HintError(#[from] HintError),
->>>>>>> 35924ceb
 }