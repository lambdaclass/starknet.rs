--- conflicted
+++ resolved
@@ -21,17 +21,10 @@
     NoneNonce(String),
     #[error("No storage value assigned for entry: {0:?}")]
     NoneStorage(StorageEntry),
-<<<<<<< HEAD
     #[error("Cannot deploy contract at address: {0:?}")]
     ContractAddressOutOfRangeAddress(Address),
     #[error("Requested contract address {0:?} is unavailable for deployment")]
     ContractAddressUnavailable(Address),
-=======
-    #[error("Cannot deploy contract at address: {0}")]
-    ContractAddressOutOfRangeAddress(Felt),
-    #[error("Requested contract address {0} is unavailable for deployment")]
-    ContractAddressUnavailable(Felt),
     #[error("error converting {0} to u64")]
     ConversionError(Felt),
->>>>>>> ea8a4890
 }