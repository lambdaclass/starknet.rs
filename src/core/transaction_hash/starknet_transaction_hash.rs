use crate::{
    core::{
<<<<<<< HEAD
        contract_address::{
            starknet_contract_address::compute_class_hash,
            v2::starknet_sierra_contract_address::compute_sierra_class_hash,
        },
=======
        contract_address::starknet_contract_address::compute_deprecated_class_hash,
>>>>>>> 3b74fb37
        errors::syscall_handler_errors::SyscallHandlerError,
    },
    definitions::constants::CONSTRUCTOR_ENTRY_POINT_SELECTOR,
    hash_utils::compute_hash_on_elements,
    services::api::contract_class::ContractClass,
    utils::Address,
};
use cairo_lang_starknet::contract_class::ContractClass as SierraContractClass;
use felt::{felt_str, Felt252};
use num_traits::Zero;

#[derive(Debug)]
pub enum TransactionHashPrefix {
    Declare,
    Deploy,
    DeployAccount,
    Invoke,
    L1Handler,
}

impl TransactionHashPrefix {
    fn get_prefix(&self) -> Felt252 {
        match self {
            TransactionHashPrefix::Declare => felt_str!("28258975365558885"),
            TransactionHashPrefix::Deploy => felt_str!("110386840629113"),
            TransactionHashPrefix::DeployAccount => {
                felt_str!("2036277798190617858034555652763252")
            }
            TransactionHashPrefix::Invoke => felt_str!("115923154332517"),
            TransactionHashPrefix::L1Handler => felt_str!("510926345461491391292786"),
        }
    }
}

/// Calculates the transaction hash in the StarkNet network - a unique identifier of the
/// transaction.
/// The transaction hash is a hash chain of the following information:
///    1. A prefix that depends on the transaction type.
///    2. The transaction's version.
///    3. Contract address.
///    4. Entry point selector.
///    5. A hash chain of the calldata.
///    6. The transaction's maximum fee.
///    7. The network's chain ID.
/// Each hash chain computation begins with 0 as initialization and ends with its length appended.
/// The length is appended in order to avoid collisions of the following kind:
/// ```txt
///     H([x,y,z]) = h(h(x,y),z) = H([w, z]) where w = h(x,y)
/// ```
#[allow(clippy::too_many_arguments)]
pub fn calculate_transaction_hash_common(
    tx_hash_prefix: TransactionHashPrefix,
    version: u64,
    contract_address: &Address,
    entry_point_selector: Felt252,
    calldata: &[Felt252],
    max_fee: u64,
    chain_id: Felt252,
    additional_data: &[Felt252],
) -> Result<Felt252, SyscallHandlerError> {
    let calldata_hash = compute_hash_on_elements(calldata)?;

    let mut data_to_hash: Vec<Felt252> = vec![
        tx_hash_prefix.get_prefix(),
        version.into(),
        contract_address.0.clone(),
        entry_point_selector,
        calldata_hash,
        max_fee.into(),
        chain_id,
    ];

    data_to_hash.extend(additional_data.iter().cloned());

    compute_hash_on_elements(&data_to_hash)
}

pub fn calculate_deploy_transaction_hash(
    version: u64,
    contract_address: &Address,
    constructor_calldata: &[Felt252],
    chain_id: Felt252,
) -> Result<Felt252, SyscallHandlerError> {
    calculate_transaction_hash_common(
        TransactionHashPrefix::Deploy,
        version,
        contract_address,
        CONSTRUCTOR_ENTRY_POINT_SELECTOR.clone(),
        constructor_calldata,
        0, // Considered 0 for Deploy transaction hash calculation purposes.
        chain_id,
        &[],
    )
}

#[allow(clippy::too_many_arguments)]
pub fn calculate_deploy_account_transaction_hash(
    version: u64,
    contract_address: &Address,
    class_hash: Felt252,
    constructor_calldata: &[Felt252],
    max_fee: u64,
    nonce: Felt252,
    salt: Felt252,
    chain_id: Felt252,
) -> Result<Felt252, SyscallHandlerError> {
    let mut calldata: Vec<Felt252> = vec![class_hash, salt];
    calldata.extend_from_slice(constructor_calldata);

    calculate_transaction_hash_common(
        TransactionHashPrefix::DeployAccount,
        version,
        contract_address,
        Felt252::zero(),
        &calldata,
        max_fee,
        chain_id,
        &[nonce],
    )
}

pub fn calculate_declare_transaction_hash(
    contract_class: &ContractClass,
    chain_id: Felt252,
    sender_address: &Address,
    max_fee: u64,
    version: u64,
    nonce: Felt252,
) -> Result<Felt252, SyscallHandlerError> {
    let class_hash = compute_deprecated_class_hash(contract_class)
        .map_err(|_| SyscallHandlerError::FailToComputeHash)?;

    let (calldata, additional_data) = if version > 0 {
        (Vec::new(), vec![class_hash])
    } else {
        (vec![class_hash], vec![nonce])
    };

    calculate_transaction_hash_common(
        TransactionHashPrefix::Declare,
        version,
        sender_address,
        Felt252::zero(),
        &calldata,
        max_fee,
        chain_id,
        &additional_data,
    )
}

// ----------------------------
//      V2 Hash Functions
// ----------------------------

pub fn calculate_declare_v2_transaction_hash(
    contract_class: &SierraContractClass,
    compiled_class_hash: Felt252,
    chain_id: Felt252,
    sender_address: &Address,
    max_fee: u64,
    version: u64,
    nonce: Felt252,
) -> Result<Felt252, SyscallHandlerError> {
    let class_hash = compute_sierra_class_hash(contract_class)
        .map_err(|_| SyscallHandlerError::FailToComputeHash)?;

    let calldata = [class_hash].to_vec();
    let additional_data = [nonce, compiled_class_hash].to_vec();

    calculate_transaction_hash_common(
        TransactionHashPrefix::Declare,
        version,
        sender_address,
        Felt252::zero(),
        &calldata,
        max_fee,
        chain_id,
        &additional_data,
    )
}

#[cfg(test)]
mod tests {
    use felt::felt_str;

    use super::*;

    #[test]
    fn calculate_transaction_hash_common_test() {
        let tx_hash_prefix = TransactionHashPrefix::Declare;
        let version = 0;
        let contract_address = Address(42.into());
        let entry_point_selector = 100.into();
        let calldata = vec![540.into(), 338.into()];
        let max_fee = 10;
        let chain_id = 1.into();
        let additional_data: Vec<Felt252> = Vec::new();

        // Expected value taken from Python implementation of calculate_transaction_hash_common function
        let expected = felt_str!(
            "2401716064129505935860131145275652294383308751137512921151718435935971973354"
        );

        let result = calculate_transaction_hash_common(
            tx_hash_prefix,
            version,
            &contract_address,
            entry_point_selector,
            &calldata,
            max_fee,
            chain_id,
            &additional_data,
        )
        .unwrap();

        assert_eq!(result, expected);
    }
}<|MERGE_RESOLUTION|>--- conflicted
+++ resolved
@@ -1,13 +1,7 @@
 use crate::{
     core::{
-<<<<<<< HEAD
-        contract_address::{
-            starknet_contract_address::compute_class_hash,
-            v2::starknet_sierra_contract_address::compute_sierra_class_hash,
-        },
-=======
         contract_address::starknet_contract_address::compute_deprecated_class_hash,
->>>>>>> 3b74fb37
+        contract_address::v2::starknet_sierra_contract_address::compute_sierra_class_hash,
         errors::syscall_handler_errors::SyscallHandlerError,
     },
     definitions::constants::CONSTRUCTOR_ENTRY_POINT_SELECTOR,
