--- conflicted
+++ resolved
@@ -1,9 +1,3 @@
-<<<<<<< HEAD
-use felt::{felt_str, Felt};
-use num_traits::ToPrimitive;
-
-=======
->>>>>>> 46f28adf
 use crate::{
     core::{
         contract_address::starknet_contract_address::compute_class_hash,
@@ -14,6 +8,7 @@
     utils::Address,
 };
 use felt::{felt_str, Felt};
+use num_traits::ToPrimitive;
 
 #[derive(Debug)]
 pub enum TransactionHashPrefix {
