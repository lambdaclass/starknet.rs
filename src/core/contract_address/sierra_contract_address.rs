use crate::{core::errors::contract_address_errors::ContractAddressError, EntryPointType};
use cairo_lang_starknet::{
    contract::starknet_keccak,
    contract_class::{ContractClass as SierraContractClass, ContractEntryPoint},
};
use cairo_vm::felt::Felt252;
use serde_json::ser::Formatter;
use starknet_crypto::{poseidon_hash_many, FieldElement, PoseidonHasher};
<<<<<<< HEAD
use std::io;
=======
use std::io::{self};
>>>>>>> a82fc4f3

const CONTRACT_CLASS_VERSION: &[u8] = b"CONTRACT_CLASS_V0.1.0";

// ---------------------------------
//  Version 2 functions and structs
// ---------------------------------

/// Computes the hash of contract entry points.
fn get_contract_entry_points_hashed(
    contract_class: &SierraContractClass,
    entry_point_type: &EntryPointType,
) -> Result<FieldElement, ContractAddressError> {
    let contract_entry_points = get_contract_entry_points(contract_class, entry_point_type)?;
    let mut hasher = PoseidonHasher::new();

    for entry_point in contract_entry_points {
        let selector =
            FieldElement::from_dec_str(&entry_point.selector.to_str_radix(10)).map_err(|_err| {
                ContractAddressError::Cast("String".to_string(), "FieldElement".to_string())
            })?;
        let function_idx = FieldElement::from(entry_point.function_idx);

        hasher.update(selector);
        hasher.update(function_idx);
    }

    Ok(hasher.finalize())
}

/// Computes the hash of a given Sierra contract class.
pub fn compute_sierra_class_hash(
    contract_class: &SierraContractClass,
) -> Result<Felt252, ContractAddressError> {
    let mut hasher = PoseidonHasher::new();

    // hash the API version
    let api_version = FieldElement::from_byte_slice_be(CONTRACT_CLASS_VERSION).map_err(|_err| {
        ContractAddressError::Cast("&[u8]".to_string(), "FieldElement".to_string())
    })?;

    hasher.update(api_version);

    // Entrypoints by type, hashed.
    let external_functions =
        get_contract_entry_points_hashed(contract_class, &EntryPointType::External)?;
    let l1_handlers = get_contract_entry_points_hashed(contract_class, &EntryPointType::L1Handler)?;
    let constructors =
        get_contract_entry_points_hashed(contract_class, &EntryPointType::Constructor)?;

    // hash the entrypoint hashes
    hasher.update(external_functions);
    hasher.update(l1_handlers);
    hasher.update(constructors);

    // Hash abi
    let abi = contract_class
        .abi
        .as_ref()
        .ok_or(ContractAddressError::MissingAbi)?
        .json();

<<<<<<< HEAD
    let abi_hash = FieldElement::from_byte_slice_be(&starknet_keccak(abi.as_bytes()).to_bytes_be())
        .map_err(|_err| {
            ContractAddressError::Cast("&[u8]".to_string(), "FieldElement".to_string())
        })?;
=======
    let trimmed_abi: String = abi
        .chars()
        .enumerate()
        .peekable()
        .filter_map(|(i, c)| match c {
            '\n' => {
                if abi.chars().nth(i - 1) != Some(',') {
                    None
                } else {
                    Some(' ')
                }
            }
            ' ' => {
                if abi.chars().nth(i - 1) != Some(':') {
                    None
                } else {
                    Some(c)
                }
            }
            _ => Some(c),
        })
        .collect();

    let abi_hash =
        FieldElement::from_byte_slice_be(&starknet_keccak(trimmed_abi.as_bytes()).to_bytes_be())
            .map_err(|_err| {
                ContractAddressError::Cast("&[u8]".to_string(), "FieldElement".to_string())
            })?;
>>>>>>> a82fc4f3

    hasher.update(abi_hash);

    let mut sierra_program_vector = Vec::with_capacity(contract_class.sierra_program.len());
    for number in &contract_class.sierra_program {
        let fe = FieldElement::from_dec_str(&number.value.to_str_radix(10)).map_err(|_err| {
            ContractAddressError::Cast("String".to_string(), "FieldElement".to_string())
        })?;
        sierra_program_vector.push(fe);
    }

    // Hash Sierra program.
    let sierra_program_ptr = poseidon_hash_many(&sierra_program_vector);

    hasher.update(sierra_program_ptr);
    let hash = hasher.finalize();
    Ok(Felt252::from_bytes_be(&hash.to_bytes_be()))
}

/// Returns the contract entry points.
fn get_contract_entry_points(
    contract_class: &SierraContractClass,
    entry_point_type: &EntryPointType,
) -> Result<Vec<ContractEntryPoint>, ContractAddressError> {
    let program_length = contract_class.sierra_program.len();

    let entry_points = match entry_point_type {
        EntryPointType::Constructor => contract_class.entry_points_by_type.constructor.clone(),
        EntryPointType::External => contract_class.entry_points_by_type.external.clone(),
        EntryPointType::L1Handler => contract_class.entry_points_by_type.l1_handler.clone(),
    };

    for entry_point in &entry_points {
        if entry_point.function_idx > program_length {
            return Err(ContractAddressError::InvalidOffset(
                entry_point.function_idx,
            ));
        }
    }

    Ok(entry_points)
}

#[cfg(test)]
mod tests {
    use crate::core::contract_address::compute_sierra_class_hash;
    use cairo_lang_starknet::contract_class::ContractClass as SierraContractClass;
    use cairo_vm::felt::felt_str;
    use std::{fs::File, io::BufReader};

    /// Test the correctness of the compute_sierra_class_hash function for a specific testnet contract.
    #[test]
    fn test_declare_tx_from_testnet() {
        let file = File::open("starknet_programs/raw_contract_classes/0x113bf26d112a164297e04381212c9bd7409f07591f0a04f539bdf56693eaaf3.sierra").unwrap();
        // 0x113bf26d112a164297e04381212c9bd7409f07591f0a04f539bdf56693eaaf3
        let reader = BufReader::new(file);

        let sierra_contract_class: SierraContractClass = serde_json::from_reader(reader).unwrap();

        // this is the class_hash from: https://alpha4.starknet.io/feeder_gateway/get_transaction?transactionHash=0x01b852f1fe2b13db21a44f8884bc4b7760dc277bb3820b970dba929860275617
        let expected_result = felt_str!(
            "487202222862199115032202787294865701687663153957776561394399544814644144883"
        );

        assert_eq!(
            compute_sierra_class_hash(&sierra_contract_class).unwrap(),
            expected_result
        )
    }
}

struct PythonJsonFormatter;

impl Formatter for PythonJsonFormatter {
    fn begin_array_value<W>(&mut self, writer: &mut W, first: bool) -> io::Result<()>
    where
        W: ?Sized + io::Write,
    {
        if first {
            Ok(())
        } else {
            writer.write_all(b", ")
        }
    }

    fn begin_object_key<W>(&mut self, writer: &mut W, first: bool) -> io::Result<()>
    where
        W: ?Sized + io::Write,
    {
        if first {
            Ok(())
        } else {
            writer.write_all(b", ")
        }
    }

    fn begin_object_value<W>(&mut self, writer: &mut W) -> io::Result<()>
    where
        W: ?Sized + io::Write,
    {
        writer.write_all(b": ")
    }

    fn write_string_fragment<W>(&mut self, writer: &mut W, fragment: &str) -> io::Result<()>
    where
        W: ?Sized + io::Write,
    {
        let mut buf = [0, 0];

        for c in fragment.chars() {
            if c.is_ascii() {
                writer.write_all(&[c as u8])?;
            } else {
                let buf = c.encode_utf16(&mut buf);
                for i in buf {
                    write!(writer, r"\u{i:04x}")?;
                }
            }
        }

        Ok(())
    }
}<|MERGE_RESOLUTION|>--- conflicted
+++ resolved
@@ -6,11 +6,7 @@
 use cairo_vm::felt::Felt252;
 use serde_json::ser::Formatter;
 use starknet_crypto::{poseidon_hash_many, FieldElement, PoseidonHasher};
-<<<<<<< HEAD
 use std::io;
-=======
-use std::io::{self};
->>>>>>> a82fc4f3
 
 const CONTRACT_CLASS_VERSION: &[u8] = b"CONTRACT_CLASS_V0.1.0";
 
@@ -72,41 +68,11 @@
         .ok_or(ContractAddressError::MissingAbi)?
         .json();
 
-<<<<<<< HEAD
-    let abi_hash = FieldElement::from_byte_slice_be(&starknet_keccak(abi.as_bytes()).to_bytes_be())
-        .map_err(|_err| {
-            ContractAddressError::Cast("&[u8]".to_string(), "FieldElement".to_string())
-        })?;
-=======
-    let trimmed_abi: String = abi
-        .chars()
-        .enumerate()
-        .peekable()
-        .filter_map(|(i, c)| match c {
-            '\n' => {
-                if abi.chars().nth(i - 1) != Some(',') {
-                    None
-                } else {
-                    Some(' ')
-                }
-            }
-            ' ' => {
-                if abi.chars().nth(i - 1) != Some(':') {
-                    None
-                } else {
-                    Some(c)
-                }
-            }
-            _ => Some(c),
-        })
-        .collect();
-
     let abi_hash =
         FieldElement::from_byte_slice_be(&starknet_keccak(trimmed_abi.as_bytes()).to_bytes_be())
             .map_err(|_err| {
                 ContractAddressError::Cast("&[u8]".to_string(), "FieldElement".to_string())
             })?;
->>>>>>> a82fc4f3
 
     hasher.update(abi_hash);
 
