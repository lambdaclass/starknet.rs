--- conflicted
+++ resolved
@@ -11,13 +11,8 @@
         vm_core::VirtualMachine,
     },
 };
-<<<<<<< HEAD
-use felt::Felt;
-// use lazy_static::lazy_static;
+use felt::Felt252;
 use lazy_static::lazy_static;
-=======
-use felt::Felt252;
->>>>>>> 424ede7a
 use sha3::{Digest, Keccak256};
 use std::{collections::HashMap, path::Path};
 
@@ -28,7 +23,7 @@
 lazy_static! {
     // static ref PATH_BUF_CONTRACTS = BufReader::from(CONTRACT_STR);
     static ref HASH_CALCULATION_PROGRAM: Program =
-        Program::from_reader(CONTRACT_STR.as_bytes(), None).unwrap();
+        Program::from_bytes(CONTRACT_STR.as_bytes(), None).unwrap();
 }
 
 #[allow(dead_code)]
