--- conflicted
+++ resolved
@@ -160,14 +160,8 @@
     }
 }
 
-<<<<<<< HEAD
+// TODO: Maybe this could be hard-coded (to avoid returning a result)?
 pub fn compute_class_hash(contract_class: &ContractClass) -> Result<Felt, ContractAddressError> {
-=======
-// TODO: Maybe this could be hard-coded (to avoid returning a result)?
-pub(crate) fn compute_class_hash(
-    contract_class: &ContractClass,
-) -> Result<Felt, ContractAddressError> {
->>>>>>> 8354233c
     // Since we are not using a cache, this function replace compute_class_hash_inner.
     let program = load_program()?;
     let contract_class_struct =
