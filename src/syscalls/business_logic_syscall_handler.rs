#![allow(clippy::absurd_extreme_comparisons)]

use std::collections::HashMap;
use std::ops::Add;

use super::syscall_handler_errors::SyscallHandlerError;
use super::syscall_request::{
    EmitEventRequest, FromPtr, GetBlockHashRequest, GetBlockTimestampRequest, KeccakRequest,
    StorageReadRequest, StorageWriteRequest,
};
use super::syscall_response::{
    DeployResponse, GetBlockHashResponse, GetBlockTimestampResponse, KeccakResponse,
    SyscallResponse,
};
use super::{
    syscall_info::get_syscall_size_from_name,
    syscall_request::{
        CallContractRequest, DeployRequest, LibraryCallRequest, ReplaceClassRequest,
        SendMessageToL1Request, SyscallRequest,
    },
    syscall_response::{CallContractResponse, FailureReason, ResponseBody},
};
use crate::definitions::block_context::BlockContext;
use crate::definitions::constants::BLOCK_HASH_CONTRACT_ADDRESS;
use crate::execution::execution_entry_point::ExecutionResult;
use crate::services::api::contract_classes::compiled_class::CompiledClass;
use crate::state::cached_state::CachedState;
use crate::state::BlockInfo;
use crate::transaction::error::TransactionError;
use crate::utils::calculate_sn_keccak;
use crate::{
    core::errors::state_errors::StateError,
    definitions::constants::CONSTRUCTOR_ENTRY_POINT_SELECTOR,
    execution::{
        execution_entry_point::ExecutionEntryPoint, CallInfo, CallResult, CallType, OrderedEvent,
        OrderedL2ToL1Message, TransactionExecutionContext,
    },
    hash_utils::calculate_contract_address,
    services::api::contract_class_errors::ContractClassError,
    state::ExecutionResourcesManager,
    state::{
        contract_storage_state::ContractStorageState,
        state_api::{State, StateReader},
    },
    utils::{felt_to_hash, get_big_int, get_felt_range, Address, ClassHash},
};
use cairo_vm::felt::Felt252;
use cairo_vm::{
    types::{
        errors::math_errors::MathError,
        relocatable::{MaybeRelocatable, Relocatable},
    },
    vm::{errors::memory_errors::MemoryError, vm_core::VirtualMachine},
};
use lazy_static::lazy_static;

use crate::services::api::contract_classes::deprecated_contract_class::EntryPointType;
use crate::state::contract_class_cache::ContractClassCache;
use num_traits::{One, ToPrimitive, Zero};

#[cfg(feature = "cairo-native")]
use {
    cairo_native::cache::ProgramCache,
    std::{cell::RefCell, rc::Rc},
};

pub(crate) const STEP: u128 = 100;
pub(crate) const SYSCALL_BASE: u128 = 100 * STEP;
pub(crate) const KECCAK_ROUND_COST: u128 = 180000;

lazy_static! {
    /// Felt->syscall map that was extracted from new_syscalls.json (Cairo 1.0 syscalls)
    static ref SELECTOR_TO_SYSCALL: HashMap<Felt252, &'static str> = {
            let mut map: HashMap<Felt252, &'static str> = HashMap::with_capacity(9);

            map.insert(92376026794327011772951660_u128.into(), "library_call");
            map.insert(25500403217443378527601783667_u128.into(), "replace_class");
            map.insert(
                94901967946959054011942058057773508207_u128.into(),
                "get_execution_info",
            );
            map.insert(22096086224907272360718070632_u128.into(), "get_block_hash");
            map.insert(100890693370601760042082660_u128.into(), "storage_read");
            map.insert(20853273475220472486191784820_u128.into(), "call_contract");
            map.insert(
                433017908768303439907196859243777073_u128.into(),
                "send_message_to_l1",
            );
            map.insert(75202468540281_u128.into(), "deploy");
            map.insert(1280709301550335749748_u128.into(), "emit_event");
            map.insert(25828017502874050592466629733_u128.into(), "storage_write");
            map.insert(Felt252::from_bytes_be(&calculate_sn_keccak("get_block_timestamp".as_bytes())), "get_block_timestamp");
            map.insert(Felt252::from_bytes_be(&calculate_sn_keccak("get_block_number".as_bytes())), "get_block_number");
            map.insert(Felt252::from_bytes_be("Keccak".as_bytes()), "keccak");

            map
    };

    // TODO: There is no reason why this could not be in the syscall enum itself AFAICT
    // Taken from starkware/starknet/constants.py in cairo-lang
    // See further documentation on cairo_programs/constants.cairo
    /// Maps syscall name to gas costs
    pub(crate) static ref SYSCALL_GAS_COST: HashMap<&'static str, u128> = {
        let mut map = HashMap::new();

        map.insert("initial", 100_000_000 * STEP);
        map.insert("entry_point_initial_budget", 100 * STEP);

        map.insert("entry_point", map["entry_point_initial_budget"] + 500 * STEP);
        map.insert("fee_transfer", map["entry_point"] + 100 * STEP);
        map.insert("transaction", 2 * map["entry_point"] + map["fee_transfer"] + 100 * STEP);

        map.insert("call_contract", SYSCALL_BASE + 10 * STEP + map["entry_point"]);
        map.insert("deploy", SYSCALL_BASE + 200 * STEP + map["entry_point"]);
        map.insert("get_execution_info", SYSCALL_BASE + 10 * STEP);
        map.insert("library_call", map["call_contract"]);
        map.insert("replace_class", SYSCALL_BASE + 50 * STEP);
        map.insert("storage_read", SYSCALL_BASE + 50 * STEP);
        map.insert("storage_write", SYSCALL_BASE + 50 * STEP);
        map.insert("emit_event", SYSCALL_BASE + 10 * STEP);
        map.insert("send_message_to_l1", SYSCALL_BASE + 50 * STEP);
        map.insert("get_block_timestamp", 0);
        map.insert("keccak", 0);
        map.insert("get_block_hash", SYSCALL_BASE + 50 * STEP);

        map
    };
}

/// Structure representing the [BusinessLogicSyscallHandler].
#[derive(Debug)]
pub struct BusinessLogicSyscallHandler<'a, S: StateReader, C: ContractClassCache> {
<<<<<<< HEAD
    /// Events emitted by the current contract call.
=======
>>>>>>> 5763f6b8
    pub(crate) events: Vec<OrderedEvent>,
    /// Get the expected pointer to the syscall
    pub(crate) expected_syscall_ptr: Relocatable,
    /// Manages execution resources
    pub(crate) resources_manager: ExecutionResourcesManager,
    /// Context of the transaction being executed
    pub(crate) tx_execution_context: TransactionExecutionContext,
    /// Messages from L2 to L1
    pub(crate) l2_to_l1_messages: Vec<OrderedL2ToL1Message>,
    /// Address of the contract
    pub(crate) contract_address: Address,
    /// Address of the caller
    pub(crate) caller_address: Address,
    /// A list of dynamically allocated segments that are expected to be read-only.
    pub(crate) read_only_segments: Vec<(Relocatable, MaybeRelocatable)>,
    /// List of internal calls during the syscall execution
    pub(crate) internal_calls: Vec<CallInfo>,
    /// Context information related to the current block
    pub(crate) block_context: BlockContext,
<<<<<<< HEAD
    /// State of the storage related to Starknet contract
    pub(crate) starknet_storage_state: ContractStorageState<'a, S, C>,
    /// Indicates whether the current execution supports the "reverted" status.
=======
    pub(crate) starknet_storage_state: ContractStorageState<'a, S, C>,
>>>>>>> 5763f6b8
    pub(crate) support_reverted: bool,
    /// Get the selector for the entry point of the contract.
    pub(crate) entry_point_selector: Felt252,
    /// Map selectors to their corresponding syscall names.
    pub(crate) selector_to_syscall: &'a HashMap<Felt252, &'static str>,
    pub(crate) execution_info_ptr: Option<Relocatable>,
}

// TODO: execution entry point may no be a parameter field, but there is no way to generate a default for now

impl<'a, S: StateReader, C: ContractClassCache> BusinessLogicSyscallHandler<'a, S, C> {
<<<<<<< HEAD
    /// Constructor creates a new [BusinessLogicSyscallHandler] instance
=======
>>>>>>> 5763f6b8
    #[allow(clippy::too_many_arguments)]
    pub fn new(
        tx_execution_context: TransactionExecutionContext,
        state: &'a mut CachedState<S, C>,
        resources_manager: ExecutionResourcesManager,
        caller_address: Address,
        contract_address: Address,
        block_context: BlockContext,
        syscall_ptr: Relocatable,
        support_reverted: bool,
        entry_point_selector: Felt252,
    ) -> Self {
        let events = Vec::new();
        let read_only_segments = Vec::new();
        let l2_to_l1_messages = Vec::new();
        let starknet_storage_state = ContractStorageState::new(state, contract_address.clone());
        let internal_calls = Vec::new();

        BusinessLogicSyscallHandler {
            tx_execution_context,
            events,
            read_only_segments,
            resources_manager,
            contract_address,
            caller_address,
            l2_to_l1_messages,
            block_context,
            starknet_storage_state,
            internal_calls,
            expected_syscall_ptr: syscall_ptr,
            support_reverted,
            entry_point_selector,
            selector_to_syscall: &SELECTOR_TO_SYSCALL,
            execution_info_ptr: None,
        }
    }

<<<<<<< HEAD

    /// Constructor with default values, used for testing
=======
>>>>>>> 5763f6b8
    pub fn default_with_state(state: &'a mut CachedState<S, C>) -> Self {
        BusinessLogicSyscallHandler::new_for_testing(
            BlockInfo::default(),
            Default::default(),
            state,
        )
    }

    ///  System calls allow a contract to requires services from the Starknet OS
    ///  See further documentation on https://docs.starknet.io/documentation/architecture_and_concepts/Contracts/system-calls/
    /// Constructor for testing purposes
    pub fn new_for_testing(
        block_info: BlockInfo,
        _contract_address: Address,
        state: &'a mut CachedState<S, C>,
    ) -> Self {
        let syscalls = Vec::from([
            // Emits an event with a given set of keys and data.
            "emit_event".to_string(),
            // Deploys a new instance of a previously declared class.
            "deploy".to_string(),
            // Gets information about the original transaction.
            "get_tx_info".to_string(),
            // Sends a message to L1.
            "send_message_to_l1".to_string(),
            // Calls the requested function in any previously declared class.
            "library_call".to_string(),
            // Returns the address of the calling contract, or 0 if the call was not initiated by another contract.
            "get_caller_address".to_string(),
            // Gets the address of the contract who raised the system call.
            "get_contract_address".to_string(),
            // Returns the address of the sequencer that generated the current block.
            "get_sequencer_address".to_string(),
            // Gets the timestamp of the block in which the transaction is executed.
            "get_block_timestamp".to_string(),
        ]);
        let events = Vec::new();
        let tx_execution_context = Default::default();
        let read_only_segments = Vec::new();
        let resources_manager = ExecutionResourcesManager::new(syscalls, Default::default());
        let contract_address = Address(1.into());
        let caller_address = Address(0.into());
        let l2_to_l1_messages = Vec::new();
        let mut block_context = BlockContext::default();
        block_context.block_info = block_info;
        let starknet_storage_state = ContractStorageState::new(state, contract_address.clone());

        let internal_calls = Vec::new();
        let expected_syscall_ptr = Relocatable::from((0, 0));
        let entry_point_selector = 333.into();

        BusinessLogicSyscallHandler {
            tx_execution_context,
            events,
            read_only_segments,
            resources_manager,
            contract_address,
            caller_address,
            l2_to_l1_messages,
            block_context,
            starknet_storage_state,
            internal_calls,
            expected_syscall_ptr,
            support_reverted: false,
            entry_point_selector,
            selector_to_syscall: &SELECTOR_TO_SYSCALL,
            execution_info_ptr: None,
        }
    }

    /// Increments the syscall count for a given `syscall_name` by 1.
    fn increment_syscall_count(&mut self, syscall_name: &str) {
        self.resources_manager
            .increment_syscall_counter(syscall_name, 1);
    }

    /// Helper function to execute a call to a contract
    fn call_contract_helper(
        &mut self,
        vm: &mut VirtualMachine,
        remaining_gas: u128,
        execution_entry_point: ExecutionEntryPoint,
        #[cfg(feature = "cairo-native")] program_cache: Option<
            Rc<RefCell<ProgramCache<'_, ClassHash>>>,
        >,
    ) -> Result<SyscallResponse, SyscallHandlerError> {
        let ExecutionResult {
            call_info,
            revert_error,
            ..
        } = execution_entry_point
            .execute(
                self.starknet_storage_state.state,
                &self.block_context,
                &mut self.resources_manager,
                &mut self.tx_execution_context,
                false,
                self.block_context.invoke_tx_max_n_steps,
                #[cfg(feature = "cairo-native")]
                program_cache,
            )
            .map_err(|err| SyscallHandlerError::ExecutionError(err.to_string()))?;

        let call_info = call_info.ok_or(SyscallHandlerError::ExecutionError(
            revert_error.unwrap_or_else(|| "Execution error".to_string()),
        ))?;

        let retdata_maybe_reloc = call_info
            .retdata
            .clone()
            .into_iter()
            .map(|item| MaybeRelocatable::from(Felt252::new(item)))
            .collect::<Vec<MaybeRelocatable>>();

        let retdata_start = self.allocate_segment(vm, retdata_maybe_reloc)?;
        let retdata_end = (retdata_start + call_info.retdata.len())?;

        let remaining_gas = remaining_gas.saturating_sub(call_info.gas_consumed);

        let gas = remaining_gas;
        let body = if call_info.failure_flag {
            Some(ResponseBody::Failure(FailureReason {
                retdata_start,
                retdata_end,
            }))
        } else {
            Some(ResponseBody::CallContract(CallContractResponse {
                retdata_start,
                retdata_end,
            }))
        };

        // update syscall handler information
        self.starknet_storage_state
            .read_values
            .extend(call_info.storage_read_values.clone());
        self.starknet_storage_state
            .accessed_keys
            .extend(call_info.accessed_storage_keys.clone());

        self.internal_calls.push(call_info);

        Ok(SyscallResponse { gas, body })
    }

    /// Checks if constructor entry points are empty
    fn constructor_entry_points_empty(
        &self,
        contract_class: CompiledClass,
    ) -> Result<bool, StateError> {
        match contract_class {
            CompiledClass::Deprecated(class) => Ok(class
                .entry_points_by_type
                .get(&EntryPointType::Constructor)
                .ok_or(ContractClassError::NoneEntryPointType)?
                .is_empty()),
            CompiledClass::Casm(class) => Ok(class.entry_points_by_type.constructor.is_empty()),
            CompiledClass::Sierra(class_and_entrypoints) => {
                Ok(class_and_entrypoints.1.constructor.is_empty())
            }
        }
    }

    /// Execute a constructor entry point
    fn execute_constructor_entry_point(
        &mut self,
        contract_address: &Address,
        class_hash_bytes: ClassHash,
        constructor_calldata: Vec<Felt252>,
        remaining_gas: u128,
        #[cfg(feature = "cairo-native")] program_cache: Option<
            Rc<RefCell<ProgramCache<'_, ClassHash>>>,
        >,
    ) -> Result<CallResult, StateError> {
        let compiled_class = if let Ok(compiled_class) = self
            .starknet_storage_state
            .state
            .get_contract_class(&class_hash_bytes)
        {
            compiled_class
        } else {
            return Ok(CallResult {
                gas_consumed: 0,
                is_success: false,
                retdata: vec![Felt252::from_bytes_be(b"CLASS_HASH_NOT_FOUND").into()],
            });
        };

        if self.constructor_entry_points_empty(compiled_class)? {
            if !constructor_calldata.is_empty() {
                return Err(StateError::ConstructorCalldataEmpty);
            }

            let call_info = CallInfo::empty_constructor_call(
                contract_address.clone(),
                self.contract_address.clone(),
                Some(class_hash_bytes),
            );
            self.internal_calls.push(call_info.clone());

            return Ok(call_info.result());
        }

        let call = ExecutionEntryPoint::new(
            contract_address.clone(),
            constructor_calldata,
            CONSTRUCTOR_ENTRY_POINT_SELECTOR.clone(),
            self.contract_address.clone(),
            EntryPointType::Constructor,
            Some(CallType::Call),
            None,
            remaining_gas,
        );

        let ExecutionResult {
            call_info,
            revert_error,
            ..
        } = call
            .execute(
                self.starknet_storage_state.state,
                &self.block_context,
                &mut self.resources_manager,
                &mut self.tx_execution_context,
                self.support_reverted,
                self.block_context.invoke_tx_max_n_steps,
                #[cfg(feature = "cairo-native")]
                program_cache,
            )
            .map_err(|_| StateError::ExecutionEntryPoint)?;

        let call_info = call_info.ok_or(StateError::CustomError(
            revert_error.unwrap_or_else(|| "Execution error".to_string()),
        ))?;

        self.internal_calls.push(call_info.clone());

        Ok(call_info.result())
    }

    /// Writes a value to the storage state using the specified address.
    fn syscall_storage_write(&mut self, key: Felt252, value: Felt252) {
        self.starknet_storage_state.write(Address(key), value)
    }

    /// Reads the syscall request, checks and reduces gas, executes the syscall, and writes the syscall response.
    pub fn syscall(
        &mut self,
        vm: &mut VirtualMachine,
        syscall_ptr: Relocatable,
        #[cfg(feature = "cairo-native")] program_cache: Option<
            Rc<RefCell<ProgramCache<'_, ClassHash>>>,
        >,
    ) -> Result<(), SyscallHandlerError> {
        let selector = get_big_int(vm, syscall_ptr)?;
        let syscall_name = self.selector_to_syscall.get(&selector).ok_or(
            SyscallHandlerError::SelectorNotInHandlerMap(selector.to_string()),
        )?;

        let initial_gas: Felt252 = get_big_int(vm, (syscall_ptr + 1)?)?;
        let initial_gas = initial_gas
            .to_u128()
            .ok_or(MathError::Felt252ToU64Conversion(Box::new(initial_gas)))?;

        // Advance SyscallPointer as the first two cells contain the selector & gas
        let mut syscall_ptr: Relocatable =
            (syscall_ptr + 2_usize).map_err(SyscallHandlerError::from)?;

        let request = self.read_and_validate_syscall_request(vm, &mut syscall_ptr, syscall_name)?;

        // Check and reduce gas (after validating the syscall selector for consistency wth the OS).
        let required_gas = SYSCALL_GAS_COST
            .get(syscall_name)
            .map(|&x| x.saturating_sub(SYSCALL_BASE))
            .ok_or(SyscallHandlerError::SelectorDoesNotHaveAssociatedGas(
                selector.to_string(),
            ))?;

        let response = if initial_gas < required_gas {
            let out_of_gas_felt = Felt252::from_bytes_be("Out of gas".as_bytes());
            let retdata_start =
                self.allocate_segment(vm, vec![MaybeRelocatable::from(out_of_gas_felt)])?;
            let response_body = ResponseBody::Failure(FailureReason {
                retdata_start,
                retdata_end: (retdata_start + 1)?,
            });

            SyscallResponse {
                gas: initial_gas,
                body: Some(response_body),
            }
        } else {
            // Execute with remaining gas.
            let remaining_gas = initial_gas - required_gas;
            self.execute_syscall(
                request,
                remaining_gas,
                vm,
                #[cfg(feature = "cairo-native")]
                program_cache,
            )?
        };

        // Write response to the syscall segment.
        self.expected_syscall_ptr = vm
            .write_arg(syscall_ptr, &response.to_cairo_compatible_args())?
            .get_relocatable()
            .ok_or(MemoryError::WriteArg)?;

        Ok(())
    }

    /// Executes the specific syscall based on the request.
    fn execute_syscall(
        &mut self,
        request: SyscallRequest,
        remaining_gas: u128,
        vm: &mut VirtualMachine,
        #[cfg(feature = "cairo-native")] program_cache: Option<
            Rc<RefCell<ProgramCache<'_, ClassHash>>>,
        >,
    ) -> Result<SyscallResponse, SyscallHandlerError> {
        match request {
            SyscallRequest::LibraryCall(req) => self.library_call(
                vm,
                req,
                remaining_gas,
                #[cfg(feature = "cairo-native")]
                program_cache,
            ),
            SyscallRequest::CallContract(req) => self.call_contract(
                vm,
                req,
                remaining_gas,
                #[cfg(feature = "cairo-native")]
                program_cache,
            ),
            SyscallRequest::Deploy(req) => self.deploy(
                vm,
                req,
                remaining_gas,
                #[cfg(feature = "cairo-native")]
                program_cache,
            ),
            SyscallRequest::StorageRead(req) => self.storage_read(vm, req, remaining_gas),
            SyscallRequest::StorageWrite(req) => self.storage_write(vm, req, remaining_gas),
            SyscallRequest::GetExecutionInfo => self.get_execution_info(vm, remaining_gas),
            SyscallRequest::SendMessageToL1(req) => self.send_message_to_l1(vm, req, remaining_gas),
            SyscallRequest::EmitEvent(req) => self.emit_event(vm, req, remaining_gas),
            SyscallRequest::GetBlockNumber => self.get_block_number(vm, remaining_gas),
            SyscallRequest::GetBlockTimestamp(req) => {
                self.get_block_timestamp(vm, req, remaining_gas)
            }
            SyscallRequest::GetBlockHash(req) => self.get_block_hash(vm, req, remaining_gas),
            SyscallRequest::ReplaceClass(req) => self.replace_class(vm, req, remaining_gas),
            SyscallRequest::Keccak(req) => self.keccak(vm, req, remaining_gas),
        }
    }

    /// Returns the hash of a specific block, with an error if the block number is out of range.
    fn get_block_hash(
        &mut self,
        vm: &mut VirtualMachine,
        request: GetBlockHashRequest,
        remaining_gas: u128,
    ) -> Result<SyscallResponse, SyscallHandlerError> {
        let block_number = request.block_number;
        let current_block_number = self.block_context.block_info.block_number;

        if block_number > current_block_number - 10 {
            let out_of_range_felt = Felt252::from_bytes_be("Block number out of range".as_bytes());
            let retdata_start =
                self.allocate_segment(vm, vec![MaybeRelocatable::from(out_of_range_felt)])?;
            let failure = FailureReason {
                retdata_start,
                retdata_end: (retdata_start + 1)?,
            };

            return Ok(SyscallResponse {
                gas: remaining_gas,
                body: Some(ResponseBody::Failure(failure)),
            });
        }

        // FIXME: Update this after release.
        const V_0_12_0_FIRST_BLOCK: u64 = 0;
        let block_hash = if block_number < V_0_12_0_FIRST_BLOCK {
            Felt252::zero()
        } else {
            self.starknet_storage_state.state.get_storage_at(&(
                BLOCK_HASH_CONTRACT_ADDRESS.clone(),
                Felt252::new(block_number).to_be_bytes(),
            ))?
        };

        Ok(SyscallResponse {
            gas: remaining_gas,
            body: Some(ResponseBody::GetBlockHash(GetBlockHashResponse {
                block_hash,
            })),
        })
    }

    /// Validates stop pointers and read-only segments after the syscall execution.
    pub(crate) fn post_run(
        &self,
        runner: &mut VirtualMachine,
        syscall_stop_ptr: Relocatable,
    ) -> Result<(), TransactionError> {
        let expected_stop_ptr = self.expected_syscall_ptr;
        if syscall_stop_ptr != expected_stop_ptr {
            return Err(TransactionError::InvalidStopPointer(
                expected_stop_ptr,
                syscall_stop_ptr,
            ));
        }
        self.validate_read_only_segments(runner)
    }

    /// Validates that there were no out of bounds writes to read-only segments and marks them as accessed.
    pub(crate) fn validate_read_only_segments(
        &self,
        vm: &mut VirtualMachine,
    ) -> Result<(), TransactionError> {
        for (segment_ptr, segment_size) in self.read_only_segments.clone() {
            let used_size = vm
                .get_segment_used_size(segment_ptr.segment_index as usize)
                .ok_or(TransactionError::InvalidSegmentSize)?;

            let seg_size = match segment_size {
                MaybeRelocatable::Int(size) => size,
                _ => return Err(TransactionError::NotAFelt),
            };

            if seg_size != used_size.into() {
                return Err(TransactionError::OutOfBound);
            }
            vm.mark_address_range_as_accessed(segment_ptr, used_size)?;
        }
        Ok(())
    }
}

impl<'a, S: StateReader, C: ContractClassCache> BusinessLogicSyscallHandler<'a, S, C> {
<<<<<<< HEAD
    /// Emit an event.
=======
>>>>>>> 5763f6b8
    fn emit_event(
        &mut self,
        vm: &VirtualMachine,
        request: EmitEventRequest,
        remaining_gas: u128,
    ) -> Result<SyscallResponse, SyscallHandlerError> {
        let order = self.tx_execution_context.n_emitted_events;
        let keys: Vec<Felt252> = get_felt_range(vm, request.keys_start, request.keys_end)?;
        let data: Vec<Felt252> = get_felt_range(vm, request.data_start, request.data_end)?;
        self.events.push(OrderedEvent::new(order, keys, data));

        // Update events count.
        self.tx_execution_context.n_emitted_events += 1;
        Ok(SyscallResponse {
            gas: remaining_gas,
            body: None,
        })
    }

    /// Returns the block number.
    fn get_block_number(
        &mut self,
        _vm: &mut VirtualMachine,
        remaining_gas: u128,
    ) -> Result<SyscallResponse, SyscallHandlerError> {
        Ok(SyscallResponse {
            gas: remaining_gas,
            body: Some(ResponseBody::GetBlockNumber {
                number: self.block_context.block_info.block_number.into(),
            }),
        })
    }

    /// Reads the value associated with the given key from the storage state.
    fn _storage_read(&mut self, key: [u8; 32]) -> Result<Felt252, StateError> {
        match self
            .starknet_storage_state
            .read(Address(Felt252::from_bytes_be(&key)))
        {
            Ok(value) => Ok(value),
            Err(e @ StateError::Io(_)) => Err(e),
            Err(_) => Ok(Felt252::zero()),
        }
    }

    /// Performs a storage write operation.
    fn storage_write(
        &mut self,
        vm: &mut VirtualMachine,
        request: StorageWriteRequest,
        remaining_gas: u128,
    ) -> Result<SyscallResponse, SyscallHandlerError> {
        if request.reserved != 0.into() {
            let retdata_start = self.allocate_segment(
                vm,
                vec![Felt252::from_bytes_be(b"Unsupported address domain").into()],
            )?;
            let retdata_end = retdata_start.add(1)?;

            return Ok(SyscallResponse {
                gas: remaining_gas,
                body: Some(ResponseBody::Failure(FailureReason {
                    retdata_start,
                    retdata_end,
                })),
            });
        }

        self.syscall_storage_write(request.key, request.value);

        Ok(SyscallResponse {
            gas: remaining_gas,
            body: None,
        })
    }

    // Returns the pointer to the segment with the execution info if it was already written.
    // If it wasn't, it writes the execution info into memory and returns its start address.
<<<<<<< HEAD
    /// Gets execution info about the current transaction, block context, and contract details.
=======
>>>>>>> 5763f6b8
    fn get_or_allocate_execution_info(
        &mut self,
        vm: &mut VirtualMachine,
    ) -> Result<Relocatable, SyscallHandlerError> {
        if let Some(ptr) = self.execution_info_ptr {
            return Ok(ptr);
        }

        // Allocate block_info
        let block_info = &self.block_context.block_info;
        let block_info_data = vec![
            MaybeRelocatable::from(Felt252::from(block_info.block_number)),
            MaybeRelocatable::from(Felt252::from(block_info.block_timestamp)),
            MaybeRelocatable::from(&block_info.sequencer_address.0),
        ];
        let block_info_ptr = self.allocate_segment(vm, block_info_data)?;

        // Allocate signature
        let signature: Vec<MaybeRelocatable> = self
            .tx_execution_context
            .signature
            .iter()
            .map(MaybeRelocatable::from)
            .collect();
        let signature_start_ptr = self.allocate_segment(vm, signature)?;
        let signature_end_ptr = (signature_start_ptr + self.tx_execution_context.signature.len())?;

        // Allocate tx info
        let tx_info = &self.tx_execution_context;
        let tx_info_data = vec![
            MaybeRelocatable::from(&tx_info.version),
            MaybeRelocatable::from(&tx_info.account_contract_address.0),
            MaybeRelocatable::from(Felt252::from(tx_info.max_fee)),
            signature_start_ptr.into(),
            signature_end_ptr.into(),
            MaybeRelocatable::from(&tx_info.transaction_hash),
            MaybeRelocatable::from(&self.block_context.starknet_os_config.chain_id),
            MaybeRelocatable::from(&tx_info.nonce),
        ];
        let tx_info_ptr = self.allocate_segment(vm, tx_info_data)?;

        // Allocate execution_info
        let execution_info = vec![
            block_info_ptr.into(),
            tx_info_ptr.into(),
            MaybeRelocatable::from(&self.caller_address.0),
            MaybeRelocatable::from(&self.contract_address.0),
            MaybeRelocatable::from(&self.entry_point_selector),
        ];
        let execution_info_ptr = self.allocate_segment(vm, execution_info)?;

        self.execution_info_ptr = Some(execution_info_ptr);
        Ok(execution_info_ptr)
    }

    fn get_execution_info(
        &mut self,
        vm: &mut VirtualMachine,
        remaining_gas: u128,
    ) -> Result<SyscallResponse, SyscallHandlerError> {
        let exec_info_ptr = self.get_or_allocate_execution_info(vm)?;
        Ok(SyscallResponse {
            gas: remaining_gas,
            body: Some(ResponseBody::GetExecutionInfo { exec_info_ptr }),
        })
    }

    /// Executes a contract call
    fn call_contract(
        &mut self,
        vm: &mut VirtualMachine,
        request: CallContractRequest,
        remaining_gas: u128,
        #[cfg(feature = "cairo-native")] program_cache: Option<
            Rc<RefCell<ProgramCache<'_, ClassHash>>>,
        >,
    ) -> Result<SyscallResponse, SyscallHandlerError> {
        let calldata = get_felt_range(vm, request.calldata_start, request.calldata_end)?;
        let execution_entry_point = ExecutionEntryPoint::new(
            request.contract_address,
            calldata,
            request.selector,
            self.contract_address.clone(),
            EntryPointType::External,
            Some(CallType::Call),
            None,
            remaining_gas,
        );

        self.call_contract_helper(
            vm,
            remaining_gas,
            execution_entry_point,
            #[cfg(feature = "cairo-native")]
            program_cache,
        )
    }

    /// Performs a storage read operation.
    fn storage_read(
        &mut self,
        vm: &mut VirtualMachine,
        request: StorageReadRequest,
        remaining_gas: u128,
    ) -> Result<SyscallResponse, SyscallHandlerError> {
        if request.reserved != Felt252::zero() {
            let retdata_start = self.allocate_segment(
                vm,
                vec![Felt252::from_bytes_be(b"Unsupported address domain").into()],
            )?;
            let retdata_end = retdata_start.add(1)?;

            return Ok(SyscallResponse {
                gas: remaining_gas,
                body: Some(ResponseBody::Failure(FailureReason {
                    retdata_start,
                    retdata_end,
                })),
            });
        }

        let value = self._storage_read(request.key)?;

        Ok(SyscallResponse {
            gas: remaining_gas,
            body: Some(ResponseBody::StorageReadResponse { value: Some(value) }),
        })
    }

    /// Deploys a contract.
    fn syscall_deploy(
        &mut self,
        vm: &VirtualMachine,
        request: DeployRequest,
        remaining_gas: u128,
        #[cfg(feature = "cairo-native")] program_cache: Option<
            Rc<RefCell<ProgramCache<'_, ClassHash>>>,
        >,
    ) -> Result<(Address, CallResult), SyscallHandlerError> {
        if !(request.deploy_from_zero.is_zero() || request.deploy_from_zero.is_one()) {
            return Err(SyscallHandlerError::DeployFromZero(
                request.deploy_from_zero,
            ));
        };

        let constructor_calldata =
            get_felt_range(vm, request.calldata_start, request.calldata_end)?;

        let class_hash = &request.class_hash;

        let deployer_address = if request.deploy_from_zero.is_zero() {
            self.contract_address.clone()
        } else {
            Address::default()
        };

        let contract_address = Address(calculate_contract_address(
            &request.salt,
            class_hash,
            &constructor_calldata,
            deployer_address,
        )?);

        // Initialize the contract.
        let class_hash_bytes: ClassHash = felt_to_hash(&request.class_hash);

        if (self
            .starknet_storage_state
            .state
            .deploy_contract(contract_address.clone(), class_hash_bytes))
        .is_err()
        {
            return Ok((
                Address::default(),
                (CallResult {
                    gas_consumed: 0,
                    is_success: false,
                    retdata: vec![Felt252::from_bytes_be(b"CONTRACT_ADDRESS_UNAVAILABLE").into()],
                }),
            ));
        }
        let result = self.execute_constructor_entry_point(
            &contract_address,
            class_hash_bytes,
            constructor_calldata,
            remaining_gas,
            #[cfg(feature = "cairo-native")]
            program_cache,
        )?;

        Ok((contract_address, result))
    }

    /// Deploys a contract to the virtual machine.
    fn deploy(
        &mut self,
        vm: &mut VirtualMachine,
        syscall_request: DeployRequest,
        mut remaining_gas: u128,
        #[cfg(feature = "cairo-native")] program_cache: Option<
            Rc<RefCell<ProgramCache<'_, ClassHash>>>,
        >,
    ) -> Result<SyscallResponse, SyscallHandlerError> {
        let (contract_address, result) = self.syscall_deploy(
            vm,
            syscall_request,
            remaining_gas,
            #[cfg(feature = "cairo-native")]
            program_cache,
        )?;

        remaining_gas -= result.gas_consumed;

        let retdata_len = result.retdata.len();

        let retdata_start = self.allocate_segment(vm, result.retdata)?;
        let retdata_end = retdata_start.add(retdata_len)?;

        let ok = result.is_success;

        let body: ResponseBody = if ok {
            let contract_address = contract_address.0;
            ResponseBody::Deploy(DeployResponse {
                contract_address,
                retdata_start,
                retdata_end,
            })
        } else {
            ResponseBody::Failure(FailureReason {
                retdata_start,
                retdata_end,
            })
        };
        let response = SyscallResponse {
            gas: remaining_gas,
            body: Some(body),
        };

        Ok(response)
    }

    /// Reads and validates syscall requests. Matches syscall names to their corresponding requests.
    fn read_syscall_request(
        &self,
        vm: &VirtualMachine,
        syscall_ptr: Relocatable,
        syscall_name: &str,
    ) -> Result<SyscallRequest, SyscallHandlerError> {
        match syscall_name {
            "emit_event" => EmitEventRequest::from_ptr(vm, syscall_ptr),
            "storage_read" => StorageReadRequest::from_ptr(vm, syscall_ptr),
            "call_contract" => CallContractRequest::from_ptr(vm, syscall_ptr),
            "library_call" => LibraryCallRequest::from_ptr(vm, syscall_ptr),
            "deploy" => DeployRequest::from_ptr(vm, syscall_ptr),
            "get_block_number" => Ok(SyscallRequest::GetBlockNumber),
            "get_block_hash" => GetBlockHashRequest::from_ptr(vm, syscall_ptr),
            "storage_write" => StorageWriteRequest::from_ptr(vm, syscall_ptr),
            "get_execution_info" => Ok(SyscallRequest::GetExecutionInfo),
            "send_message_to_l1" => SendMessageToL1Request::from_ptr(vm, syscall_ptr),
            "replace_class" => ReplaceClassRequest::from_ptr(vm, syscall_ptr),
            "keccak" => KeccakRequest::from_ptr(vm, syscall_ptr),
            _ => Err(SyscallHandlerError::UnknownSyscall(
                syscall_name.to_string(),
            )),
        }
    }
    /// Allocate a segment in memory.
    pub(crate) fn allocate_segment(
        &mut self,
        vm: &mut VirtualMachine,
        data: Vec<MaybeRelocatable>,
    ) -> Result<Relocatable, SyscallHandlerError> {
        let segment_start = vm.add_memory_segment();
        let segment_end = vm.write_arg(segment_start, &data)?;
        let sub = segment_end.sub(&segment_start.to_owned().into())?;
        let segment = (segment_start.to_owned(), sub);
        self.read_only_segments.push(segment);

        Ok(segment_start)
    }

    /// Sends a message from L2 to L1, including the destination address and payload.
    fn send_message_to_l1(
        &mut self,
        vm: &VirtualMachine,
        request: SendMessageToL1Request,
        remaining_gas: u128,
    ) -> Result<SyscallResponse, SyscallHandlerError> {
        let payload = get_felt_range(vm, request.payload_start, request.payload_end)?;

        self.l2_to_l1_messages.push(OrderedL2ToL1Message::new(
            self.tx_execution_context.n_sent_messages,
            request.to_address,
            payload,
        ));

        // Update messages count.
        self.tx_execution_context.n_sent_messages += 1;
        Ok(SyscallResponse {
            gas: remaining_gas,
            body: None,
        })
    }

    /// Reads and validates a syscall request, and updates the expected syscall pointer offset.
    fn read_and_validate_syscall_request(
        &mut self,
        vm: &VirtualMachine,
        syscall_ptr: &mut Relocatable,
        syscall_name: &str,
    ) -> Result<SyscallRequest, SyscallHandlerError> {
        self.increment_syscall_count(syscall_name);
        let syscall_request = self.read_syscall_request(vm, *syscall_ptr, syscall_name)?;

        *syscall_ptr += get_syscall_size_from_name(syscall_name);
        Ok(syscall_request)
    }

    /// Executes a library call
    fn library_call(
        &mut self,
        vm: &mut VirtualMachine,
        request: LibraryCallRequest,
        remaining_gas: u128,
        #[cfg(feature = "cairo-native")] program_cache: Option<
            Rc<RefCell<ProgramCache<'_, ClassHash>>>,
        >,
    ) -> Result<SyscallResponse, SyscallHandlerError> {
        let calldata = get_felt_range(vm, request.calldata_start, request.calldata_end)?;
        let class_hash = ClassHash::from(request.class_hash);
        let execution_entry_point = ExecutionEntryPoint::new(
            self.contract_address.clone(),
            calldata,
            request.selector,
            self.caller_address.clone(),
            EntryPointType::External,
            Some(CallType::Delegate),
            Some(class_hash),
            remaining_gas,
        );

        self.call_contract_helper(
            vm,
            remaining_gas,
            execution_entry_point,
            #[cfg(feature = "cairo-native")]
            program_cache,
        )
    }

    /// Get the time stamp of the block.
    fn get_block_timestamp(
        &mut self,
        _vm: &VirtualMachine,
        _request: GetBlockTimestampRequest,
        remaining_gas: u128,
    ) -> Result<SyscallResponse, SyscallHandlerError> {
        Ok(SyscallResponse {
            gas: remaining_gas,
            body: Some(ResponseBody::GetBlockTimestamp(GetBlockTimestampResponse {
                timestamp: self.block_context.block_info.block_timestamp.into(),
            })),
        })
    }

    /// Replaces class at the specified address with a new one based on the request.
    fn replace_class(
        &mut self,
        _vm: &VirtualMachine,
        request: ReplaceClassRequest,
        remaining_gas: u128,
    ) -> Result<SyscallResponse, SyscallHandlerError> {
        self.starknet_storage_state.state.set_class_hash_at(
            self.contract_address.clone(),
            ClassHash::from(request.class_hash),
        )?;
        Ok(SyscallResponse {
            gas: remaining_gas,
            body: None,
        })
    }

    /// Calculates the Keccak hash of a given input.
    fn keccak(
        &mut self,
        vm: &mut VirtualMachine,
        request: KeccakRequest,
        remaining_gas: u128,
    ) -> Result<SyscallResponse, SyscallHandlerError> {
        let length = (request.input_end - request.input_start)?;
        let mut gas = remaining_gas;

        if length % 17 != 0 {
            let response = self.failure_from_error_msg(vm, b"Invalid keccak input size")?;
            return Ok(SyscallResponse {
                gas,
                body: Some(response),
            });
        }
        let n_chunks = length / 17;
        let mut state = [0u64; 25];
        for i in 0..n_chunks {
            // TODO: check this before the loop, taking care to preserve functionality.
            if gas < KECCAK_ROUND_COST {
                let response = self.failure_from_error_msg(vm, b"Syscall out of gas")?;
                return Ok(SyscallResponse {
                    gas,
                    body: Some(response),
                });
            }
            gas -= KECCAK_ROUND_COST;
            let chunk_start = (request.input_start + i * 17)?;
            let chunk = get_felt_range(vm, chunk_start, (chunk_start + 17)?)?;
            for (i, val) in chunk.iter().enumerate() {
                state[i] ^= val.to_u64().ok_or_else(|| {
                    SyscallHandlerError::Conversion("Felt252".to_string(), "u64".to_string())
                })?;
            }
            keccak::f1600(&mut state)
        }
        let hash_low = (Felt252::from(state[1]) << 64u32) + Felt252::from(state[0]);
        let hash_high = (Felt252::from(state[3]) << 64u32) + Felt252::from(state[2]);
        Ok(SyscallResponse {
            gas,
            body: Some(ResponseBody::Keccak(KeccakResponse {
                hash_low,
                hash_high,
            })),
        })
    }

    // TODO: refactor code to use this function
    /// Constructs a failure response from an error message.
    fn failure_from_error_msg(
        &mut self,
        vm: &mut VirtualMachine,
        error_msg: &[u8],
    ) -> Result<ResponseBody, SyscallHandlerError> {
        let felt_encoded_msg = Felt252::from_bytes_be(error_msg);
        let retdata_start =
            self.allocate_segment(vm, vec![MaybeRelocatable::from(felt_encoded_msg)])?;
        Ok(ResponseBody::Failure(FailureReason {
            retdata_start,
            retdata_end: (retdata_start + 1)?,
        }))
    }
}<|MERGE_RESOLUTION|>--- conflicted
+++ resolved
@@ -130,10 +130,7 @@
 /// Structure representing the [BusinessLogicSyscallHandler].
 #[derive(Debug)]
 pub struct BusinessLogicSyscallHandler<'a, S: StateReader, C: ContractClassCache> {
-<<<<<<< HEAD
     /// Events emitted by the current contract call.
-=======
->>>>>>> 5763f6b8
     pub(crate) events: Vec<OrderedEvent>,
     /// Get the expected pointer to the syscall
     pub(crate) expected_syscall_ptr: Relocatable,
@@ -153,13 +150,9 @@
     pub(crate) internal_calls: Vec<CallInfo>,
     /// Context information related to the current block
     pub(crate) block_context: BlockContext,
-<<<<<<< HEAD
     /// State of the storage related to Starknet contract
     pub(crate) starknet_storage_state: ContractStorageState<'a, S, C>,
     /// Indicates whether the current execution supports the "reverted" status.
-=======
-    pub(crate) starknet_storage_state: ContractStorageState<'a, S, C>,
->>>>>>> 5763f6b8
     pub(crate) support_reverted: bool,
     /// Get the selector for the entry point of the contract.
     pub(crate) entry_point_selector: Felt252,
@@ -171,10 +164,7 @@
 // TODO: execution entry point may no be a parameter field, but there is no way to generate a default for now
 
 impl<'a, S: StateReader, C: ContractClassCache> BusinessLogicSyscallHandler<'a, S, C> {
-<<<<<<< HEAD
     /// Constructor creates a new [BusinessLogicSyscallHandler] instance
-=======
->>>>>>> 5763f6b8
     #[allow(clippy::too_many_arguments)]
     pub fn new(
         tx_execution_context: TransactionExecutionContext,
@@ -212,11 +202,8 @@
         }
     }
 
-<<<<<<< HEAD
 
     /// Constructor with default values, used for testing
-=======
->>>>>>> 5763f6b8
     pub fn default_with_state(state: &'a mut CachedState<S, C>) -> Self {
         BusinessLogicSyscallHandler::new_for_testing(
             BlockInfo::default(),
@@ -661,10 +648,7 @@
 }
 
 impl<'a, S: StateReader, C: ContractClassCache> BusinessLogicSyscallHandler<'a, S, C> {
-<<<<<<< HEAD
     /// Emit an event.
-=======
->>>>>>> 5763f6b8
     fn emit_event(
         &mut self,
         vm: &VirtualMachine,
@@ -743,10 +727,6 @@
 
     // Returns the pointer to the segment with the execution info if it was already written.
     // If it wasn't, it writes the execution info into memory and returns its start address.
-<<<<<<< HEAD
-    /// Gets execution info about the current transaction, block context, and contract details.
-=======
->>>>>>> 5763f6b8
     fn get_or_allocate_execution_info(
         &mut self,
         vm: &mut VirtualMachine,
