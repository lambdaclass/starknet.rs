#![allow(dead_code)] // TODO: Remove this!

use std::collections::HashMap;
use std::ops::Add;

use super::syscall_handler_errors::SyscallHandlerError;
use super::syscall_request::{
    EmitEventRequest, FromPtr, GetBlockHashRequest, GetBlockTimestampRequest, StorageReadRequest,
    StorageWriteRequest,
};
use super::syscall_response::{
    DeployResponse, GetBlockHashResponse, GetBlockTimestampResponse, SyscallResponse,
};
use super::{
    syscall_info::get_syscall_size_from_name,
    syscall_request::{
        CallContractRequest, DeployRequest, LibraryCallRequest, ReplaceClassRequest,
        SendMessageToL1Request, SyscallRequest,
    },
    syscall_response::{CallContractResponse, FailureReason, ResponseBody},
};
use crate::business_logic::state::BlockInfo;
use crate::business_logic::transaction::error::TransactionError;
use crate::services::api::contract_classes::compiled_class::CompiledClass;
use crate::utils::calculate_sn_keccak;
use crate::{
    business_logic::{
        execution::{
            execution_entry_point::ExecutionEntryPoint, CallInfo, CallResult, CallType,
            OrderedEvent, OrderedL2ToL1Message, TransactionExecutionContext,
        },
        fact_state::state::ExecutionResourcesManager,
        state::{
            contract_storage_state::ContractStorageState,
            state_api::{State, StateReader},
        },
    },
    core::errors::state_errors::StateError,
    definitions::{
        constants::CONSTRUCTOR_ENTRY_POINT_SELECTOR, general_config::StarknetGeneralConfig,
    },
    hash_utils::calculate_contract_address,
    services::api::contract_class_errors::ContractClassError,
    utils::{felt_to_hash, get_big_int, get_felt_range, Address, ClassHash},
};
use cairo_vm::felt::Felt252;
use cairo_vm::{
    types::{
        errors::math_errors::MathError,
        relocatable::{MaybeRelocatable, Relocatable},
    },
    vm::{errors::memory_errors::MemoryError, vm_core::VirtualMachine},
};
use lazy_static::lazy_static;

use num_traits::{One, ToPrimitive, Zero};
use starknet_contract_class::EntryPointType;

const STEP: u128 = 100;
const SYSCALL_BASE: u128 = 100 * STEP;
lazy_static! {
    /// Felt->syscall map that was extracted from new_syscalls.json (Cairo 1.0 syscalls)
    static ref SELECTOR_TO_SYSCALL: HashMap<Felt252, &'static str> = {
            let mut map: HashMap<Felt252, &'static str> = HashMap::with_capacity(9);

            map.insert(92376026794327011772951660_u128.into(), "library_call");
            map.insert(25500403217443378527601783667_u128.into(), "replace_class");
            map.insert(
                94901967946959054011942058057773508207_u128.into(),
                "get_execution_info",
            );
            map.insert(100890693370601760042082660_u128.into(), "storage_read");
            map.insert(20853273475220472486191784820_u128.into(), "call_contract");
            map.insert(
                433017908768303439907196859243777073_u128.into(),
                "send_message_to_l1",
            );
            map.insert(75202468540281_u128.into(), "deploy");
            map.insert(1280709301550335749748_u128.into(), "emit_event");
            map.insert(25828017502874050592466629733_u128.into(), "storage_write");
            map.insert(Felt252::from_bytes_be(&calculate_sn_keccak("get_block_timestamp".as_bytes())), "get_block_timestamp");

            map.insert(Felt252::from_bytes_be(&calculate_sn_keccak("get_block_number".as_bytes())), "get_block_number");

            map
    };

    // TODO: There is no reason why this could not be in the syscall enum itself AFAICT
    // Taken from starkware/starknet/constants.py in cairo-lang
    // See further documentation on cairo_programs/constants.cairo
    /// Maps syscall name to gas costs
    static ref SYSCALL_GAS_COST: HashMap<&'static str, u128> = {
        let mut map = HashMap::new();

        map.insert("initial", 100_000_000 * STEP);
        map.insert("entry_point_initial_budget", 100 * STEP);

        map.insert("entry_point", map["entry_point_initial_budget"] + 500 * STEP);
        map.insert("fee_transfer", map["entry_point"] + 100 * STEP);
        map.insert("transaction", 2 * map["entry_point"] + map["fee_transfer"] + 100 * STEP);

        map.insert("call_contract", SYSCALL_BASE + 10 * STEP + map["entry_point"]);
        map.insert("deploy", SYSCALL_BASE + 200 * STEP + map["entry_point"]);
        map.insert("get_execution_info", SYSCALL_BASE + 10 * STEP);
        map.insert("library_call", map["call_contract"]);
        map.insert("replace_class", SYSCALL_BASE + 50 * STEP);
        map.insert("storage_read", SYSCALL_BASE + 50 * STEP);
        map.insert("storage_write", SYSCALL_BASE + 50 * STEP);
        map.insert("emit_event", SYSCALL_BASE + 10 * STEP);
        map.insert("send_message_to_l1", SYSCALL_BASE + 50 * STEP);
        map.insert("get_block_timestamp", 0);

        map
    };
}

//TODO Remove allow dead_code after merging to 0.11
#[allow(dead_code)]
#[derive(Debug)]

pub struct BusinessLogicSyscallHandler<'a, T: State + StateReader> {
    pub(crate) events: Vec<OrderedEvent>,
    pub(crate) expected_syscall_ptr: Relocatable,
    pub(crate) resources_manager: ExecutionResourcesManager,
    pub(crate) tx_execution_context: TransactionExecutionContext,
    pub(crate) l2_to_l1_messages: Vec<OrderedL2ToL1Message>,
    pub(crate) contract_address: Address,
    pub(crate) caller_address: Address,
    pub(crate) read_only_segments: Vec<(Relocatable, MaybeRelocatable)>,
    pub(crate) internal_calls: Vec<CallInfo>,
    pub(crate) general_config: StarknetGeneralConfig,
    pub(crate) starknet_storage_state: ContractStorageState<'a, T>,
    pub(crate) support_reverted: bool,
    pub(crate) entry_point_selector: Felt252,
    pub(crate) selector_to_syscall: &'a HashMap<Felt252, &'static str>,
}

// TODO: execution entry point may no be a parameter field, but there is no way to generate a default for now

impl<'a, T: State + StateReader> BusinessLogicSyscallHandler<'a, T> {
    #[allow(clippy::too_many_arguments)]
    pub fn new(
        tx_execution_context: TransactionExecutionContext,
        state: &'a mut T,
        resources_manager: ExecutionResourcesManager,
        caller_address: Address,
        contract_address: Address,
        general_config: StarknetGeneralConfig,
        syscall_ptr: Relocatable,
        support_reverted: bool,
        entry_point_selector: Felt252,
    ) -> Self {
        let events = Vec::new();
        let read_only_segments = Vec::new();
        let l2_to_l1_messages = Vec::new();
        let starknet_storage_state = ContractStorageState::new(state, contract_address.clone());
        let internal_calls = Vec::new();

        BusinessLogicSyscallHandler {
            tx_execution_context,
            events,
            read_only_segments,
            resources_manager,
            contract_address,
            caller_address,
            l2_to_l1_messages,
            general_config,
            starknet_storage_state,
            internal_calls,
            expected_syscall_ptr: syscall_ptr,
            support_reverted,
            entry_point_selector,
            selector_to_syscall: &SELECTOR_TO_SYSCALL,
        }
    }
    pub fn default_with_state(state: &'a mut T) -> Self {
        BusinessLogicSyscallHandler::new_for_testing(
            BlockInfo::default(),
            Default::default(),
            state,
        )
    }

    pub fn new_for_testing(
        block_info: BlockInfo,
        _contract_address: Address,
        state: &'a mut T,
    ) -> Self {
        let syscalls = Vec::from([
            "emit_event".to_string(),
            "deploy".to_string(),
            "get_tx_info".to_string(),
            "send_message_to_l1".to_string(),
            "library_call".to_string(),
            "get_caller_address".to_string(),
            "get_contract_address".to_string(),
            "get_sequencer_address".to_string(),
            "get_block_timestamp".to_string(),
        ]);
        let events = Vec::new();
        let tx_execution_context = Default::default();
        let read_only_segments = Vec::new();
        let resources_manager = ExecutionResourcesManager::new(syscalls, Default::default());
        let contract_address = Address(1.into());
        let caller_address = Address(0.into());
        let l2_to_l1_messages = Vec::new();
        let mut general_config = StarknetGeneralConfig::default();
        general_config.block_info = block_info;
        let starknet_storage_state = ContractStorageState::new(state, contract_address.clone());

        let internal_calls = Vec::new();
        let expected_syscall_ptr = Relocatable::from((0, 0));
        let entry_point_selector = 333.into();

        BusinessLogicSyscallHandler {
            tx_execution_context,
            events,
            read_only_segments,
            resources_manager,
            contract_address,
            caller_address,
            l2_to_l1_messages,
            general_config,
            starknet_storage_state,
            internal_calls,
            expected_syscall_ptr,
            support_reverted: false,
            entry_point_selector,
            selector_to_syscall: &SELECTOR_TO_SYSCALL,
        }
    }

    /// Increments the syscall count for a given `syscall_name` by 1.
    fn increment_syscall_count(&mut self, syscall_name: &str) {
        self.resources_manager
            .increment_syscall_counter(syscall_name, 1);
    }

    fn call_contract_helper(
        &mut self,
        vm: &mut VirtualMachine,
        remaining_gas: u128,
        execution_entry_point: ExecutionEntryPoint,
    ) -> Result<SyscallResponse, SyscallHandlerError> {
        let result = execution_entry_point
            .execute(
                self.starknet_storage_state.state,
                &self.general_config,
                &mut self.resources_manager,
                &self.tx_execution_context,
                self.support_reverted,
            )
            .map_err(|err| SyscallHandlerError::ExecutionError(err.to_string()))?;

        let retdata_maybe_reloc = result
            .retdata
            .clone()
            .into_iter()
            .map(|item| MaybeRelocatable::from(Felt252::new(item)))
            .collect::<Vec<MaybeRelocatable>>();

        let retdata_start = self.allocate_segment(vm, retdata_maybe_reloc)?;
        let retdata_end = (retdata_start + result.retdata.len())?;

        self.internal_calls.push(result);

        //TODO: remaining_gas -= result.gas_consumed
        let gas = remaining_gas;
        let body = Some(ResponseBody::CallContract(CallContractResponse {
            retdata_start,
            retdata_end,
        }));

        Ok(SyscallResponse { gas, body })
    }

    fn has_contructor_entry_points(
        &self,
        contract_class: CompiledClass,
    ) -> Result<bool, StateError> {
        match contract_class {
            CompiledClass::Deprecated(class) => Ok(class
                .entry_points_by_type
                .get(&EntryPointType::Constructor)
                .ok_or(ContractClassError::NoneEntryPointType)?
                .is_empty()),
            CompiledClass::Casm(class) => Ok(class.entry_points_by_type.constructor.is_empty()),
        }
    }

    fn execute_constructor_entry_point(
        &mut self,
        contract_address: &Address,
        class_hash_bytes: ClassHash,
        constructor_calldata: Vec<Felt252>,
        remainig_gas: u128,
    ) -> Result<CallResult, StateError> {
        let contract_class = self
            .starknet_storage_state
            .state
            .get_contract_class(&class_hash_bytes)?;

        if self.has_contructor_entry_points(contract_class)? {
            if !constructor_calldata.is_empty() {
                return Err(StateError::ConstructorCalldataEmpty());
            }

            let call_info = CallInfo::empty_constructor_call(
                contract_address.clone(),
                self.contract_address.clone(),
                Some(class_hash_bytes),
            );
            self.internal_calls.push(call_info.clone());

            return Ok(call_info.result());
        }

        let call = ExecutionEntryPoint::new(
            contract_address.clone(),
            constructor_calldata,
            CONSTRUCTOR_ENTRY_POINT_SELECTOR.clone(),
            self.contract_address.clone(),
            EntryPointType::Constructor,
            Some(CallType::Call),
            None,
            remainig_gas,
        );

        let call_info = call
            .execute(
                self.starknet_storage_state.state,
                &self.general_config,
                &mut self.resources_manager,
                &self.tx_execution_context,
                self.support_reverted,
            )
            .map_err(|_| StateError::ExecutionEntryPoint())?;

        self.internal_calls.push(call_info.clone());

        Ok(call_info.result())
    }

    fn syscall_storage_write(&mut self, key: Felt252, value: Felt252) {
        self.starknet_storage_state.write(&key.to_be_bytes(), value)
    }

    pub fn syscall(
        &mut self,
        vm: &mut VirtualMachine,
        syscall_ptr: Relocatable,
    ) -> Result<(), SyscallHandlerError> {
        let selector = get_big_int(vm, syscall_ptr)?;
        let syscall_name = self.selector_to_syscall.get(&selector).ok_or(
            SyscallHandlerError::SelectorNotInHandlerMap(selector.to_string()),
        )?;

        let initial_gas: Felt252 = get_big_int(vm, (syscall_ptr + 1)?)?;
        let initial_gas = initial_gas
            .to_u128()
            .ok_or(MathError::Felt252ToU64Conversion(Box::new(initial_gas)))?;

        // Advance SyscallPointer as the first two cells contain the selector & gas
        let mut syscall_ptr: Relocatable =
            (syscall_ptr + 2_usize).map_err(SyscallHandlerError::from)?;

        let request = self.read_and_validate_syscall_request(vm, &mut syscall_ptr, syscall_name)?;

        // Check and reduce gas (after validating the syscall selector for consistency wth the OS).
        let required_gas = SYSCALL_GAS_COST
            .get(syscall_name)
            .map(|&x| x - SYSCALL_BASE)
            .ok_or(SyscallHandlerError::SelectorDoesNotHaveAssociatedGas(
                selector.to_string(),
            ))?;

        let response = if initial_gas < required_gas {
            let out_of_gas_felt = Felt252::from_bytes_be("Out of gas".as_bytes());
            let retdata_start =
                self.allocate_segment(vm, vec![MaybeRelocatable::from(out_of_gas_felt)])?;
            let response_body = ResponseBody::Failure(FailureReason {
                retdata_start,
                retdata_end: (retdata_start + 1)?,
            });

            SyscallResponse {
                gas: initial_gas,
                body: Some(response_body),
            }
        } else {
            // Execute with remaining gas.
            let remaining_gas = initial_gas - required_gas;
            self.execute_syscall(request, remaining_gas, vm)?
        };

        // Write response to the syscall segment.
        self.expected_syscall_ptr = vm
            .write_arg(syscall_ptr, &response.to_cairo_compatible_args())?
            .get_relocatable()
            .ok_or(MemoryError::WriteArg)?;

        Ok(())
    }

    fn execute_syscall(
        &mut self,
        request: SyscallRequest,
        remaining_gas: u128,
        vm: &mut VirtualMachine,
    ) -> Result<SyscallResponse, SyscallHandlerError> {
        match request {
            SyscallRequest::LibraryCall(req) => self.library_call(vm, req, remaining_gas),
            SyscallRequest::CallContract(req) => self.call_contract(vm, req, remaining_gas),
            SyscallRequest::Deploy(req) => self.deploy(vm, req, remaining_gas),
            SyscallRequest::StorageRead(req) => self.storage_read(vm, req, remaining_gas),
            SyscallRequest::StorageWrite(req) => self.storage_write(vm, req, remaining_gas),
            SyscallRequest::GetExecutionInfo => self.get_execution_info(vm, remaining_gas),
            SyscallRequest::SendMessageToL1(req) => self.send_message_to_l1(vm, req, remaining_gas),
            SyscallRequest::EmitEvent(req) => self.emit_event(vm, req, remaining_gas),
            SyscallRequest::GetBlockNumber => self.get_block_number(vm, remaining_gas),
            SyscallRequest::GetBlockTimestamp(req) => {
                self.get_block_timestamp(vm, req, remaining_gas)
            }
            SyscallRequest::GetBlockHash(req) => Ok(self.get_block_hash(req, remaining_gas)),
            SyscallRequest::ReplaceClass(req) => self.replace_class(vm, req, remaining_gas),
        }
    }

    fn get_block_hash(&self, request: GetBlockHashRequest, remaining_gas: u128) -> SyscallResponse {
        let block_number = request.block_number;
        let current_block_number = self.general_config.block_info.block_number;
        let block_hash = if block_number < current_block_number - 1024
            || block_number > current_block_number - 10
        {
            Felt252::zero()
        } else {
            // Fetch hash from block header
            self.general_config
                .blocks()
                .get(&block_number)
                .map(|block| Felt252::from_bytes_be(block.header.block_hash.0.bytes()))
                .unwrap_or_default()
        };

        SyscallResponse {
            gas: remaining_gas,
            body: Some(ResponseBody::GetBlockHash(GetBlockHashResponse {
                block_hash,
            })),
        }
    }

    pub(crate) fn post_run(
        &self,
        runner: &mut VirtualMachine,
        syscall_stop_ptr: Relocatable,
    ) -> Result<(), TransactionError> {
        let expected_stop_ptr = self.expected_syscall_ptr;
        if syscall_stop_ptr != expected_stop_ptr {
            return Err(TransactionError::InvalidStopPointer(
                expected_stop_ptr,
                syscall_stop_ptr,
            ));
        }
        self.validate_read_only_segments(runner)
    }

    /// Validates that there were no out of bounds writes to read-only segments and marks
    /// them as accessed.
    pub(crate) fn validate_read_only_segments(
        &self,
        runner: &mut VirtualMachine,
    ) -> Result<(), TransactionError> {
        for (segment_ptr, segment_size) in self.read_only_segments.clone() {
            let used_size = runner
                .get_segment_used_size(segment_ptr.segment_index as usize)
                .ok_or(TransactionError::InvalidSegmentSize)?;

            let seg_size = match segment_size {
                MaybeRelocatable::Int(size) => size,
                _ => return Err(TransactionError::NotAFelt),
            };

            if seg_size != used_size.into() {
                return Err(TransactionError::OutOfBound);
            }
            runner.mark_address_range_as_accessed(segment_ptr, used_size)?;
        }
        Ok(())
    }
}

impl<'a, T> BusinessLogicSyscallHandler<'a, T>
where
    T: State + StateReader,
{
    fn emit_event(
        &mut self,
        vm: &VirtualMachine,
        request: EmitEventRequest,
        remaining_gas: u128,
    ) -> Result<SyscallResponse, SyscallHandlerError> {
        let order = self.tx_execution_context.n_emitted_events;
        let keys: Vec<Felt252> = get_felt_range(vm, request.keys_start, request.keys_end)?;
        let data: Vec<Felt252> = get_felt_range(vm, request.data_start, request.data_end)?;
        self.events.push(OrderedEvent::new(order, keys, data));

        // Update events count.
        self.tx_execution_context.n_emitted_events += 1;
        Ok(SyscallResponse {
            gas: remaining_gas,
            body: None,
        })
    }

    fn get_block_number(
        &mut self,
        _vm: &mut VirtualMachine,
        remaining_gas: u128,
    ) -> Result<SyscallResponse, SyscallHandlerError> {
        Ok(SyscallResponse {
            gas: remaining_gas,
            body: Some(ResponseBody::GetBlockNumber {
                number: self.general_config.block_info.block_number.into(),
            }),
        })
    }

    fn _storage_read(&mut self, key: [u8; 32]) -> Result<Felt252, StateError> {
        self.starknet_storage_state.read(&key)
    }

    fn storage_write(
        &mut self,
        _vm: &mut VirtualMachine,
        request: StorageWriteRequest,
        remaining_gas: u128,
    ) -> Result<SyscallResponse, SyscallHandlerError> {
        if request.reserved != 0.into() {
            return Err(SyscallHandlerError::UnsopportedAddressDomain(
                request.reserved,
            ));
        }

        self.syscall_storage_write(request.key, request.value);

        Ok(SyscallResponse {
            gas: remaining_gas,
            body: None,
        })
    }

    fn get_execution_info(
        &self,
        vm: &mut VirtualMachine,
        remaining_gas: u128,
    ) -> Result<SyscallResponse, SyscallHandlerError> {
        let tx_info = &self.tx_execution_context;
        let block_info = &self.general_config.block_info;

        let mut res_segment = vm.add_memory_segment();

        let signature_start = res_segment;
        for s in tx_info.signature.iter() {
            vm.insert_value(res_segment, s)?;
            res_segment = (res_segment + 1)?;
        }
        let signature_end = res_segment;

<<<<<<< HEAD
        let tx_info_ptr = res_segment.offset;
        vm.insert_value::<Felt252>(res_segment, tx_info.version.clone())?;
=======
        let tx_info_ptr = res_segment;
        vm.insert_value::<Felt252>(res_segment, tx_info.version.into())?;
>>>>>>> 335f3afc
        res_segment = (res_segment + 1)?;
        vm.insert_value(res_segment, tx_info.account_contract_address.0.clone())?;
        res_segment = (res_segment + 1)?;
        vm.insert_value::<Felt252>(res_segment, tx_info.max_fee.into())?;
        res_segment = (res_segment + 1)?;
        vm.insert_value(res_segment, signature_start)?;
        res_segment = (res_segment + 1)?;
        vm.insert_value(res_segment, signature_end)?;
        res_segment = (res_segment + 1)?;
        vm.insert_value(res_segment, tx_info.transaction_hash.clone())?;
        res_segment = (res_segment + 1)?;
        vm.insert_value::<Felt252>(
            res_segment,
            self.general_config.starknet_os_config.chain_id.to_felt(),
        )?;
        res_segment = (res_segment + 1)?;
        vm.insert_value::<Felt252>(res_segment, tx_info.nonce.clone())?;
        res_segment = (res_segment + 1)?;

        let block_info_ptr = res_segment;
        vm.insert_value::<Felt252>(res_segment, block_info.block_number.into())?;
        res_segment = (res_segment + 1)?;
        vm.insert_value::<Felt252>(res_segment, block_info.block_timestamp.into())?;
        res_segment = (res_segment + 1)?;
        vm.insert_value::<Felt252>(res_segment, block_info.sequencer_address.0.clone())?;
        res_segment = (res_segment + 1)?;

        let exec_info_ptr = res_segment;
        vm.insert_value(res_segment, block_info_ptr)?;
        res_segment = (res_segment + 1)?;
        vm.insert_value(res_segment, tx_info_ptr)?;
        res_segment = (res_segment + 1)?;
        vm.insert_value::<Felt252>(res_segment, self.caller_address.0.clone())?;
        res_segment = (res_segment + 1)?;
        vm.insert_value::<Felt252>(res_segment, self.contract_address.0.clone())?;
        res_segment = (res_segment + 1)?;
        vm.insert_value::<Felt252>(res_segment, self.entry_point_selector.clone())?;

        Ok(SyscallResponse {
            gas: remaining_gas,
            body: Some(ResponseBody::GetExecutionInfo { exec_info_ptr }),
        })
    }

    fn call_contract(
        &mut self,
        vm: &mut VirtualMachine,
        request: CallContractRequest,
        remaining_gas: u128,
    ) -> Result<SyscallResponse, SyscallHandlerError> {
        let calldata = get_felt_range(vm, request.calldata_start, request.calldata_end)?;
        // Change own contract_address to the called one in order to interact with its storage
        let previous_contract_address = std::mem::take(&mut self.contract_address);
        self.contract_address = request.contract_address;
        let execution_entry_point = ExecutionEntryPoint::new(
            self.contract_address.clone(),
            calldata,
            request.selector,
            self.caller_address.clone(),
            EntryPointType::External,
            Some(CallType::Call),
            None,
            remaining_gas,
        );

        let response = self.call_contract_helper(vm, remaining_gas, execution_entry_point);
        // Restore contract address after call is finished
        self.contract_address = previous_contract_address;
        response
    }

    fn storage_read(
        &mut self,
        _vm: &VirtualMachine,
        request: StorageReadRequest,
        remaining_gas: u128,
    ) -> Result<SyscallResponse, SyscallHandlerError> {
        if request.reserved != Felt252::zero() {
            return Err(SyscallHandlerError::UnsupportedAddressDomain(
                request.reserved.to_string(),
            ));
        }

        let value = self._storage_read(request.key)?;

        Ok(SyscallResponse {
            gas: remaining_gas,
            body: Some(ResponseBody::StorageReadResponse { value: Some(value) }),
        })
    }

    fn syscall_deploy(
        &mut self,
        vm: &VirtualMachine,
        request: DeployRequest,
        remaining_gas: u128,
    ) -> Result<(Address, CallResult), SyscallHandlerError> {
        if !(request.deploy_from_zero.is_zero() || request.deploy_from_zero.is_one()) {
            return Err(SyscallHandlerError::DeployFromZero(
                request.deploy_from_zero,
            ));
        };

        let constructor_calldata =
            get_felt_range(vm, request.calldata_start, request.calldata_end)?;

        let class_hash = &request.class_hash;

        let deployer_address = if request.deploy_from_zero.is_zero() {
            self.contract_address.clone()
        } else {
            Address(0.into())
        };

        let contract_address = Address(calculate_contract_address(
            &Address(request.salt),
            class_hash,
            &constructor_calldata,
            deployer_address,
        )?);

        // Initialize the contract.
        let class_hash_bytes: ClassHash = felt_to_hash(&request.class_hash);

        self.starknet_storage_state
            .state
            .deploy_contract(contract_address.clone(), class_hash_bytes)?;

        let result = self.execute_constructor_entry_point(
            &contract_address,
            class_hash_bytes,
            constructor_calldata,
            remaining_gas,
        )?;

        Ok((contract_address, result))
    }

    fn deploy(
        &mut self,
        vm: &mut VirtualMachine,
        syscall_request: DeployRequest,
        mut remaining_gas: u128,
    ) -> Result<SyscallResponse, SyscallHandlerError> {
        let (contract_address, result) = self.syscall_deploy(vm, syscall_request, remaining_gas)?;

        remaining_gas -= result.gas_consumed;

        let retdata_len = result.retdata.len();

        let retdata_start = self.allocate_segment(vm, result.retdata)?;
        let retdata_end = retdata_start.add(retdata_len)?;

        let ok = result.is_success;

        let body: ResponseBody = if ok {
            let contract_address = contract_address.0;
            ResponseBody::Deploy(DeployResponse {
                contract_address,
                retdata_start,
                retdata_end,
            })
        } else {
            ResponseBody::Failure(FailureReason {
                retdata_start,
                retdata_end,
            })
        };
        let response = SyscallResponse {
            gas: remaining_gas,
            body: Some(body),
        };

        Ok(response)
    }

    fn read_syscall_request(
        &self,
        vm: &VirtualMachine,
        syscall_ptr: Relocatable,
        syscall_name: &str,
    ) -> Result<SyscallRequest, SyscallHandlerError> {
        match syscall_name {
            "emit_event" => EmitEventRequest::from_ptr(vm, syscall_ptr),
            "storage_read" => StorageReadRequest::from_ptr(vm, syscall_ptr),
            "call_contract" => CallContractRequest::from_ptr(vm, syscall_ptr),
            "library_call" => LibraryCallRequest::from_ptr(vm, syscall_ptr),
            "deploy" => DeployRequest::from_ptr(vm, syscall_ptr),
            "get_block_number" => Ok(SyscallRequest::GetBlockNumber),
            "storage_write" => StorageWriteRequest::from_ptr(vm, syscall_ptr),
            "get_execution_info" => Ok(SyscallRequest::GetExecutionInfo),
            "send_message_to_l1" => SendMessageToL1Request::from_ptr(vm, syscall_ptr),
            "replace_class" => ReplaceClassRequest::from_ptr(vm, syscall_ptr),
            _ => Err(SyscallHandlerError::UnknownSyscall(
                syscall_name.to_string(),
            )),
        }
    }

    pub(crate) fn allocate_segment(
        &mut self,
        vm: &mut VirtualMachine,
        data: Vec<MaybeRelocatable>,
    ) -> Result<Relocatable, SyscallHandlerError> {
        let segment_start = vm.add_memory_segment();
        let segment_end = vm.write_arg(segment_start, &data)?;
        let sub = segment_end.sub(&segment_start.to_owned().into())?;
        let segment = (segment_start.to_owned(), sub);
        self.read_only_segments.push(segment);

        Ok(segment_start)
    }

    fn send_message_to_l1(
        &mut self,
        vm: &mut VirtualMachine,
        request: SendMessageToL1Request,
        remaining_gas: u128,
    ) -> Result<SyscallResponse, SyscallHandlerError> {
        let payload = get_felt_range(vm, request.payload_start, request.payload_end)?;

        self.l2_to_l1_messages.push(OrderedL2ToL1Message::new(
            self.tx_execution_context.n_sent_messages,
            request.to_address,
            payload,
        ));

        // Update messages count.
        self.tx_execution_context.n_sent_messages += 1;
        Ok(SyscallResponse {
            gas: remaining_gas,
            body: None,
        })
    }

    fn read_and_validate_syscall_request(
        &mut self,
        vm: &VirtualMachine,
        syscall_ptr: &mut Relocatable,
        syscall_name: &str,
    ) -> Result<SyscallRequest, SyscallHandlerError> {
        self.increment_syscall_count(syscall_name);
        let syscall_request = self.read_syscall_request(vm, *syscall_ptr, syscall_name)?;

        *syscall_ptr += get_syscall_size_from_name(syscall_name);
        Ok(syscall_request)
    }

    fn library_call(
        &mut self,
        vm: &mut VirtualMachine,
        request: LibraryCallRequest,
        remaining_gas: u128,
    ) -> Result<SyscallResponse, SyscallHandlerError> {
        let calldata = get_felt_range(vm, request.calldata_start, request.calldata_end)?;
        let execution_entry_point = ExecutionEntryPoint::new(
            self.contract_address.clone(),
            calldata,
            request.selector,
            self.caller_address.clone(),
            EntryPointType::External,
            Some(CallType::Delegate),
            Some(request.class_hash.to_be_bytes()),
            remaining_gas,
        );

        self.call_contract_helper(vm, remaining_gas, execution_entry_point)
    }

    fn get_block_timestamp(
        &mut self,
        _vm: &VirtualMachine,
        _request: GetBlockTimestampRequest,
        remaining_gas: u128,
    ) -> Result<SyscallResponse, SyscallHandlerError> {
        Ok(SyscallResponse {
            gas: remaining_gas,
            body: Some(ResponseBody::GetBlockTimestamp(GetBlockTimestampResponse {
                timestamp: self.general_config.block_info.block_timestamp.into(),
            })),
        })
    }

    fn replace_class(
        &mut self,
        _vm: &VirtualMachine,
        request: ReplaceClassRequest,
        remaining_gas: u128,
    ) -> Result<SyscallResponse, SyscallHandlerError> {
        self.starknet_storage_state.state.set_class_hash_at(
            self.contract_address.clone(),
            request.class_hash.to_be_bytes(),
        )?;
        Ok(SyscallResponse {
            gas: remaining_gas,
            body: None,
        })
    }
}<|MERGE_RESOLUTION|>--- conflicted
+++ resolved
@@ -567,13 +567,8 @@
         }
         let signature_end = res_segment;
 
-<<<<<<< HEAD
-        let tx_info_ptr = res_segment.offset;
+        let tx_info_ptr = res_segment;
         vm.insert_value::<Felt252>(res_segment, tx_info.version.clone())?;
-=======
-        let tx_info_ptr = res_segment;
-        vm.insert_value::<Felt252>(res_segment, tx_info.version.into())?;
->>>>>>> 335f3afc
         res_segment = (res_segment + 1)?;
         vm.insert_value(res_segment, tx_info.account_contract_address.0.clone())?;
         res_segment = (res_segment + 1)?;
