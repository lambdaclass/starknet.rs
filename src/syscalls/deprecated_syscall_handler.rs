use super::{
    deprecated_business_logic_syscall_handler::DeprecatedBLSyscallHandler, hint_code::*,
    other_syscalls, syscall_handler::HintProcessorPostRun,
};
use crate::{
    state::state_api::{State, StateReader},
    syscalls::syscall_handler_errors::SyscallHandlerError,
};
use cairo_vm::felt::Felt252;
use cairo_vm::{
    hint_processor::{
        builtin_hint_processor::{
            builtin_hint_processor_definition::{BuiltinHintProcessor, HintProcessorData},
            hint_utils::get_relocatable_from_var_name,
        },
        hint_processor_definition::{HintProcessor, HintReference},
    },
    serde::deserialize_program::ApTracking,
    types::{exec_scope::ExecutionScopes, relocatable::Relocatable},
    vm::{errors::hint_errors::HintError, vm_core::VirtualMachine},
};
use std::{any::Any, collections::HashMap};

pub(crate) struct DeprecatedSyscallHintProcessor<'a, T: State + StateReader> {
    pub(crate) builtin_hint_processor: BuiltinHintProcessor,
    pub(crate) syscall_handler: DeprecatedBLSyscallHandler<'a, T>,
}

impl<'a, T: State + StateReader> DeprecatedSyscallHintProcessor<'a, T> {
    pub fn new(syscall_handler: DeprecatedBLSyscallHandler<'a, T>) -> Self {
        DeprecatedSyscallHintProcessor {
            builtin_hint_processor: BuiltinHintProcessor::new_empty(),
            syscall_handler,
        }
    }

    pub fn should_run_syscall_hint(
        &mut self,
        vm: &mut VirtualMachine,
        exec_scopes: &mut ExecutionScopes,
        hint_data: &Box<dyn Any>,
        constants: &HashMap<String, Felt252>,
    ) -> Result<bool, HintError> {
        match self
            .builtin_hint_processor
            .execute_hint(vm, exec_scopes, hint_data, constants)
        {
            Ok(()) => Ok(false),
            Err(HintError::UnknownHint(_)) => Ok(true),
            Err(e) => Err(e),
        }
    }

    fn execute_syscall_hint(
        &mut self,
        vm: &mut VirtualMachine,
        _exec_scopes: &mut ExecutionScopes,
        hint_data: &Box<dyn Any>,
        constants: &HashMap<String, Felt252>,
    ) -> Result<(), SyscallHandlerError> {
        let hint_data = hint_data
            .downcast_ref::<HintProcessorData>()
            .ok_or(SyscallHandlerError::WrongHintData)?;

        match hint_data.code.as_str() {
            ADDR_BOUND_PRIME => other_syscalls::addr_bound_prime(vm, hint_data, constants),
            ADDR_IS_250 => other_syscalls::addr_is_250(vm, hint_data),
            DEPLOY => {
                let syscall_ptr = get_syscall_ptr(vm, &hint_data.ids_data, &hint_data.ap_tracking)?;
                self.syscall_handler.deploy(vm, syscall_ptr)
            }
            EMIT_EVENT_CODE => {
                let syscall_ptr = get_syscall_ptr(vm, &hint_data.ids_data, &hint_data.ap_tracking)?;
                self.syscall_handler.emit_event(vm, syscall_ptr)
            }
            GET_BLOCK_NUMBER => {
                let syscall_ptr = get_syscall_ptr(vm, &hint_data.ids_data, &hint_data.ap_tracking)?;
                self.syscall_handler.get_block_number(vm, syscall_ptr)
            }
            GET_BLOCK_TIMESTAMP => {
                let syscall_ptr = get_syscall_ptr(vm, &hint_data.ids_data, &hint_data.ap_tracking)?;
                self.syscall_handler.get_block_timestamp(vm, syscall_ptr)
            }
            GET_CALLER_ADDRESS => {
                let syscall_ptr = get_syscall_ptr(vm, &hint_data.ids_data, &hint_data.ap_tracking)?;
                self.syscall_handler.get_caller_address(vm, syscall_ptr)
            }
            GET_SEQUENCER_ADDRESS => {
                let syscall_ptr = get_syscall_ptr(vm, &hint_data.ids_data, &hint_data.ap_tracking)?;
                self.syscall_handler.get_sequencer_address(vm, syscall_ptr)
            }
            LIBRARY_CALL => {
                let syscall_ptr = get_syscall_ptr(vm, &hint_data.ids_data, &hint_data.ap_tracking)?;
                self.syscall_handler.library_call(vm, syscall_ptr)
            }
            LIBRARY_CALL_L1_HANDLER => {
                let syscall_ptr = get_syscall_ptr(vm, &hint_data.ids_data, &hint_data.ap_tracking)?;
                self.syscall_handler
                    .library_call_l1_handler(vm, syscall_ptr)
            }
            CALL_CONTRACT => {
                let syscall_ptr = get_syscall_ptr(vm, &hint_data.ids_data, &hint_data.ap_tracking)?;
                self.syscall_handler.call_contract(vm, syscall_ptr)
            }
            STORAGE_READ => {
                let syscall_ptr = get_syscall_ptr(vm, &hint_data.ids_data, &hint_data.ap_tracking)?;
                self.syscall_handler.storage_read(vm, syscall_ptr)
            }
            STORAGE_WRITE => {
                let syscall_ptr = get_syscall_ptr(vm, &hint_data.ids_data, &hint_data.ap_tracking)?;
                self.syscall_handler.storage_write(vm, syscall_ptr)
            }
            SEND_MESSAGE_TO_L1 => {
                let syscall_ptr = get_syscall_ptr(vm, &hint_data.ids_data, &hint_data.ap_tracking)?;
                self.syscall_handler.send_message_to_l1(vm, syscall_ptr)
            }
            GET_TX_SIGNATURE => {
                let syscall_ptr = get_syscall_ptr(vm, &hint_data.ids_data, &hint_data.ap_tracking)?;
                self.syscall_handler.get_tx_signature(vm, syscall_ptr)
            }
            GET_TX_INFO => {
                let syscall_ptr = get_syscall_ptr(vm, &hint_data.ids_data, &hint_data.ap_tracking)?;
                self.syscall_handler.get_tx_info(vm, syscall_ptr)
            }
            GET_CONTRACT_ADDRESS => {
                let syscall_ptr = get_syscall_ptr(vm, &hint_data.ids_data, &hint_data.ap_tracking)?;
                self.syscall_handler.get_contract_address(vm, syscall_ptr)
            }
            DELEGATE_CALL => {
                let syscall_ptr = get_syscall_ptr(vm, &hint_data.ids_data, &hint_data.ap_tracking)?;
                self.syscall_handler.delegate_call(vm, syscall_ptr)
            }
            DELEGATE_L1_HANDLER => {
                let syscall_ptr = get_syscall_ptr(vm, &hint_data.ids_data, &hint_data.ap_tracking)?;
                self.syscall_handler.delegate_l1_handler(vm, syscall_ptr)
            }
            REPLACE_CLASS => {
                let syscall_ptr = get_syscall_ptr(vm, &hint_data.ids_data, &hint_data.ap_tracking)?;
                self.syscall_handler.replace_class(vm, syscall_ptr)
            }
            _ => Err(SyscallHandlerError::NotImplemented(hint_data.code.clone())),
        }
    }
}

impl<'a, T: State + StateReader> HintProcessor for DeprecatedSyscallHintProcessor<'a, T> {
    fn execute_hint(
        &mut self,
        vm: &mut VirtualMachine,
        exec_scopes: &mut ExecutionScopes,
        hint_data: &Box<dyn Any>,
        constants: &HashMap<String, Felt252>,
    ) -> Result<(), HintError> {
        if self.should_run_syscall_hint(vm, exec_scopes, hint_data, constants)? {
            self.execute_syscall_hint(vm, exec_scopes, hint_data, constants)
                .map_err(|e| match e {
                    SyscallHandlerError::NotImplemented(hint_code) => {
                        HintError::UnknownHint(hint_code.into_boxed_str())
                    }

                    e => HintError::CustomHint(e.to_string().into_boxed_str()),
                })?;
        }
        Ok(())
    }
}

impl<'a, T: State + StateReader> HintProcessorPostRun for DeprecatedSyscallHintProcessor<'a, T> {
    fn post_run(
        &self,
        runner: &mut VirtualMachine,
        syscall_stop_ptr: Relocatable,
    ) -> Result<(), crate::transaction::error::TransactionError> {
        self.syscall_handler.post_run(runner, syscall_stop_ptr)
    }
}

fn get_syscall_ptr(
    vm: &VirtualMachine,
    ids_data: &HashMap<String, HintReference>,
    ap_tracking: &ApTracking,
) -> Result<Relocatable, SyscallHandlerError> {
    let location = get_relocatable_from_var_name("syscall_ptr", vm, ids_data, ap_tracking)?;
    let syscall_ptr = vm.get_relocatable(location)?;
    Ok(syscall_ptr)
}

#[cfg(test)]
mod tests {
    use super::*;
    use crate::{
        add_segments, allocate_selector, any_box,
        definitions::{
            block_context::BlockContext, constants::TRANSACTION_VERSION,
            transaction_type::TransactionType,
        },
        execution::{OrderedEvent, OrderedL2ToL1Message, TransactionExecutionContext},
        memory_insert,
        services::api::contract_classes::deprecated_contract_class::ContractClass,
        state::in_memory_state_reader::InMemoryStateReader,
        state::{
            cached_state::CachedState,
            state_api::{State, StateReader},
        },
        syscalls::deprecated_syscall_request::{
            DeprecatedDeployRequest, DeprecatedSendMessageToL1SysCallRequest,
            DeprecatedSyscallRequest,
        },
        transaction::InvokeFunction,
        utils::{
            felt_to_hash, get_big_int, get_integer, get_relocatable,
            test_utils::{ids_data, vm},
            Address,
        },
    };
    use cairo_vm::relocatable;
    use num_traits::Num;
    use starknet_contract_class::EntryPointType;
    use std::path::PathBuf;

    type DeprecatedBLSyscallHandler<'a> =
        crate::syscalls::deprecated_business_logic_syscall_handler::DeprecatedBLSyscallHandler<
            'a,
            CachedState<InMemoryStateReader>,
        >;
    type SyscallHintProcessor<'a, T> = super::DeprecatedSyscallHintProcessor<'a, T>;

    #[test]
    fn read_send_message_to_l1_request() {
        let mut state = CachedState::<InMemoryStateReader>::default();
        let syscall = DeprecatedBLSyscallHandler::default_with(&mut state);
        let mut vm = vm!();
        add_segments!(vm, 3);

        memory_insert!(
            vm,
            [((1, 0), 0), ((1, 1), 1), ((1, 2), 2), ((1, 3), (2, 0))]
        );
        assert_matches!(
            syscall.read_syscall_request("send_message_to_l1", &vm, relocatable!(1, 0)),
            Ok(request) if request == DeprecatedSyscallRequest::SendMessageToL1(DeprecatedSendMessageToL1SysCallRequest {
                _selector: 0.into(),
                to_address: Address(1.into()),
                payload_size: 2,
                payload_ptr: relocatable!(2, 0)
            })
        )
    }

    #[test]
    fn read_deploy_syscall_request() {
        let mut state = CachedState::<InMemoryStateReader>::default();
        let syscall = DeprecatedBLSyscallHandler::default_with(&mut state);
        let mut vm = vm!();
        add_segments!(vm, 2);

        memory_insert!(
            vm,
            [
                ((1, 0), 0),
                ((1, 1), 1),
                ((1, 2), 2),
                ((1, 3), 3),
                ((1, 4), (1, 20)),
                ((1, 5), 4)
            ]
        );

        assert_matches!(
            syscall.read_syscall_request("deploy", &vm, relocatable!(1, 0)),
            Ok(request) if request == DeprecatedSyscallRequest::Deploy(DeprecatedDeployRequest {
                _selector: 0.into(),
                class_hash: 1.into(),
                contract_address_salt: 2.into(),
                constructor_calldata_size: 3.into(),
                constructor_calldata: relocatable!(1, 20),
                deploy_from_zero: 4,
            })
        )
    }

    #[test]
    fn get_block_timestamp_for_business_logic() {
        let mut state = CachedState::<InMemoryStateReader>::default();
        let syscall = DeprecatedBLSyscallHandler::default_with(&mut state);
        let mut vm = vm!();
        add_segments!(vm, 2);

        memory_insert!(
            vm,
            [
                ((1, 0), (1, 1)), // syscall_ptr
                ((1, 1), 18)
            ]
        );

        let ids_data = ids_data!["syscall_ptr"];

        let hint_data = HintProcessorData::new_default(GET_BLOCK_TIMESTAMP.to_string(), ids_data);

        // invoke syscall
        let mut state = CachedState::<InMemoryStateReader>::default();
        let mut syscall_handler =
            SyscallHintProcessor::new(DeprecatedBLSyscallHandler::default_with(&mut state));
        syscall_handler
            .execute_hint(
                &mut vm,
                &mut ExecutionScopes::new(),
                &any_box!(hint_data),
                &HashMap::new(),
            )
            .unwrap();

        // Check that syscall.get_block_timestamp insert syscall.get_block_info().block_timestamp in the (1,2) position
        assert_eq!(
            get_big_int(&vm, relocatable!(1, 2)).unwrap(),
            syscall.get_block_info().block_timestamp.into()
        );
    }

    #[test]
    fn get_sequencer_address_for_business_logic() {
        let mut vm = vm!();
        add_segments!(vm, 2);

        memory_insert!(vm, [((1, 0), (1, 1)), ((1, 1), 18)]);

        let ids_data = ids_data!["syscall_ptr"];

        let hint_data = HintProcessorData::new_default(GET_SEQUENCER_ADDRESS.to_string(), ids_data);

        // invoke syscall
        let mut state = CachedState::<InMemoryStateReader>::default();
        let mut syscall_handler =
            SyscallHintProcessor::new(DeprecatedBLSyscallHandler::default_with(&mut state));
        syscall_handler
            .execute_hint(
                &mut vm,
                &mut ExecutionScopes::new(),
                &any_box!(hint_data),
                &HashMap::new(),
            )
            .unwrap();

        // Check that syscall.get_sequencer insert syscall.get_block_info().sequencer_address in the (1,1) position
        assert_eq!(get_big_int(&vm, relocatable!(1, 2)).unwrap(), 0.into())
    }

    #[test]
    fn emit_event_test() {
        // create data and variables to execute hint

        let mut vm = vm!();
        add_segments!(vm, 4);

        // insert keys and data to generate the event
        // keys ptr points to (3,0)
        // data ptr points to (3,3)

        // selector of syscall
        let selector = "1280709301550335749748";

        allocate_selector!(vm, ((2, 0), selector.as_bytes()));
        memory_insert!(
            vm,
            [
                ((1, 0), (2, 0)), // syscall ptr
                ((2, 1), 2),      // keys len
                ((2, 2), (3, 0)), // keys ptr
                ((2, 3), 2),      // data len
                ((2, 4), (3, 3)), // data ptr
                ((3, 0), 1),      // keys pointed by key ptr
                ((3, 1), 1),
                ((3, 3), 1), // data pointed by data ptr
                ((3, 4), 1)
            ]
        );
        // syscall_ptr
        let ids_data = ids_data!["syscall_ptr"];

        let hint_data = HintProcessorData::new_default(EMIT_EVENT_CODE.to_string(), ids_data);

        // invoke syscall
        let mut state = CachedState::<InMemoryStateReader>::default();
        let mut syscall_handler =
            SyscallHintProcessor::new(DeprecatedBLSyscallHandler::default_with(&mut state));
        syscall_handler
            .execute_hint(
                &mut vm,
                &mut ExecutionScopes::new(),
                &any_box!(hint_data),
                &HashMap::new(),
            )
            .unwrap();

        let event = syscall_handler
            .syscall_handler
            .events
            .get(0)
            .unwrap()
            .clone();

        assert_eq!(
            OrderedEvent::new(
                0,
                Vec::from([1.into(), 1.into()]),
                Vec::from([1.into(), 1.into()])
            ),
            event
        );
        assert_eq!(
            syscall_handler
                .syscall_handler
                .tx_execution_context
                .n_emitted_events,
            1
        );
    }

    #[test]
    fn get_tx_info_for_business_logic_test() {
        let mut vm = vm!();
        add_segments!(vm, 3);

        // insert data to form the request
        memory_insert!(
            vm,
            [
                ((1, 0), (2, 0)), //  syscall_ptr
                ((2, 0), 8)       //  GetTxInfoRequest.selector
            ]
        );

        // syscall_ptr
        let ids_data = ids_data!["syscall_ptr"];

        let hint_data = HintProcessorData::new_default(GET_TX_INFO.to_string(), ids_data);

        // invoke syscall
        let mut state = CachedState::<InMemoryStateReader>::default();
        let mut syscall_handler_hint_processor =
            SyscallHintProcessor::new(DeprecatedBLSyscallHandler::default_with(&mut state));

        let tx_execution_context = TransactionExecutionContext {
            n_emitted_events: 50,
            version: 51.into(),
            account_contract_address: Address(260.into()),
            max_fee: 261,
            transaction_hash: 262.into(),
            signature: vec![300.into(), 301.into()],
            nonce: 263.into(),
            n_sent_messages: 52,
            _n_steps: 100000,
        };
        syscall_handler_hint_processor
            .syscall_handler
            .tx_execution_context = tx_execution_context.clone();

        let result = syscall_handler_hint_processor.execute_hint(
            &mut vm,
            &mut ExecutionScopes::new(),
            &any_box!(hint_data),
            &HashMap::new(),
        );

        assert_matches!(result, Ok(()));

        // Check VM inserts

        // TransactionExecutionContext.signature
        assert_eq!(
            vm.get_integer(relocatable!(3, 0)).unwrap().into_owned(),
            tx_execution_context.signature[0]
        );
        assert_eq!(
            vm.get_integer(relocatable!(3, 1)).unwrap().into_owned(),
            tx_execution_context.signature[1]
        );

        // TxInfoStruct
        assert_matches!(
            get_big_int(&vm, relocatable!(4, 0)),
            Ok(field) if field == tx_execution_context.version
        );
        assert_matches!(
            get_big_int(&vm, relocatable!(4, 1)),
            Ok(field) if field == tx_execution_context.account_contract_address.0
        );
        assert_matches!(
            get_integer(&vm, relocatable!(4, 2)),
            Ok(field) if field == tx_execution_context.max_fee as usize
        );
        assert_matches!(
            get_integer(&vm, relocatable!(4, 3)),
            Ok(field) if field == tx_execution_context.signature.len()
        );
        assert_matches!(
            get_relocatable(&vm, relocatable!(4, 4)),
            Ok(field) if field == relocatable!(3, 0)
        );
        assert_matches!(
            get_big_int(&vm, relocatable!(4, 5)),
            Ok(field) if field == tx_execution_context.transaction_hash
        );
        assert_matches!(
            get_big_int(&vm, relocatable!(4, 6)),
            Ok(field) if field == syscall_handler_hint_processor
                .syscall_handler
                .block_context
                .starknet_os_config
                .chain_id
                .to_felt());

        assert_matches!(
            get_big_int(&vm, relocatable!(4, 7)),
            Ok(field) if field == tx_execution_context.nonce
        );

        // DeprecatedGetTxInfoResponse
        assert_eq!(
            vm.get_relocatable(relocatable!(2, 1)),
            Ok(relocatable!(4, 0))
        );
    }

    #[test]
    fn get_tx_info_for_business_logic_with_tx_info_ptr() {
        let mut vm = vm!();
        add_segments!(vm, 3);

        // insert data to form the request
        memory_insert!(
            vm,
            [
                ((1, 0), (2, 0)), //  syscall_ptr
                ((2, 0), 8)       //  GetTxInfoRequest.selector
            ]
        );

        // syscall_ptr
        let ids_data = ids_data!["syscall_ptr"];

        let hint_data = HintProcessorData::new_default(GET_TX_INFO.to_string(), ids_data);

        // invoke syscall
        let mut state = CachedState::<InMemoryStateReader>::default();
        let mut syscall_handler_hint_processor =
            SyscallHintProcessor::new(DeprecatedBLSyscallHandler::default_with(&mut state));

        syscall_handler_hint_processor.syscall_handler.tx_info_ptr =
            Some(relocatable!(7, 0).into());

        let result = syscall_handler_hint_processor.execute_hint(
            &mut vm,
            &mut ExecutionScopes::new(),
            &any_box!(hint_data),
            &HashMap::new(),
        );

        assert_matches!(result, Ok(()));

        // DeprecatedGetTxInfoResponse
        assert_matches!(
            vm.get_relocatable(relocatable!(2, 1)),
            Ok(relocatable!(7, 0))
        );
    }

    #[test]
    fn test_get_caller_address_ok() {
        let mut vm = vm!();

        add_segments!(vm, 2);

        // direction (1,0) is the sycall_ptr
        memory_insert!(vm, [((1, 0), (1, 1)), ((1, 1), 0)]);

        // syscall_ptr
        let ids_data = ids_data!["syscall_ptr"];

        let hint_data = HintProcessorData::new_default(GET_CALLER_ADDRESS.to_string(), ids_data);

        // invoke syscall
        let mut state = CachedState::<InMemoryStateReader>::default();
        let mut hint_processor =
            SyscallHintProcessor::new(DeprecatedBLSyscallHandler::default_with(&mut state));
        hint_processor
            .execute_hint(
                &mut vm,
                &mut ExecutionScopes::new(),
                &any_box!(hint_data),
                &HashMap::new(),
            )
            .unwrap();

        // response is written in direction (1,2)
        assert_eq!(
            get_big_int(&vm, relocatable!(1, 2)).unwrap(),
            hint_processor.syscall_handler.caller_address.0
        )
    }

    #[test]
    fn test_send_message_to_l1_ok() {
        let mut vm = vm!();

        add_segments!(vm, 3);

        // parameters are read from memory location (1,1)
        memory_insert!(
            vm,
            [
                ((1, 0), (1, 1)), // syscall_ptr
                ((1, 1), 0),
                ((1, 2), 1),
                ((1, 3), 2),
                ((1, 4), (2, 0)),
                ((2, 0), 18),
                ((2, 1), 12)
            ]
        );

        // syscall_ptr
        let ids_data = ids_data!["syscall_ptr"];

        let hint_data = HintProcessorData::new_default(SEND_MESSAGE_TO_L1.to_string(), ids_data);

        // invoke syscall
        let mut state = CachedState::<InMemoryStateReader>::default();
        let mut hint_processor =
            SyscallHintProcessor::new(DeprecatedBLSyscallHandler::default_with(&mut state));
        hint_processor
            .execute_hint(
                &mut vm,
                &mut ExecutionScopes::new(),
                &any_box!(hint_data),
                &HashMap::new(),
            )
            .unwrap();

        assert_eq!(
            hint_processor
                .syscall_handler
                .tx_execution_context
                .n_sent_messages,
            1
        );
        assert_eq!(
            hint_processor.syscall_handler.l2_to_l1_messages,
            vec![OrderedL2ToL1Message::new(
                hint_processor
                    .syscall_handler
                    .tx_execution_context
                    .n_sent_messages
                    - 1,
                Address(1.into()),
                vec![18.into(), 12.into()],
            )]
        );
    }

    #[test]
    fn test_get_block_number() {
        let mut vm = vm!();

        add_segments!(vm, 4);
        memory_insert!(
            vm,
            [
                ((1, 0), (2, 0)), // Syscall pointer.
                ((2, 0), 0)       // selector
            ]
        );

        let mut state = CachedState::<InMemoryStateReader>::default();
        let mut hint_processor =
            SyscallHintProcessor::new(DeprecatedBLSyscallHandler::default_with(&mut state));

        let hint_data =
            HintProcessorData::new_default(GET_BLOCK_NUMBER.to_string(), ids_data!["syscall_ptr"]);
        assert_matches!(
            hint_processor.execute_hint(
                &mut vm,
                &mut ExecutionScopes::new(),
                &any_box!(hint_data),
                &HashMap::new(),
            ),
            Ok(())
        );
        assert_matches!(get_integer(&vm, relocatable!(2, 1)), Ok(0));
    }

    #[test]
    fn test_get_contract_address_ok() {
        let mut vm = vm!();

        add_segments!(vm, 2);

        // direction (1,0) is the sycall_ptr
        memory_insert!(vm, [((1, 0), (1, 1)), ((1, 1), 0)]);

        // syscall_ptr
        let ids_data = ids_data!["syscall_ptr"];

        let hint_data = HintProcessorData::new_default(GET_CONTRACT_ADDRESS.to_string(), ids_data);

        // invoke syscall
        let mut state = CachedState::<InMemoryStateReader>::default();
        let mut hint_processor =
            SyscallHintProcessor::new(DeprecatedBLSyscallHandler::default_with(&mut state));
        hint_processor
            .execute_hint(
                &mut vm,
                &mut ExecutionScopes::new(),
                &any_box!(hint_data),
                &HashMap::new(),
            )
            .unwrap();

        // response is written in direction (1,2)
        assert_eq!(
            get_big_int(&vm, relocatable!(1, 2)).unwrap(),
            hint_processor.syscall_handler.contract_address.0
        )
    }

    #[test]
    fn test_gt_tx_signature() {
        let mut vm = vm!();

        add_segments!(vm, 3);

        memory_insert!(
            vm,
            [
                ((1, 0), (2, 0)), //  syscall_ptr
                ((2, 0), 8)       //  GetTxInfoRequest.selector
            ]
        );

        // syscall_ptr
        let ids_data = ids_data!["syscall_ptr"];

        let hint_data = HintProcessorData::new_default(GET_TX_SIGNATURE.to_string(), ids_data);

        // invoke syscall
        let mut state = CachedState::<InMemoryStateReader>::default();
        let mut syscall_handler_hint_processor =
            SyscallHintProcessor::new(DeprecatedBLSyscallHandler::default_with(&mut state));

        let tx_execution_context = TransactionExecutionContext {
            n_emitted_events: 50,
            version: 51.into(),
            account_contract_address: Address(260.into()),
            max_fee: 261,
            transaction_hash: 262.into(),
            signature: vec![300.into(), 301.into()],
            nonce: 263.into(),
            n_sent_messages: 52,
            _n_steps: 10000,
        };
        syscall_handler_hint_processor
            .syscall_handler
            .tx_execution_context = tx_execution_context.clone();

        let result = syscall_handler_hint_processor.execute_hint(
            &mut vm,
            &mut ExecutionScopes::new(),
            &any_box!(hint_data),
            &HashMap::new(),
        );

        assert!(result.is_ok());
        assert_eq!(
            get_integer(&vm, relocatable!(2, 1)).unwrap(),
            tx_execution_context.signature.len()
        );
        assert_eq!(
            vm.get_relocatable(relocatable!(2, 2)).unwrap(),
            relocatable!(3, 0)
        );
    }

    #[test]
    fn test_bl_storage_read_hint_ok() {
        let mut vm = vm!();
        add_segments!(vm, 3);

        let address = Felt252::from_str_radix(
            "2151680050850558576753658069693146429350618838199373217695410689374331200218",
            10,
        )
        .unwrap();
        // insert data to form the request
        memory_insert!(
            vm,
            [
                ((1, 0), (2, 0)), //  syscall_ptr
                ((2, 0), 10)      //  StorageReadRequest.selector
            ]
        );

        // StorageReadRequest.address
        vm.insert_value(relocatable!(2, 1), address.clone())
            .unwrap();

        // syscall_ptr
        let ids_data = ids_data!["syscall_ptr"];

        let hint_data = HintProcessorData::new_default(STORAGE_READ.to_string(), ids_data);

        let mut state = CachedState::<InMemoryStateReader>::default();
        let mut syscall_handler_hint_processor =
            SyscallHintProcessor::new(DeprecatedBLSyscallHandler::default_with(&mut state));

        let storage_value = Felt252::new(3);
        syscall_handler_hint_processor
            .syscall_handler
            .starknet_storage_state
            .state
            .set_storage_at(
                &(
                    syscall_handler_hint_processor
                        .syscall_handler
                        .starknet_storage_state
                        .contract_address
                        .clone(),
                    address.to_bytes_be().try_into().unwrap(),
                ),
                storage_value.clone(),
            );
        assert!(syscall_handler_hint_processor
            .execute_hint(
                &mut vm,
                &mut ExecutionScopes::new(),
                &any_box!(hint_data),
                &HashMap::new(),
            )
            .is_ok());

        // Check DeprecatedStorageReadResponse insert
        assert_matches!(get_big_int(&vm, relocatable!(2, 2)), Ok(response) if response == storage_value );
    }

    #[test]
    fn test_bl_storage_write_hint_ok() {
        let mut vm = vm!();
        add_segments!(vm, 3);

        let address = Felt252::from_str_radix(
            "2151680050850558576753658069693146429350618838199373217695410689374331200218",
            10,
        )
        .unwrap();

        memory_insert!(
            vm,
            [
                ((1, 0), (2, 0)), //  syscall_ptr
                ((2, 0), 10),     //  StorageWriteRequest.selector
                ((2, 2), 45)      //  StorageWriteRequest.value
            ]
        );

        // StorageWriteRequest.address
        vm.insert_value(relocatable!(2, 1), address.clone())
            .unwrap();

        // syscall_ptr
        let ids_data = ids_data!["syscall_ptr"];

        let hint_data = HintProcessorData::new_default(STORAGE_WRITE.to_string(), ids_data);

        let mut state = CachedState::<InMemoryStateReader>::default();
        let mut syscall_handler_hint_processor =
            SyscallHintProcessor::new(DeprecatedBLSyscallHandler::default_with(&mut state));

        syscall_handler_hint_processor
            .syscall_handler
            .starknet_storage_state
            .state
            .set_storage_at(
                &(
                    syscall_handler_hint_processor
                        .syscall_handler
                        .starknet_storage_state
                        .contract_address
                        .clone(),
                    address.to_bytes_be().try_into().unwrap(),
                ),
                Felt252::new(3),
            );
        assert!(syscall_handler_hint_processor
            .execute_hint(
                &mut vm,
                &mut ExecutionScopes::new(),
                &any_box!(hint_data),
                &HashMap::new(),
            )
            .is_ok());

        let write = syscall_handler_hint_processor
            .syscall_handler
            .starknet_storage_state
            .read(&felt_to_hash(&address))
            .unwrap();

        assert_eq!(write, Felt252::new(45));
    }

    #[test]
    fn test_bl_deploy_ok() {
        let mut vm = vm!();
        add_segments!(vm, 4);

        // insert data to form the request
        memory_insert!(
            vm,
            [
                ((1, 0), (2, 0)), //  syscall_ptr
                ((2, 0), 10),     // DeployRequestStruct._selector
                // ((2, 1), class_hash),     // DeployRequestStruct.class_hash
                ((2, 2), 12),     // DeployRequestStruct.contract_address_salt
                ((2, 3), 0),      // DeployRequestStruct.constructor_calldata_size
                ((2, 4), (3, 0)), // DeployRequestStruct.constructor_calldata
                ((2, 5), 0)       // DeployRequestStruct.deploy_from_zero
            ]
        );

        let class_hash_felt = Felt252::from_str_radix(
            "284536ad7de8852cc9101133f7f7670834084d568610335c94da1c4d9ce4be6",
            16,
        )
        .unwrap();
        let class_hash: [u8; 32] = class_hash_felt.to_bytes_be().try_into().unwrap();

        vm.insert_value(relocatable!(2, 1), class_hash_felt)
            .unwrap();

        // Hinta data
        let ids_data = ids_data!["syscall_ptr"];
        let hint_data = HintProcessorData::new_default(DEPLOY.to_string(), ids_data);

        // Create SyscallHintProcessor
        let mut state = CachedState::<InMemoryStateReader>::default();
        let mut syscall_handler_hint_processor =
            SyscallHintProcessor::new(DeprecatedBLSyscallHandler::default_with(&mut state));
        // Initialize state.set_contract_classes
        syscall_handler_hint_processor
            .syscall_handler
            .starknet_storage_state
            .state
            .set_contract_classes(HashMap::new())
            .unwrap();

        // Set contract class
        let contract_class =
            ContractClass::try_from(PathBuf::from("starknet_programs/fibonacci.json")).unwrap();
        syscall_handler_hint_processor
            .syscall_handler
            .starknet_storage_state
            .state
            .set_contract_class(&class_hash, &contract_class)
            .unwrap();

        // Execute Deploy hint
        assert_matches!(
            syscall_handler_hint_processor.execute_hint(
                &mut vm,
                &mut ExecutionScopes::new(),
                &any_box!(hint_data),
                &HashMap::new(),
            ),
            Ok(())
        );

        // Check VM inserts
        // DeprecatedDeployResponse.contract_address
        let deployed_address = get_big_int(&vm, relocatable!(2, 6)).unwrap();
        // DeprecatedDeployResponse.constructor_retdata_size
        assert_matches!(get_big_int(&vm, relocatable!(2, 7)), Ok(constructor_retdata_size) if constructor_retdata_size == 0.into());
        // DeprecatedDeployResponse.constructor_retdata
        assert_matches!(
            get_relocatable(&vm, relocatable!(2, 8)),
            Ok(relocatable!(0, 0))
        );

        // Check State diff
        assert_eq!(
            syscall_handler_hint_processor
                .syscall_handler
                .starknet_storage_state
                .state
                .get_class_hash_at(&Address(deployed_address))
                .unwrap(),
            class_hash
        );
    }

    #[test]
    fn test_deploy_and_invoke() {
        /*
        DEPLOY
        */
        let mut vm = vm!();
        add_segments!(vm, 4);

        // insert data to form the request
        memory_insert!(
            vm,
            [
                ((1, 0), (2, 0)), //  syscall_ptr
                ((2, 0), 10),     // DeployRequestStruct._selector
                // ((2, 1), class_hash),     // DeployRequestStruct.class_hash
                ((2, 2), 12),     // DeployRequestStruct.contract_address_salt
                ((2, 3), 1),      // DeployRequestStruct.constructor_calldata_size
                ((2, 4), (3, 0)), // DeployRequestStruct.constructor_calldata
                ((2, 5), 0),      // DeployRequestStruct.deploy_from_zero
                ((3, 0), 250)     // constructor
            ]
        );

        let class_hash_felt = Felt252::from_str_radix(
            "284536ad7de8852cc9101133f7f7670834084d568610335c94da1c4d9ce4be6",
            16,
        )
        .unwrap();
        let class_hash: [u8; 32] = class_hash_felt.to_bytes_be().try_into().unwrap();

        vm.insert_value(relocatable!(2, 1), class_hash_felt)
            .unwrap();

        // Hinta data
        let ids_data = ids_data!["syscall_ptr"];
        let hint_data = HintProcessorData::new_default(
            "syscall_handler.deploy(segments=segments, syscall_ptr=ids.syscall_ptr)".to_string(),
            ids_data,
        );

        // Create SyscallHintProcessor
        let mut state = CachedState::<InMemoryStateReader>::default();
        let mut syscall_handler_hint_processor =
            SyscallHintProcessor::new(DeprecatedBLSyscallHandler::default_with(&mut state));
        // Initialize state.set_contract_classes
        syscall_handler_hint_processor
            .syscall_handler
            .starknet_storage_state
            .state
            .set_contract_classes(HashMap::new())
            .unwrap();

        // Set contract class
        let contract_class = ContractClass::try_from(PathBuf::from(
            "starknet_programs/storage_var_and_constructor.json",
        ))
        .unwrap();
        syscall_handler_hint_processor
            .syscall_handler
            .starknet_storage_state
            .state
            .set_contract_class(&class_hash, &contract_class)
            .unwrap();

        // Execute Deploy hint
        assert_matches!(
            syscall_handler_hint_processor.execute_hint(
                &mut vm,
                &mut ExecutionScopes::new(),
                &any_box!(hint_data),
                &HashMap::new(),
            ),
            Ok(())
        );

        // Check VM inserts
        // DeprecatedDeployResponse.contract_address
        let deployed_address = get_big_int(&vm, relocatable!(2, 6)).unwrap();
        // DeprecatedDeployResponse.constructor_retdata_size
        assert_matches!(get_big_int(&vm, relocatable!(2, 7)), Ok(constructor_retdata_size) if constructor_retdata_size == 0.into());
        // DeprecatedDeployResponse.constructor_retdata
        assert_matches!(
            get_relocatable(&vm, relocatable!(2, 8)),
            Ok(relocatable!(0, 0))
        );

        // Check State diff
        assert_eq!(
            syscall_handler_hint_processor
                .syscall_handler
                .starknet_storage_state
                .state
                .get_class_hash_at(&Address(deployed_address.clone()))
                .unwrap(),
            class_hash
        );

        /*
        INVOKE
        */
        let internal_invoke_function = InvokeFunction::new(
            Address(deployed_address.clone()),
            Felt252::from_str_radix(
                "283e8c15029ea364bfb37203d91b698bc75838eaddc4f375f1ff83c2d67395c",
                16,
            )
            .unwrap(),
            0,
            TRANSACTION_VERSION.clone(),
            vec![10.into()],
            Vec::new(),
            0.into(),
            Some(0.into()),
            None,
        )
        .unwrap();

        // Invoke result
        let result = internal_invoke_function
<<<<<<< HEAD
            .apply(&mut state, &StarknetGeneralConfig::default(), 0)
=======
            .apply(&mut state, &BlockContext::default())
>>>>>>> 3efd683d
            .unwrap();

        let result_call_info = result.call_info.unwrap();

        assert_eq!(result.tx_type, Some(TransactionType::InvokeFunction));
        assert_eq!(result_call_info.contract_address, Address(deployed_address));
        assert_eq!(result_call_info.class_hash, Some(class_hash));
        assert_eq!(
            result_call_info.entry_point_type,
            Some(EntryPointType::External)
        );
        assert_eq!(result_call_info.calldata, vec![10.into()]);
        assert_eq!(result_call_info.retdata, vec![260.into()]);
        assert_eq!(result_call_info.storage_read_values, vec![250.into()]);
    }
}<|MERGE_RESOLUTION|>--- conflicted
+++ resolved
@@ -1116,11 +1116,7 @@
 
         // Invoke result
         let result = internal_invoke_function
-<<<<<<< HEAD
-            .apply(&mut state, &StarknetGeneralConfig::default(), 0)
-=======
-            .apply(&mut state, &BlockContext::default())
->>>>>>> 3efd683d
+            .apply(&mut state, &BlockContext::default(), 0)
             .unwrap();
 
         let result_call_info = result.call_info.unwrap();
