use super::{
    deprecated_business_logic_syscall_handler::DeprecatedBLSyscallHandler, other_syscalls,
    syscall_handler::HintProcessorPostRun,
};
use crate::{
    state::{contract_class_cache::ContractClassCache, state_api::StateReader},
    syscalls::syscall_handler_errors::SyscallHandlerError,
};
use cairo_vm::{
    felt::Felt252,
    hint_processor::{
        builtin_hint_processor::{
            builtin_hint_processor_definition::{BuiltinHintProcessor, HintProcessorData},
            hint_utils::get_relocatable_from_var_name,
        },
        hint_processor_definition::{HintProcessorLogic, HintReference},
    },
    serde::deserialize_program::ApTracking,
    types::{exec_scope::ExecutionScopes, relocatable::Relocatable},
    vm::{
        errors::hint_errors::HintError,
        runners::cairo_runner::{ResourceTracker, RunResources},
        vm_core::VirtualMachine,
    },
};
use std::{any::Any, collections::HashMap};

#[derive(Clone, Debug)]
pub enum Hint {
    Deploy,
    EmitEvent,
    GetBlockNumber,
    GetBlockTimestamp,
    GetCallerAddress,
    GetSequencerAddress,
    LibraryCall,
    LibraryCallL1Handler,
    CallContract,
    StorageRead,
    StorageWrite,
    SendMessageToL1,
    GetTxSignature,
    GetTxInfo,
    GetContractAddress,
    DelegateCall,
    DelegateCallL1Handler,
    ReplaceClass,
    //Normal hint
    AddrBoundPrime,
    AddrIs250,
}

/// Definition of the deprecated syscall hint processor with associated structs
<<<<<<< HEAD
pub struct DeprecatedSyscallHintProcessor<'a, S: StateReader> {
=======
pub(crate) struct DeprecatedSyscallHintProcessor<'a, S: StateReader, C: ContractClassCache> {
>>>>>>> 5763f6b8
    pub(crate) builtin_hint_processor: BuiltinHintProcessor,
    pub(crate) syscall_handler: DeprecatedBLSyscallHandler<'a, S, C>,
    run_resources: RunResources,
}

/// Implementations and methods for DeprecatedSyscallHintProcessor
impl<'a, S: StateReader, C: ContractClassCache> DeprecatedSyscallHintProcessor<'a, S, C> {
    /// Constructor for DeprecatedSyscallHintProcessor
    pub fn new(
        syscall_handler: DeprecatedBLSyscallHandler<'a, S, C>,
        run_resources: RunResources,
    ) -> Self {
        DeprecatedSyscallHintProcessor {
            builtin_hint_processor: BuiltinHintProcessor::new_empty(),
            syscall_handler,
            run_resources,
        }
    }

    /// Method to determine if a syscall hint should be run
    pub fn should_run_syscall_hint(
        &mut self,
        vm: &mut VirtualMachine,
        exec_scopes: &mut ExecutionScopes,
        hint_data: &Box<dyn Any>,
        constants: &HashMap<String, Felt252>,
    ) -> Result<bool, HintError> {
        match self
            .builtin_hint_processor
            .execute_hint(vm, exec_scopes, hint_data, constants)
        {
            Ok(()) => Ok(false),
            Err(HintError::UnknownHint(_)) => Ok(true),
            Err(e) => Err(e),
        }
    }

    /// Method to execute a syscall hint
    fn execute_syscall_hint(
        &mut self,
        vm: &mut VirtualMachine,
        _exec_scopes: &mut ExecutionScopes,
        hint_data: &Box<dyn Any>,
        constants: &HashMap<String, Felt252>,
    ) -> Result<(), SyscallHandlerError> {
        // Match against specific syscall hint codes and call the appropriate handler

        let hint_data = hint_data
            .downcast_ref::<HintProcessorData>()
            .ok_or(SyscallHandlerError::WrongHintData)?;

<<<<<<< HEAD
        let hint_code = &hint_data.code;
        let syscall_ptr = get_syscall_ptr(vm, &hint_data.ids_data, &hint_data.ap_tracking)?;
        if let Some(syscall) = super::hint_code_map::HINTCODE.get(hint_code) {
            match syscall {
                Hint::AddrBoundPrime => {
                    other_syscalls::addr_bound_prime(vm, hint_data, constants)?;
                }
                Hint::AddrIs250 => {
                    other_syscalls::addr_is_250(vm, hint_data)?;
                }
                Hint::Deploy => {
                    self.syscall_handler.deploy(vm, syscall_ptr)?;
                }
                Hint::EmitEvent => {
                    self.syscall_handler.emit_event(vm, syscall_ptr)?;
                }
                Hint::GetBlockNumber => {
                    self.syscall_handler.get_block_number(vm, syscall_ptr)?;
                }
                Hint::GetBlockTimestamp => {
                    self.syscall_handler.get_block_timestamp(vm, syscall_ptr)?;
                }
                Hint::GetCallerAddress => {
                    self.syscall_handler.get_caller_address(vm, syscall_ptr)?;
                }
                Hint::GetSequencerAddress => {
                    self.syscall_handler
                        .get_sequencer_address(vm, syscall_ptr)?;
                }
                Hint::LibraryCall => {
                    self.syscall_handler.library_call(vm, syscall_ptr)?;
                }
                Hint::LibraryCallL1Handler => {
                    self.syscall_handler
                        .library_call_l1_handler(vm, syscall_ptr)?;
                }
                Hint::CallContract => {
                    self.syscall_handler.call_contract(vm, syscall_ptr)?;
                }
                Hint::StorageRead => {
                    self.syscall_handler.storage_read(vm, syscall_ptr)?;
                }
                Hint::StorageWrite => {
                    self.syscall_handler.storage_write(vm, syscall_ptr)?;
                }
                Hint::SendMessageToL1 => {
                    self.syscall_handler.send_message_to_l1(vm, syscall_ptr)?;
                }
                Hint::GetTxSignature => {
                    self.syscall_handler.get_tx_signature(vm, syscall_ptr)?;
                }
                Hint::GetTxInfo => {
                    self.syscall_handler.get_tx_info(vm, syscall_ptr)?;
                }
                Hint::GetContractAddress => {
                    self.syscall_handler.get_contract_address(vm, syscall_ptr)?;
                }
                Hint::DelegateCall => {
                    self.syscall_handler.delegate_call(vm, syscall_ptr)?;
                }
                Hint::DelegateCallL1Handler => {
                    self.syscall_handler.delegate_l1_handler(vm, syscall_ptr)?;
                }
                Hint::ReplaceClass => {
                    self.syscall_handler.replace_class(vm, syscall_ptr)?;
                }
            };
            Ok(())
        } else {
            // Make sure to return a Result type here
            Err(SyscallHandlerError::NotImplemented(hint_data.code.clone()))
=======
        match hint_data.code.as_str() {
            ADDR_BOUND_PRIME => other_syscalls::addr_bound_prime(vm, hint_data, constants),
            ADDR_IS_250 => other_syscalls::addr_is_250(vm, hint_data),
            DEPLOY => {
                let syscall_ptr = get_syscall_ptr(vm, &hint_data.ids_data, &hint_data.ap_tracking)?;
                self.syscall_handler.deploy(
                    vm,
                    syscall_ptr,
                    // TODO: Get the program_cache somehow.
                    #[cfg(feature = "cairo-native")]
                    None,
                )
            }
            EMIT_EVENT_CODE => {
                let syscall_ptr = get_syscall_ptr(vm, &hint_data.ids_data, &hint_data.ap_tracking)?;
                self.syscall_handler.emit_event(vm, syscall_ptr)
            }
            GET_BLOCK_NUMBER => {
                let syscall_ptr = get_syscall_ptr(vm, &hint_data.ids_data, &hint_data.ap_tracking)?;
                self.syscall_handler.get_block_number(vm, syscall_ptr)
            }
            GET_BLOCK_TIMESTAMP => {
                let syscall_ptr = get_syscall_ptr(vm, &hint_data.ids_data, &hint_data.ap_tracking)?;
                self.syscall_handler.get_block_timestamp(vm, syscall_ptr)
            }
            GET_CALLER_ADDRESS => {
                let syscall_ptr = get_syscall_ptr(vm, &hint_data.ids_data, &hint_data.ap_tracking)?;
                self.syscall_handler.get_caller_address(vm, syscall_ptr)
            }
            GET_SEQUENCER_ADDRESS => {
                let syscall_ptr = get_syscall_ptr(vm, &hint_data.ids_data, &hint_data.ap_tracking)?;
                self.syscall_handler.get_sequencer_address(vm, syscall_ptr)
            }
            LIBRARY_CALL => {
                let syscall_ptr = get_syscall_ptr(vm, &hint_data.ids_data, &hint_data.ap_tracking)?;
                self.syscall_handler.library_call(
                    vm,
                    syscall_ptr,
                    // TODO: Get the program_cache somehow.
                    #[cfg(feature = "cairo-native")]
                    None,
                )
            }
            LIBRARY_CALL_L1_HANDLER => {
                let syscall_ptr = get_syscall_ptr(vm, &hint_data.ids_data, &hint_data.ap_tracking)?;
                self.syscall_handler.library_call_l1_handler(
                    vm,
                    syscall_ptr,
                    // TODO: Get the program_cache somehow.
                    #[cfg(feature = "cairo-native")]
                    None,
                )
            }
            CALL_CONTRACT => {
                let syscall_ptr = get_syscall_ptr(vm, &hint_data.ids_data, &hint_data.ap_tracking)?;
                self.syscall_handler.call_contract(
                    vm,
                    syscall_ptr,
                    // TODO: Get the program_cache somehow.
                    #[cfg(feature = "cairo-native")]
                    None,
                )
            }
            STORAGE_READ => {
                let syscall_ptr = get_syscall_ptr(vm, &hint_data.ids_data, &hint_data.ap_tracking)?;
                self.syscall_handler.storage_read(vm, syscall_ptr)
            }
            STORAGE_WRITE => {
                let syscall_ptr = get_syscall_ptr(vm, &hint_data.ids_data, &hint_data.ap_tracking)?;
                self.syscall_handler.storage_write(vm, syscall_ptr)
            }
            SEND_MESSAGE_TO_L1 => {
                let syscall_ptr = get_syscall_ptr(vm, &hint_data.ids_data, &hint_data.ap_tracking)?;
                self.syscall_handler.send_message_to_l1(vm, syscall_ptr)
            }
            GET_TX_SIGNATURE => {
                let syscall_ptr = get_syscall_ptr(vm, &hint_data.ids_data, &hint_data.ap_tracking)?;
                self.syscall_handler.get_tx_signature(vm, syscall_ptr)
            }
            GET_TX_INFO => {
                let syscall_ptr = get_syscall_ptr(vm, &hint_data.ids_data, &hint_data.ap_tracking)?;
                self.syscall_handler.get_tx_info(vm, syscall_ptr)
            }
            GET_CONTRACT_ADDRESS => {
                let syscall_ptr = get_syscall_ptr(vm, &hint_data.ids_data, &hint_data.ap_tracking)?;
                self.syscall_handler.get_contract_address(vm, syscall_ptr)
            }
            DELEGATE_CALL => {
                let syscall_ptr = get_syscall_ptr(vm, &hint_data.ids_data, &hint_data.ap_tracking)?;
                self.syscall_handler.delegate_call(
                    vm,
                    syscall_ptr,
                    // TODO: Get the program_cache somehow.
                    #[cfg(feature = "cairo-native")]
                    None,
                )
            }
            DELEGATE_L1_HANDLER => {
                let syscall_ptr = get_syscall_ptr(vm, &hint_data.ids_data, &hint_data.ap_tracking)?;
                self.syscall_handler.delegate_l1_handler(
                    vm,
                    syscall_ptr,
                    // TODO: Get the program_cache somehow.
                    #[cfg(feature = "cairo-native")]
                    None,
                )
            }
            REPLACE_CLASS => {
                let syscall_ptr = get_syscall_ptr(vm, &hint_data.ids_data, &hint_data.ap_tracking)?;
                self.syscall_handler.replace_class(vm, syscall_ptr)
            }
            _ => Err(SyscallHandlerError::NotImplemented(hint_data.code.clone())),
>>>>>>> 5763f6b8
        }
    }
}

/// Implement the HintProcessorLogic trait for DeprecatedSyscallHintProcessor
impl<'a, S: StateReader, C: ContractClassCache> HintProcessorLogic
    for DeprecatedSyscallHintProcessor<'a, S, C>
{
    /// Executes the received hint
    fn execute_hint(
        &mut self,
        vm: &mut VirtualMachine,
        exec_scopes: &mut ExecutionScopes,
        hint_data: &Box<dyn Any>,
        constants: &HashMap<String, Felt252>,
    ) -> Result<(), HintError> {
        if self.should_run_syscall_hint(vm, exec_scopes, hint_data, constants)? {
            self.execute_syscall_hint(vm, exec_scopes, hint_data, constants)
                .map_err(|e| match e {
                    SyscallHandlerError::NotImplemented(hint_code) => {
                        HintError::UnknownHint(hint_code.into_boxed_str())
                    }
                    e => HintError::CustomHint(e.to_string().into_boxed_str()),
                })?;
        }
        Ok(())
    }
}

/// Implement the ResourceTracker trait for DeprecatedSyscallHintProcessor
impl<'a, S: StateReader, C: ContractClassCache> ResourceTracker
    for DeprecatedSyscallHintProcessor<'a, S, C>
{
    fn consumed(&self) -> bool {
        self.run_resources.consumed()
    }

    fn consume_step(&mut self) {
        self.run_resources.consume_step()
    }

    fn get_n_steps(&self) -> Option<usize> {
        self.run_resources.get_n_steps()
    }

    fn run_resources(&self) -> &RunResources {
        &self.run_resources
    }
}

/// Implement the HintProcessorPostRun trait for DeprecatedSyscallHintProcessor
impl<'a, S: StateReader, C: ContractClassCache> HintProcessorPostRun
    for DeprecatedSyscallHintProcessor<'a, S, C>
{
    /// Validates the execution post run
    fn post_run(
        &self,
        runner: &mut VirtualMachine,
        syscall_stop_ptr: Relocatable,
    ) -> Result<(), crate::transaction::error::TransactionError> {
        self.syscall_handler.post_run(runner, syscall_stop_ptr)
    }
}

/// Helper function to get the syscall pointer
fn get_syscall_ptr(
    vm: &VirtualMachine,
    ids_data: &HashMap<String, HintReference>,
    ap_tracking: &ApTracking,
) -> Result<Relocatable, SyscallHandlerError> {
    let location = get_relocatable_from_var_name("syscall_ptr", vm, ids_data, ap_tracking)?;
    let syscall_ptr = vm.get_relocatable(location)?;
    Ok(syscall_ptr)
}

/// Unit tests for this module
#[cfg(test)]
mod tests {
    use super::*;
    use crate::services::api::contract_classes::compiled_class::CompiledClass;
    use crate::services::api::contract_classes::deprecated_contract_class::EntryPointType;
    use crate::state::StateDiff;
    use crate::utils::ClassHash;
    use crate::{
        add_segments, allocate_selector, any_box,
        definitions::{
            block_context::BlockContext, constants::TRANSACTION_VERSION,
            transaction_type::TransactionType,
        },
        execution::{OrderedEvent, OrderedL2ToL1Message, TransactionExecutionContext},
        memory_insert,
        services::api::contract_classes::deprecated_contract_class::ContractClass,
        state::{
            cached_state::CachedState, contract_class_cache::PermanentContractClassCache,
            in_memory_state_reader::InMemoryStateReader, state_api::State,
        },
        syscalls::deprecated_syscall_request::{
            DeprecatedDeployRequest, DeprecatedSendMessageToL1SysCallRequest,
            DeprecatedSyscallRequest,
        },
        transaction::InvokeFunction,
        utils::{
            get_big_int, get_integer, get_relocatable,
            test_utils::{ids_data, vm},
            Address,
        },
    };
    use cairo_vm::relocatable;
    use num_traits::Num;
    use std::sync::Arc;

    type DeprecatedBLSyscallHandler<'a> =
        crate::syscalls::deprecated_business_logic_syscall_handler::DeprecatedBLSyscallHandler<
            'a,
            InMemoryStateReader,
            PermanentContractClassCache,
        >;
    type SyscallHintProcessor<'a, T, C> = super::DeprecatedSyscallHintProcessor<'a, T, C>;

    /// Test checks if the send_message_to_l1 syscall is read correctly.
    #[test]
    fn read_send_message_to_l1_request() {
        let mut state = CachedState::<InMemoryStateReader, PermanentContractClassCache>::default();
        let syscall = DeprecatedBLSyscallHandler::default_with(&mut state);
        let mut vm = vm!();
        add_segments!(vm, 3);

        memory_insert!(
            vm,
            [((1, 0), 0), ((1, 1), 1), ((1, 2), 2), ((1, 3), (2, 0))]
        );
        assert_matches!(
            syscall.read_syscall_request("send_message_to_l1", &vm, relocatable!(1, 0)),
            Ok(request) if request == DeprecatedSyscallRequest::SendMessageToL1(DeprecatedSendMessageToL1SysCallRequest {
                _selector: 0.into(),
                to_address: Address(1.into()),
                payload_size: 2,
                payload_ptr: relocatable!(2, 0)
            })
        )
    }

    /// Test verifies if the read syscall can correctly read a deploy request.
    #[test]
    fn read_deploy_syscall_request() {
        let mut state = CachedState::<InMemoryStateReader, PermanentContractClassCache>::default();
        let syscall = DeprecatedBLSyscallHandler::default_with(&mut state);
        let mut vm = vm!();
        add_segments!(vm, 2);

        memory_insert!(
            vm,
            [
                ((1, 0), 0),
                ((1, 1), 1),
                ((1, 2), 2),
                ((1, 3), 3),
                ((1, 4), (1, 20)),
                ((1, 5), 4)
            ]
        );

        assert_matches!(
            syscall.read_syscall_request("deploy", &vm, relocatable!(1, 0)),
            Ok(request) if request == DeprecatedSyscallRequest::Deploy(DeprecatedDeployRequest {
                _selector: 0.into(),
                class_hash: 1.into(),
                contract_address_salt: 2.into(),
                constructor_calldata_size: 3.into(),
                constructor_calldata: relocatable!(1, 20),
                deploy_from_zero: 4,
            })
        )
    }

    /// Test checks the get block timestamp for business logic.
    #[test]
    fn get_block_timestamp_for_business_logic() {
        let mut state = CachedState::<InMemoryStateReader, PermanentContractClassCache>::default();
        let syscall = DeprecatedBLSyscallHandler::default_with(&mut state);
        let mut vm = vm!();
        add_segments!(vm, 2);

        memory_insert!(
            vm,
            [
                ((1, 0), (1, 1)), // syscall_ptr
                ((1, 1), 18)
            ]
        );

        let ids_data = ids_data!["syscall_ptr"];

        let hint_data = HintProcessorData::new_default(
            "syscall_handler.get_block_timestamp(segments=segments, syscall_ptr=ids.syscall_ptr)"
                .to_string(),
            ids_data,
        );

        // invoke syscall
        let mut state = CachedState::<InMemoryStateReader, PermanentContractClassCache>::default();
        let mut syscall_handler = SyscallHintProcessor::new(
            DeprecatedBLSyscallHandler::default_with(&mut state),
            RunResources::default(),
        );
        syscall_handler
            .execute_hint(
                &mut vm,
                &mut ExecutionScopes::new(),
                &any_box!(hint_data),
                &HashMap::new(),
            )
            .unwrap();

        // Check that syscall.get_block_timestamp insert syscall.get_block_info().block_timestamp in the (1,2) position
        assert_eq!(
            get_big_int(&vm, relocatable!(1, 2)).unwrap(),
            syscall.get_block_info().block_timestamp.into()
        );
    }

    /// Test checks the get sequencer address for business logic.
    #[test]
    fn get_sequencer_address_for_business_logic() {
        let mut vm = vm!();
        add_segments!(vm, 2);

        memory_insert!(vm, [((1, 0), (1, 1)), ((1, 1), 18)]);

        let ids_data = ids_data!["syscall_ptr"];

        let hint_data = HintProcessorData::new_default(
            "syscall_handler.get_sequencer_address(segments=segments, syscall_ptr=ids.syscall_ptr)"
                .to_string(),
            ids_data,
        );

        // invoke syscall
        let mut state = CachedState::<InMemoryStateReader, PermanentContractClassCache>::default();
        let mut syscall_handler = SyscallHintProcessor::new(
            DeprecatedBLSyscallHandler::default_with(&mut state),
            RunResources::default(),
        );
        syscall_handler
            .execute_hint(
                &mut vm,
                &mut ExecutionScopes::new(),
                &any_box!(hint_data),
                &HashMap::new(),
            )
            .unwrap();

        // Check that syscall.get_sequencer insert syscall.get_block_info().sequencer_address in the (1,1) position
        assert_eq!(get_big_int(&vm, relocatable!(1, 2)).unwrap(), 0.into())
    }

    /// Test checks that the correct event has been emited witht th right parameters.
    #[test]
    fn emit_event_test() {
        // create data and variables to execute hint

        let mut vm = vm!();
        add_segments!(vm, 4);

        // insert keys and data to generate the event
        // keys ptr points to (3,0)
        // data ptr points to (3,3)

        // selector of syscall
        let selector = "1280709301550335749748";

        allocate_selector!(vm, ((2, 0), selector.as_bytes()));
        memory_insert!(
            vm,
            [
                ((1, 0), (2, 0)), // syscall ptr
                ((2, 1), 2),      // keys len
                ((2, 2), (3, 0)), // keys ptr
                ((2, 3), 2),      // data len
                ((2, 4), (3, 3)), // data ptr
                ((3, 0), 1),      // keys pointed by key ptr
                ((3, 1), 1),
                ((3, 3), 1), // data pointed by data ptr
                ((3, 4), 1)
            ]
        );
        // syscall_ptr
        let ids_data = ids_data!["syscall_ptr"];

        let hint_data = HintProcessorData::new_default(
            "syscall_handler.emit_event(segments=segments, syscall_ptr=ids.syscall_ptr)"
                .to_string(),
            ids_data,
        );

        // invoke syscall
        let mut state = CachedState::<InMemoryStateReader, PermanentContractClassCache>::default();
        let mut syscall_handler = SyscallHintProcessor::new(
            DeprecatedBLSyscallHandler::default_with(&mut state),
            RunResources::default(),
        );
        syscall_handler
            .execute_hint(
                &mut vm,
                &mut ExecutionScopes::new(),
                &any_box!(hint_data),
                &HashMap::new(),
            )
            .unwrap();

        let event = syscall_handler
            .syscall_handler
            .events
            .get(0)
            .unwrap()
            .clone();

        assert_eq!(
            OrderedEvent::new(
                0,
                Vec::from([1.into(), 1.into()]),
                Vec::from([1.into(), 1.into()])
            ),
            event
        );
        assert_eq!(
            syscall_handler
                .syscall_handler
                .tx_execution_context
                .n_emitted_events,
            1
        );
    }

    /// Test checks the get transaction information for business logic.
    #[test]
    fn get_tx_info_for_business_logic_test() {
        let mut vm = vm!();
        add_segments!(vm, 3);

        // insert data to form the request
        memory_insert!(
            vm,
            [
                ((1, 0), (2, 0)), //  syscall_ptr
                ((2, 0), 8)       //  GetTxInfoRequest.selector
            ]
        );

        // syscall_ptr
        let ids_data = ids_data!["syscall_ptr"];

        let hint_data = HintProcessorData::new_default(
            "syscall_handler.get_tx_info(segments=segments, syscall_ptr=ids.syscall_ptr)"
                .to_string(),
            ids_data,
        );

        // invoke syscall
        let mut state = CachedState::<InMemoryStateReader, PermanentContractClassCache>::default();
        let mut syscall_handler_hint_processor = SyscallHintProcessor::new(
            DeprecatedBLSyscallHandler::default_with(&mut state),
            RunResources::default(),
        );

        let tx_execution_context = TransactionExecutionContext {
            n_emitted_events: 50,
            version: 51.into(),
            account_contract_address: Address(260.into()),
            max_fee: 261,
            transaction_hash: 262.into(),
            signature: vec![300.into(), 301.into()],
            nonce: 263.into(),
            n_sent_messages: 52,
            _n_steps: 100000,
        };
        syscall_handler_hint_processor
            .syscall_handler
            .tx_execution_context = tx_execution_context.clone();

        let result = syscall_handler_hint_processor.execute_hint(
            &mut vm,
            &mut ExecutionScopes::new(),
            &any_box!(hint_data),
            &HashMap::new(),
        );

        assert_matches!(result, Ok(()));

        // Check VM inserts

        // TransactionExecutionContext.signature
        assert_eq!(
            vm.get_integer(relocatable!(3, 0)).unwrap().into_owned(),
            tx_execution_context.signature[0]
        );
        assert_eq!(
            vm.get_integer(relocatable!(3, 1)).unwrap().into_owned(),
            tx_execution_context.signature[1]
        );

        // TxInfoStruct
        assert_matches!(
            get_big_int(&vm, relocatable!(4, 0)),
            Ok(field) if field == tx_execution_context.version
        );
        assert_matches!(
            get_big_int(&vm, relocatable!(4, 1)),
            Ok(field) if field == tx_execution_context.account_contract_address.0
        );
        assert_matches!(
            get_integer(&vm, relocatable!(4, 2)),
            Ok(field) if field == tx_execution_context.max_fee as usize
        );
        assert_matches!(
            get_integer(&vm, relocatable!(4, 3)),
            Ok(field) if field == tx_execution_context.signature.len()
        );
        assert_matches!(
            get_relocatable(&vm, relocatable!(4, 4)),
            Ok(field) if field == relocatable!(3, 0)
        );
        assert_matches!(
            get_big_int(&vm, relocatable!(4, 5)),
            Ok(field) if field == tx_execution_context.transaction_hash
        );
        assert_matches!(
            get_big_int(&vm, relocatable!(4, 6)),
            Ok(field) if field == syscall_handler_hint_processor
                .syscall_handler
                .block_context
                .starknet_os_config
                .chain_id);

        assert_matches!(
            get_big_int(&vm, relocatable!(4, 7)),
            Ok(field) if field == tx_execution_context.nonce
        );

        // DeprecatedGetTxInfoResponse
        assert_eq!(
            vm.get_relocatable(relocatable!(2, 1)),
            Ok(relocatable!(4, 0))
        );
    }

    /// Test checks the get transaction information for business logic given the transaction info pointer.
    #[test]
    fn get_tx_info_for_business_logic_with_tx_info_ptr() {
        let mut vm = vm!();
        add_segments!(vm, 3);

        // insert data to form the request
        memory_insert!(
            vm,
            [
                ((1, 0), (2, 0)), //  syscall_ptr
                ((2, 0), 8)       //  GetTxInfoRequest.selector
            ]
        );

        // syscall_ptr
        let ids_data = ids_data!["syscall_ptr"];

        let hint_data = HintProcessorData::new_default(
            "syscall_handler.get_tx_info(segments=segments, syscall_ptr=ids.syscall_ptr)"
                .to_string(),
            ids_data,
        );

        // invoke syscall
        let mut state = CachedState::<InMemoryStateReader, PermanentContractClassCache>::default();
        let mut syscall_handler_hint_processor = SyscallHintProcessor::new(
            DeprecatedBLSyscallHandler::default_with(&mut state),
            RunResources::default(),
        );

        syscall_handler_hint_processor.syscall_handler.tx_info_ptr =
            Some(relocatable!(7, 0).into());

        let result = syscall_handler_hint_processor.execute_hint(
            &mut vm,
            &mut ExecutionScopes::new(),
            &any_box!(hint_data),
            &HashMap::new(),
        );

        assert_matches!(result, Ok(()));

        // DeprecatedGetTxInfoResponse
        assert_matches!(
            vm.get_relocatable(relocatable!(2, 1)),
            Ok(relocatable!(7, 0))
        );
    }

    /// Test checks the get caller address is the correct one.
    #[test]
    fn test_get_caller_address_ok() {
        let mut vm = vm!();

        add_segments!(vm, 2);

        // direction (1,0) is the sycall_ptr
        memory_insert!(vm, [((1, 0), (1, 1)), ((1, 1), 0)]);

        // syscall_ptr
        let ids_data = ids_data!["syscall_ptr"];

        let hint_data = HintProcessorData::new_default(
            "syscall_handler.get_caller_address(segments=segments, syscall_ptr=ids.syscall_ptr)"
                .to_string(),
            ids_data,
        );

        // invoke syscall
        let mut state = CachedState::<InMemoryStateReader, PermanentContractClassCache>::default();
        let mut hint_processor = SyscallHintProcessor::new(
            DeprecatedBLSyscallHandler::default_with(&mut state),
            RunResources::default(),
        );
        hint_processor
            .execute_hint(
                &mut vm,
                &mut ExecutionScopes::new(),
                &any_box!(hint_data),
                &HashMap::new(),
            )
            .unwrap();

        // response is written in direction (1,2)
        assert_eq!(
            get_big_int(&vm, relocatable!(1, 2)).unwrap(),
            hint_processor.syscall_handler.caller_address.0
        )
    }

    /// Test checks the message send to l1 is the correct one.
    #[test]
    fn test_send_message_to_l1_ok() {
        let mut vm = vm!();

        add_segments!(vm, 3);

        // parameters are read from memory location (1,1)
        memory_insert!(
            vm,
            [
                ((1, 0), (1, 1)), // syscall_ptr
                ((1, 1), 0),
                ((1, 2), 1),
                ((1, 3), 2),
                ((1, 4), (2, 0)),
                ((2, 0), 18),
                ((2, 1), 12)
            ]
        );

        // syscall_ptr
        let ids_data = ids_data!["syscall_ptr"];

        let hint_data = HintProcessorData::new_default(
            "syscall_handler.send_message_to_l1(segments=segments, syscall_ptr=ids.syscall_ptr)"
                .to_string(),
            ids_data,
        );

        // invoke syscall
        let mut state = CachedState::<InMemoryStateReader, PermanentContractClassCache>::default();
        let mut hint_processor = SyscallHintProcessor::new(
            DeprecatedBLSyscallHandler::default_with(&mut state),
            RunResources::default(),
        );
        hint_processor
            .execute_hint(
                &mut vm,
                &mut ExecutionScopes::new(),
                &any_box!(hint_data),
                &HashMap::new(),
            )
            .unwrap();

        assert_eq!(
            hint_processor
                .syscall_handler
                .tx_execution_context
                .n_sent_messages,
            1
        );
        assert_eq!(
            hint_processor.syscall_handler.l2_to_l1_messages,
            vec![OrderedL2ToL1Message::new(
                hint_processor
                    .syscall_handler
                    .tx_execution_context
                    .n_sent_messages
                    - 1,
                Address(1.into()),
                vec![18.into(), 12.into()],
            )]
        );
    }

    /// Test checks that the block number that we get is the correct one.
    #[test]
    fn test_get_block_number() {
        let mut vm = vm!();

        add_segments!(vm, 4);
        memory_insert!(
            vm,
            [
                ((1, 0), (2, 0)), // Syscall pointer.
                ((2, 0), 0)       // selector
            ]
        );

        let mut state = CachedState::new(
            Arc::new(InMemoryStateReader::default()),
            Arc::new(PermanentContractClassCache::default()),
        );
        let mut hint_processor = SyscallHintProcessor::new(
            DeprecatedBLSyscallHandler::default_with(&mut state),
            RunResources::default(),
        );

        let hint_data = HintProcessorData::new_default(
            "syscall_handler.get_block_number(segments=segments, syscall_ptr=ids.syscall_ptr)"
                .to_string(),
            ids_data!["syscall_ptr"],
        );
        assert_matches!(
            hint_processor.execute_hint(
                &mut vm,
                &mut ExecutionScopes::new(),
                &any_box!(hint_data),
                &HashMap::new(),
            ),
            Ok(())
        );
        assert_matches!(get_integer(&vm, relocatable!(2, 1)), Ok(0));
    }

    /// Test checks the contract address we get is the correct one.
    #[test]
    fn test_get_contract_address_ok() {
        let mut vm = vm!();

        add_segments!(vm, 2);

        // direction (1,0) is the sycall_ptr
        memory_insert!(vm, [((1, 0), (1, 1)), ((1, 1), 0)]);

        // syscall_ptr
        let ids_data = ids_data!["syscall_ptr"];

        let hint_data = HintProcessorData::new_default(
            "syscall_handler.get_contract_address(segments=segments, syscall_ptr=ids.syscall_ptr)"
                .to_string(),
            ids_data,
        );

        // invoke syscall
        let mut state = CachedState::new(
            Arc::new(InMemoryStateReader::default()),
            Arc::new(PermanentContractClassCache::default()),
        );
        let mut hint_processor = SyscallHintProcessor::new(
            DeprecatedBLSyscallHandler::default_with(&mut state),
            RunResources::default(),
        );
        hint_processor
            .execute_hint(
                &mut vm,
                &mut ExecutionScopes::new(),
                &any_box!(hint_data),
                &HashMap::new(),
            )
            .unwrap();

        // response is written in direction (1,2)
        assert_eq!(
            get_big_int(&vm, relocatable!(1, 2)).unwrap(),
            hint_processor.syscall_handler.contract_address.0
        )
    }

    /// Test checks the transaction signature we get is the correct one.
    #[test]
    fn test_gt_tx_signature() {
        let mut vm = vm!();

        add_segments!(vm, 3);

        memory_insert!(
            vm,
            [
                ((1, 0), (2, 0)), //  syscall_ptr
                ((2, 0), 8)       //  GetTxInfoRequest.selector
            ]
        );

        // syscall_ptr
        let ids_data = ids_data!["syscall_ptr"];

        let hint_data = HintProcessorData::new_default(
            "syscall_handler.get_tx_signature(segments=segments, syscall_ptr=ids.syscall_ptr)"
                .to_string(),
            ids_data,
        );

        // invoke syscall
        let mut state = CachedState::new(
            Arc::new(InMemoryStateReader::default()),
            Arc::new(PermanentContractClassCache::default()),
        );
        let mut syscall_handler_hint_processor = SyscallHintProcessor::new(
            DeprecatedBLSyscallHandler::default_with(&mut state),
            RunResources::default(),
        );

        let tx_execution_context = TransactionExecutionContext {
            n_emitted_events: 50,
            version: 51.into(),
            account_contract_address: Address(260.into()),
            max_fee: 261,
            transaction_hash: 262.into(),
            signature: vec![300.into(), 301.into()],
            nonce: 263.into(),
            n_sent_messages: 52,
            _n_steps: 10000,
        };
        syscall_handler_hint_processor
            .syscall_handler
            .tx_execution_context = tx_execution_context.clone();

        let result = syscall_handler_hint_processor.execute_hint(
            &mut vm,
            &mut ExecutionScopes::new(),
            &any_box!(hint_data),
            &HashMap::new(),
        );

        assert!(result.is_ok());
        assert_eq!(
            get_integer(&vm, relocatable!(2, 1)).unwrap(),
            tx_execution_context.signature.len()
        );
        assert_eq!(
            vm.get_relocatable(relocatable!(2, 2)).unwrap(),
            relocatable!(3, 0)
        );
    }

    /// Tests the correct behavior of a storage read operation within a blockchain.
    #[test]
    fn test_bl_storage_read_hint_ok() {
        let mut vm = vm!();
        add_segments!(vm, 3);

        let address = Felt252::from_str_radix(
            "2151680050850558576753658069693146429350618838199373217695410689374331200218",
            10,
        )
        .unwrap();
        // insert data to form the request
        memory_insert!(
            vm,
            [
                ((1, 0), (2, 0)), //  syscall_ptr
                ((2, 0), 10)      //  StorageReadRequest.selector
            ]
        );

        // StorageReadRequest.address
        vm.insert_value(relocatable!(2, 1), address.clone())
            .unwrap();

        // syscall_ptr
        let ids_data = ids_data!["syscall_ptr"];

        let hint_data = HintProcessorData::new_default(
            "syscall_handler.storage_read(segments=segments, syscall_ptr=ids.syscall_ptr)"
                .to_string(),
            ids_data,
        );

        let mut state = CachedState::new(
            Arc::new(InMemoryStateReader::default()),
            Arc::new(PermanentContractClassCache::default()),
        );
        let mut syscall_handler_hint_processor = SyscallHintProcessor::new(
            DeprecatedBLSyscallHandler::default_with(&mut state),
            RunResources::default(),
        );

        let storage_value = Felt252::new(3);
        syscall_handler_hint_processor
            .syscall_handler
            .starknet_storage_state
            .state
            .set_storage_at(
                &(
                    syscall_handler_hint_processor
                        .syscall_handler
                        .starknet_storage_state
                        .contract_address
                        .clone(),
                    address.to_bytes_be().try_into().unwrap(),
                ),
                storage_value.clone(),
            );
        assert!(syscall_handler_hint_processor
            .execute_hint(
                &mut vm,
                &mut ExecutionScopes::new(),
                &any_box!(hint_data),
                &HashMap::new(),
            )
            .is_ok());

        // Check DeprecatedStorageReadResponse insert
        assert_matches!(get_big_int(&vm, relocatable!(2, 2)), Ok(response) if response == storage_value );
    }

    /// Tests the correct behavior of a storage write operation within a blockchain.
    #[test]
    fn test_bl_storage_write_hint_ok() {
        let mut vm = vm!();
        add_segments!(vm, 3);

        let address = Felt252::from_str_radix(
            "2151680050850558576753658069693146429350618838199373217695410689374331200218",
            10,
        )
        .unwrap();

        memory_insert!(
            vm,
            [
                ((1, 0), (2, 0)), //  syscall_ptr
                ((2, 0), 10),     //  StorageWriteRequest.selector
                ((2, 2), 45)      //  StorageWriteRequest.value
            ]
        );

        // StorageWriteRequest.address
        vm.insert_value(relocatable!(2, 1), address.clone())
            .unwrap();

        // syscall_ptr
        let ids_data = ids_data!["syscall_ptr"];

        let hint_data = HintProcessorData::new_default(
            "syscall_handler.storage_write(segments=segments, syscall_ptr=ids.syscall_ptr)"
                .to_string(),
            ids_data,
        );

        let mut state = CachedState::new(
            Arc::new(InMemoryStateReader::default()),
            Arc::new(PermanentContractClassCache::default()),
        );
        let mut syscall_handler_hint_processor = SyscallHintProcessor::new(
            DeprecatedBLSyscallHandler::default_with(&mut state),
            RunResources::default(),
        );

        syscall_handler_hint_processor
            .syscall_handler
            .starknet_storage_state
            .state
            .set_storage_at(
                &(
                    syscall_handler_hint_processor
                        .syscall_handler
                        .starknet_storage_state
                        .contract_address
                        .clone(),
                    address.to_bytes_be().try_into().unwrap(),
                ),
                Felt252::new(3),
            );
        assert!(syscall_handler_hint_processor
            .execute_hint(
                &mut vm,
                &mut ExecutionScopes::new(),
                &any_box!(hint_data),
                &HashMap::new(),
            )
            .is_ok());

        let write = syscall_handler_hint_processor
            .syscall_handler
            .starknet_storage_state
            .read(Address(address))
            .unwrap();

        assert_eq!(write, Felt252::new(45));
    }

    /// Tests the correct behavior of a deploy operation within a blockchain.
    #[test]
    fn test_bl_deploy_ok() {
        let mut vm = vm!();
        add_segments!(vm, 4);

        // insert data to form the request
        memory_insert!(
            vm,
            [
                ((1, 0), (2, 0)), //  syscall_ptr
                ((2, 0), 10),     // DeployRequestStruct._selector
                // ((2, 1), class_hash),     // DeployRequestStruct.class_hash
                ((2, 2), 12),     // DeployRequestStruct.contract_address_salt
                ((2, 3), 0),      // DeployRequestStruct.constructor_calldata_size
                ((2, 4), (3, 0)), // DeployRequestStruct.constructor_calldata
                ((2, 5), 0)       // DeployRequestStruct.deploy_from_zero
            ]
        );

        let class_hash_felt = Felt252::from_str_radix(
            "284536ad7de8852cc9101133f7f7670834084d568610335c94da1c4d9ce4be6",
            16,
        )
        .unwrap();
        let class_hash: ClassHash = ClassHash::from(class_hash_felt.clone());

        vm.insert_value(relocatable!(2, 1), class_hash_felt)
            .unwrap();

        // Hinta data
        let ids_data = ids_data!["syscall_ptr"];
        let hint_data = HintProcessorData::new_default(
            "syscall_handler.deploy(segments=segments, syscall_ptr=ids.syscall_ptr)".to_string(),
            ids_data,
        );

        // Create SyscallHintProcessor
        let mut state = CachedState::new(
            Arc::new(InMemoryStateReader::default()),
            Arc::new(PermanentContractClassCache::default()),
        );
        let mut syscall_handler_hint_processor = SyscallHintProcessor::new(
            DeprecatedBLSyscallHandler::default_with(&mut state),
            RunResources::default(),
        );

        // Set contract class
        let contract_class = ContractClass::from_path("starknet_programs/fibonacci.json").unwrap();
        syscall_handler_hint_processor
            .syscall_handler
            .starknet_storage_state
            .state
            .set_contract_class(
                &class_hash,
                &CompiledClass::Deprecated(Arc::new(contract_class)),
            )
            .unwrap();

        // Execute Deploy hint
        assert_matches!(
            syscall_handler_hint_processor.execute_hint(
                &mut vm,
                &mut ExecutionScopes::new(),
                &any_box!(hint_data),
                &HashMap::new(),
            ),
            Ok(())
        );

        // Check VM inserts
        // DeprecatedDeployResponse.contract_address
        let deployed_address = get_big_int(&vm, relocatable!(2, 6)).unwrap();
        // DeprecatedDeployResponse.constructor_retdata_size
        assert_matches!(get_big_int(&vm, relocatable!(2, 7)), Ok(constructor_retdata_size) if constructor_retdata_size == 0.into());
        // DeprecatedDeployResponse.constructor_retdata
        assert_matches!(
            get_relocatable(&vm, relocatable!(2, 8)),
            Ok(relocatable!(0, 0))
        );

        // Check State diff
        assert_eq!(
            syscall_handler_hint_processor
                .syscall_handler
                .starknet_storage_state
                .state
                .get_class_hash_at(&Address(deployed_address))
                .unwrap(),
            class_hash
        );
    }

    /// Tests the correct behavior of a storage deploy and invoke operations within a blockchain.
    #[test]
    fn test_deploy_and_invoke() {
        /*
        DEPLOY
        */
        let mut vm = vm!();
        add_segments!(vm, 4);

        // insert data to form the request
        memory_insert!(
            vm,
            [
                ((1, 0), (2, 0)), //  syscall_ptr
                ((2, 0), 10),     // DeployRequestStruct._selector
                // ((2, 1), class_hash),     // DeployRequestStruct.class_hash
                ((2, 2), 12),     // DeployRequestStruct.contract_address_salt
                ((2, 3), 1),      // DeployRequestStruct.constructor_calldata_size
                ((2, 4), (3, 0)), // DeployRequestStruct.constructor_calldata
                ((2, 5), 0),      // DeployRequestStruct.deploy_from_zero
                ((3, 0), 250)     // constructor
            ]
        );

        let class_hash_felt = Felt252::from_str_radix(
            "284536ad7de8852cc9101133f7f7670834084d568610335c94da1c4d9ce4be6",
            16,
        )
        .unwrap();
        let class_hash: ClassHash = ClassHash::from(class_hash_felt.clone());

        vm.insert_value(relocatable!(2, 1), class_hash_felt)
            .unwrap();

        // Hinta data
        let ids_data = ids_data!["syscall_ptr"];
        let hint_data = HintProcessorData::new_default(
            "syscall_handler.deploy(segments=segments, syscall_ptr=ids.syscall_ptr)".to_string(),
            ids_data,
        );

        // Create SyscallHintProcessor
        let mut state = CachedState::new(
            Arc::new(InMemoryStateReader::default()),
            Arc::new(PermanentContractClassCache::default()),
        );
        let mut syscall_handler_hint_processor = SyscallHintProcessor::new(
            DeprecatedBLSyscallHandler::default_with(&mut state),
            RunResources::default(),
        );

        // Set contract class
        let contract_class =
            ContractClass::from_path("starknet_programs/storage_var_and_constructor.json").unwrap();
        syscall_handler_hint_processor
            .syscall_handler
            .starknet_storage_state
            .state
            .set_contract_class(
                &class_hash,
                &CompiledClass::Deprecated(Arc::new(contract_class)),
            )
            .unwrap();

        // Execute Deploy hint
        assert_matches!(
            syscall_handler_hint_processor.execute_hint(
                &mut vm,
                &mut ExecutionScopes::new(),
                &any_box!(hint_data),
                &HashMap::new(),
            ),
            Ok(())
        );

        // Check VM inserts
        // DeprecatedDeployResponse.contract_address
        let deployed_address = get_big_int(&vm, relocatable!(2, 6)).unwrap();
        // DeprecatedDeployResponse.constructor_retdata_size
        assert_matches!(get_big_int(&vm, relocatable!(2, 7)), Ok(constructor_retdata_size) if constructor_retdata_size == 0.into());
        // DeprecatedDeployResponse.constructor_retdata
        assert_matches!(
            get_relocatable(&vm, relocatable!(2, 8)),
            Ok(relocatable!(0, 0))
        );

        // Check State diff
        assert_eq!(
            syscall_handler_hint_processor
                .syscall_handler
                .starknet_storage_state
                .state
                .get_class_hash_at(&Address(deployed_address.clone()))
                .unwrap(),
            class_hash
        );

        /*
        INVOKE
        */
        let internal_invoke_function = InvokeFunction::new(
            Address(deployed_address.clone()),
            Felt252::from_str_radix(
                "283e8c15029ea364bfb37203d91b698bc75838eaddc4f375f1ff83c2d67395c",
                16,
            )
            .unwrap(),
            0,
            TRANSACTION_VERSION.clone(),
            vec![10.into()],
            Vec::new(),
            0.into(),
            Some(0.into()),
        )
        .unwrap();

        let mut transactional = state.create_transactional().unwrap();
        // Invoke result
        let result = internal_invoke_function
            .apply(
                &mut transactional,
                &BlockContext::default(),
                0,
                #[cfg(feature = "cairo-native")]
                None,
            )
            .unwrap();

        state
            .apply_state_update(&StateDiff::from_cached_state(transactional.cache()).unwrap())
            .unwrap();

        let result_call_info = result.call_info.unwrap();

        assert_eq!(result.tx_type, Some(TransactionType::InvokeFunction));
        assert_eq!(result_call_info.contract_address, Address(deployed_address));
        assert_eq!(result_call_info.class_hash, Some(class_hash));
        assert_eq!(
            result_call_info.entry_point_type,
            Some(EntryPointType::External)
        );
        assert_eq!(result_call_info.calldata, vec![10.into()]);
        assert_eq!(result_call_info.retdata, vec![260.into()]);
        assert_eq!(result_call_info.storage_read_values, vec![250.into()]);
    }
}<|MERGE_RESOLUTION|>--- conflicted
+++ resolved
@@ -2,26 +2,23 @@
     deprecated_business_logic_syscall_handler::DeprecatedBLSyscallHandler, other_syscalls,
     syscall_handler::HintProcessorPostRun,
 };
-use crate::{
-    state::{contract_class_cache::ContractClassCache, state_api::StateReader},
-    syscalls::syscall_handler_errors::SyscallHandlerError,
+use crate::{state::state_api::StateReader, syscalls::syscall_handler_errors::SyscallHandlerError};
+use cairo_vm::{
+    felt::Felt252,
+    hint_processor::hint_processor_definition::HintProcessorLogic,
+    vm::runners::cairo_runner::{ResourceTracker, RunResources},
 };
 use cairo_vm::{
-    felt::Felt252,
     hint_processor::{
         builtin_hint_processor::{
             builtin_hint_processor_definition::{BuiltinHintProcessor, HintProcessorData},
             hint_utils::get_relocatable_from_var_name,
         },
-        hint_processor_definition::{HintProcessorLogic, HintReference},
+        hint_processor_definition::HintReference,
     },
     serde::deserialize_program::ApTracking,
     types::{exec_scope::ExecutionScopes, relocatable::Relocatable},
-    vm::{
-        errors::hint_errors::HintError,
-        runners::cairo_runner::{ResourceTracker, RunResources},
-        vm_core::VirtualMachine,
-    },
+    vm::{errors::hint_errors::HintError, vm_core::VirtualMachine},
 };
 use std::{any::Any, collections::HashMap};
 
@@ -51,21 +48,17 @@
 }
 
 /// Definition of the deprecated syscall hint processor with associated structs
-<<<<<<< HEAD
 pub struct DeprecatedSyscallHintProcessor<'a, S: StateReader> {
-=======
-pub(crate) struct DeprecatedSyscallHintProcessor<'a, S: StateReader, C: ContractClassCache> {
->>>>>>> 5763f6b8
     pub(crate) builtin_hint_processor: BuiltinHintProcessor,
-    pub(crate) syscall_handler: DeprecatedBLSyscallHandler<'a, S, C>,
+    pub(crate) syscall_handler: DeprecatedBLSyscallHandler<'a, S>,
     run_resources: RunResources,
 }
 
 /// Implementations and methods for DeprecatedSyscallHintProcessor
-impl<'a, S: StateReader, C: ContractClassCache> DeprecatedSyscallHintProcessor<'a, S, C> {
+impl<'a, S: StateReader> DeprecatedSyscallHintProcessor<'a, S> {
     /// Constructor for DeprecatedSyscallHintProcessor
     pub fn new(
-        syscall_handler: DeprecatedBLSyscallHandler<'a, S, C>,
+        syscall_handler: DeprecatedBLSyscallHandler<'a, S>,
         run_resources: RunResources,
     ) -> Self {
         DeprecatedSyscallHintProcessor {
@@ -107,7 +100,6 @@
             .downcast_ref::<HintProcessorData>()
             .ok_or(SyscallHandlerError::WrongHintData)?;
 
-<<<<<<< HEAD
         let hint_code = &hint_data.code;
         let syscall_ptr = get_syscall_ptr(vm, &hint_data.ids_data, &hint_data.ap_tracking)?;
         if let Some(syscall) = super::hint_code_map::HINTCODE.get(hint_code) {
@@ -179,128 +171,12 @@
         } else {
             // Make sure to return a Result type here
             Err(SyscallHandlerError::NotImplemented(hint_data.code.clone()))
-=======
-        match hint_data.code.as_str() {
-            ADDR_BOUND_PRIME => other_syscalls::addr_bound_prime(vm, hint_data, constants),
-            ADDR_IS_250 => other_syscalls::addr_is_250(vm, hint_data),
-            DEPLOY => {
-                let syscall_ptr = get_syscall_ptr(vm, &hint_data.ids_data, &hint_data.ap_tracking)?;
-                self.syscall_handler.deploy(
-                    vm,
-                    syscall_ptr,
-                    // TODO: Get the program_cache somehow.
-                    #[cfg(feature = "cairo-native")]
-                    None,
-                )
-            }
-            EMIT_EVENT_CODE => {
-                let syscall_ptr = get_syscall_ptr(vm, &hint_data.ids_data, &hint_data.ap_tracking)?;
-                self.syscall_handler.emit_event(vm, syscall_ptr)
-            }
-            GET_BLOCK_NUMBER => {
-                let syscall_ptr = get_syscall_ptr(vm, &hint_data.ids_data, &hint_data.ap_tracking)?;
-                self.syscall_handler.get_block_number(vm, syscall_ptr)
-            }
-            GET_BLOCK_TIMESTAMP => {
-                let syscall_ptr = get_syscall_ptr(vm, &hint_data.ids_data, &hint_data.ap_tracking)?;
-                self.syscall_handler.get_block_timestamp(vm, syscall_ptr)
-            }
-            GET_CALLER_ADDRESS => {
-                let syscall_ptr = get_syscall_ptr(vm, &hint_data.ids_data, &hint_data.ap_tracking)?;
-                self.syscall_handler.get_caller_address(vm, syscall_ptr)
-            }
-            GET_SEQUENCER_ADDRESS => {
-                let syscall_ptr = get_syscall_ptr(vm, &hint_data.ids_data, &hint_data.ap_tracking)?;
-                self.syscall_handler.get_sequencer_address(vm, syscall_ptr)
-            }
-            LIBRARY_CALL => {
-                let syscall_ptr = get_syscall_ptr(vm, &hint_data.ids_data, &hint_data.ap_tracking)?;
-                self.syscall_handler.library_call(
-                    vm,
-                    syscall_ptr,
-                    // TODO: Get the program_cache somehow.
-                    #[cfg(feature = "cairo-native")]
-                    None,
-                )
-            }
-            LIBRARY_CALL_L1_HANDLER => {
-                let syscall_ptr = get_syscall_ptr(vm, &hint_data.ids_data, &hint_data.ap_tracking)?;
-                self.syscall_handler.library_call_l1_handler(
-                    vm,
-                    syscall_ptr,
-                    // TODO: Get the program_cache somehow.
-                    #[cfg(feature = "cairo-native")]
-                    None,
-                )
-            }
-            CALL_CONTRACT => {
-                let syscall_ptr = get_syscall_ptr(vm, &hint_data.ids_data, &hint_data.ap_tracking)?;
-                self.syscall_handler.call_contract(
-                    vm,
-                    syscall_ptr,
-                    // TODO: Get the program_cache somehow.
-                    #[cfg(feature = "cairo-native")]
-                    None,
-                )
-            }
-            STORAGE_READ => {
-                let syscall_ptr = get_syscall_ptr(vm, &hint_data.ids_data, &hint_data.ap_tracking)?;
-                self.syscall_handler.storage_read(vm, syscall_ptr)
-            }
-            STORAGE_WRITE => {
-                let syscall_ptr = get_syscall_ptr(vm, &hint_data.ids_data, &hint_data.ap_tracking)?;
-                self.syscall_handler.storage_write(vm, syscall_ptr)
-            }
-            SEND_MESSAGE_TO_L1 => {
-                let syscall_ptr = get_syscall_ptr(vm, &hint_data.ids_data, &hint_data.ap_tracking)?;
-                self.syscall_handler.send_message_to_l1(vm, syscall_ptr)
-            }
-            GET_TX_SIGNATURE => {
-                let syscall_ptr = get_syscall_ptr(vm, &hint_data.ids_data, &hint_data.ap_tracking)?;
-                self.syscall_handler.get_tx_signature(vm, syscall_ptr)
-            }
-            GET_TX_INFO => {
-                let syscall_ptr = get_syscall_ptr(vm, &hint_data.ids_data, &hint_data.ap_tracking)?;
-                self.syscall_handler.get_tx_info(vm, syscall_ptr)
-            }
-            GET_CONTRACT_ADDRESS => {
-                let syscall_ptr = get_syscall_ptr(vm, &hint_data.ids_data, &hint_data.ap_tracking)?;
-                self.syscall_handler.get_contract_address(vm, syscall_ptr)
-            }
-            DELEGATE_CALL => {
-                let syscall_ptr = get_syscall_ptr(vm, &hint_data.ids_data, &hint_data.ap_tracking)?;
-                self.syscall_handler.delegate_call(
-                    vm,
-                    syscall_ptr,
-                    // TODO: Get the program_cache somehow.
-                    #[cfg(feature = "cairo-native")]
-                    None,
-                )
-            }
-            DELEGATE_L1_HANDLER => {
-                let syscall_ptr = get_syscall_ptr(vm, &hint_data.ids_data, &hint_data.ap_tracking)?;
-                self.syscall_handler.delegate_l1_handler(
-                    vm,
-                    syscall_ptr,
-                    // TODO: Get the program_cache somehow.
-                    #[cfg(feature = "cairo-native")]
-                    None,
-                )
-            }
-            REPLACE_CLASS => {
-                let syscall_ptr = get_syscall_ptr(vm, &hint_data.ids_data, &hint_data.ap_tracking)?;
-                self.syscall_handler.replace_class(vm, syscall_ptr)
-            }
-            _ => Err(SyscallHandlerError::NotImplemented(hint_data.code.clone())),
->>>>>>> 5763f6b8
         }
     }
 }
 
 /// Implement the HintProcessorLogic trait for DeprecatedSyscallHintProcessor
-impl<'a, S: StateReader, C: ContractClassCache> HintProcessorLogic
-    for DeprecatedSyscallHintProcessor<'a, S, C>
-{
+impl<'a, S: StateReader> HintProcessorLogic for DeprecatedSyscallHintProcessor<'a, S> {
     /// Executes the received hint
     fn execute_hint(
         &mut self,
@@ -323,9 +199,7 @@
 }
 
 /// Implement the ResourceTracker trait for DeprecatedSyscallHintProcessor
-impl<'a, S: StateReader, C: ContractClassCache> ResourceTracker
-    for DeprecatedSyscallHintProcessor<'a, S, C>
-{
+impl<'a, S: StateReader> ResourceTracker for DeprecatedSyscallHintProcessor<'a, S> {
     fn consumed(&self) -> bool {
         self.run_resources.consumed()
     }
@@ -344,9 +218,7 @@
 }
 
 /// Implement the HintProcessorPostRun trait for DeprecatedSyscallHintProcessor
-impl<'a, S: StateReader, C: ContractClassCache> HintProcessorPostRun
-    for DeprecatedSyscallHintProcessor<'a, S, C>
-{
+impl<'a, S: StateReader> HintProcessorPostRun for DeprecatedSyscallHintProcessor<'a, S> {
     /// Validates the execution post run
     fn post_run(
         &self,
@@ -371,11 +243,12 @@
 /// Unit tests for this module
 #[cfg(test)]
 mod tests {
+    use std::sync::Arc;
+
     use super::*;
     use crate::services::api::contract_classes::compiled_class::CompiledClass;
     use crate::services::api::contract_classes::deprecated_contract_class::EntryPointType;
     use crate::state::StateDiff;
-    use crate::utils::ClassHash;
     use crate::{
         add_segments, allocate_selector, any_box,
         definitions::{
@@ -385,37 +258,33 @@
         execution::{OrderedEvent, OrderedL2ToL1Message, TransactionExecutionContext},
         memory_insert,
         services::api::contract_classes::deprecated_contract_class::ContractClass,
-        state::{
-            cached_state::CachedState, contract_class_cache::PermanentContractClassCache,
-            in_memory_state_reader::InMemoryStateReader, state_api::State,
-        },
+        state::in_memory_state_reader::InMemoryStateReader,
+        state::{cached_state::CachedState, state_api::State},
         syscalls::deprecated_syscall_request::{
             DeprecatedDeployRequest, DeprecatedSendMessageToL1SysCallRequest,
             DeprecatedSyscallRequest,
         },
         transaction::InvokeFunction,
         utils::{
-            get_big_int, get_integer, get_relocatable,
+            felt_to_hash, get_big_int, get_integer, get_relocatable,
             test_utils::{ids_data, vm},
             Address,
         },
     };
     use cairo_vm::relocatable;
     use num_traits::Num;
-    use std::sync::Arc;
 
     type DeprecatedBLSyscallHandler<'a> =
         crate::syscalls::deprecated_business_logic_syscall_handler::DeprecatedBLSyscallHandler<
             'a,
             InMemoryStateReader,
-            PermanentContractClassCache,
         >;
-    type SyscallHintProcessor<'a, T, C> = super::DeprecatedSyscallHintProcessor<'a, T, C>;
+    type SyscallHintProcessor<'a, T> = super::DeprecatedSyscallHintProcessor<'a, T>;
 
     /// Test checks if the send_message_to_l1 syscall is read correctly.
     #[test]
     fn read_send_message_to_l1_request() {
-        let mut state = CachedState::<InMemoryStateReader, PermanentContractClassCache>::default();
+        let mut state = CachedState::<InMemoryStateReader>::default();
         let syscall = DeprecatedBLSyscallHandler::default_with(&mut state);
         let mut vm = vm!();
         add_segments!(vm, 3);
@@ -438,7 +307,7 @@
     /// Test verifies if the read syscall can correctly read a deploy request.
     #[test]
     fn read_deploy_syscall_request() {
-        let mut state = CachedState::<InMemoryStateReader, PermanentContractClassCache>::default();
+        let mut state = CachedState::<InMemoryStateReader>::default();
         let syscall = DeprecatedBLSyscallHandler::default_with(&mut state);
         let mut vm = vm!();
         add_segments!(vm, 2);
@@ -471,7 +340,7 @@
     /// Test checks the get block timestamp for business logic.
     #[test]
     fn get_block_timestamp_for_business_logic() {
-        let mut state = CachedState::<InMemoryStateReader, PermanentContractClassCache>::default();
+        let mut state = CachedState::<InMemoryStateReader>::default();
         let syscall = DeprecatedBLSyscallHandler::default_with(&mut state);
         let mut vm = vm!();
         add_segments!(vm, 2);
@@ -493,7 +362,7 @@
         );
 
         // invoke syscall
-        let mut state = CachedState::<InMemoryStateReader, PermanentContractClassCache>::default();
+        let mut state = CachedState::<InMemoryStateReader>::default();
         let mut syscall_handler = SyscallHintProcessor::new(
             DeprecatedBLSyscallHandler::default_with(&mut state),
             RunResources::default(),
@@ -531,7 +400,7 @@
         );
 
         // invoke syscall
-        let mut state = CachedState::<InMemoryStateReader, PermanentContractClassCache>::default();
+        let mut state = CachedState::<InMemoryStateReader>::default();
         let mut syscall_handler = SyscallHintProcessor::new(
             DeprecatedBLSyscallHandler::default_with(&mut state),
             RunResources::default(),
@@ -589,7 +458,7 @@
         );
 
         // invoke syscall
-        let mut state = CachedState::<InMemoryStateReader, PermanentContractClassCache>::default();
+        let mut state = CachedState::<InMemoryStateReader>::default();
         let mut syscall_handler = SyscallHintProcessor::new(
             DeprecatedBLSyscallHandler::default_with(&mut state),
             RunResources::default(),
@@ -652,7 +521,7 @@
         );
 
         // invoke syscall
-        let mut state = CachedState::<InMemoryStateReader, PermanentContractClassCache>::default();
+        let mut state = CachedState::<InMemoryStateReader>::default();
         let mut syscall_handler_hint_processor = SyscallHintProcessor::new(
             DeprecatedBLSyscallHandler::default_with(&mut state),
             RunResources::default(),
@@ -764,7 +633,7 @@
         );
 
         // invoke syscall
-        let mut state = CachedState::<InMemoryStateReader, PermanentContractClassCache>::default();
+        let mut state = CachedState::<InMemoryStateReader>::default();
         let mut syscall_handler_hint_processor = SyscallHintProcessor::new(
             DeprecatedBLSyscallHandler::default_with(&mut state),
             RunResources::default(),
@@ -809,7 +678,7 @@
         );
 
         // invoke syscall
-        let mut state = CachedState::<InMemoryStateReader, PermanentContractClassCache>::default();
+        let mut state = CachedState::<InMemoryStateReader>::default();
         let mut hint_processor = SyscallHintProcessor::new(
             DeprecatedBLSyscallHandler::default_with(&mut state),
             RunResources::default(),
@@ -861,7 +730,7 @@
         );
 
         // invoke syscall
-        let mut state = CachedState::<InMemoryStateReader, PermanentContractClassCache>::default();
+        let mut state = CachedState::<InMemoryStateReader>::default();
         let mut hint_processor = SyscallHintProcessor::new(
             DeprecatedBLSyscallHandler::default_with(&mut state),
             RunResources::default(),
@@ -910,10 +779,7 @@
             ]
         );
 
-        let mut state = CachedState::new(
-            Arc::new(InMemoryStateReader::default()),
-            Arc::new(PermanentContractClassCache::default()),
-        );
+        let mut state = CachedState::new(Arc::new(InMemoryStateReader::default()), HashMap::new());
         let mut hint_processor = SyscallHintProcessor::new(
             DeprecatedBLSyscallHandler::default_with(&mut state),
             RunResources::default(),
@@ -956,10 +822,7 @@
         );
 
         // invoke syscall
-        let mut state = CachedState::new(
-            Arc::new(InMemoryStateReader::default()),
-            Arc::new(PermanentContractClassCache::default()),
-        );
+        let mut state = CachedState::new(Arc::new(InMemoryStateReader::default()), HashMap::new());
         let mut hint_processor = SyscallHintProcessor::new(
             DeprecatedBLSyscallHandler::default_with(&mut state),
             RunResources::default(),
@@ -1005,10 +868,7 @@
         );
 
         // invoke syscall
-        let mut state = CachedState::new(
-            Arc::new(InMemoryStateReader::default()),
-            Arc::new(PermanentContractClassCache::default()),
-        );
+        let mut state = CachedState::new(Arc::new(InMemoryStateReader::default()), HashMap::new());
         let mut syscall_handler_hint_processor = SyscallHintProcessor::new(
             DeprecatedBLSyscallHandler::default_with(&mut state),
             RunResources::default(),
@@ -1080,10 +940,7 @@
             ids_data,
         );
 
-        let mut state = CachedState::new(
-            Arc::new(InMemoryStateReader::default()),
-            Arc::new(PermanentContractClassCache::default()),
-        );
+        let mut state = CachedState::new(Arc::new(InMemoryStateReader::default()), HashMap::new());
         let mut syscall_handler_hint_processor = SyscallHintProcessor::new(
             DeprecatedBLSyscallHandler::default_with(&mut state),
             RunResources::default(),
@@ -1152,10 +1009,7 @@
             ids_data,
         );
 
-        let mut state = CachedState::new(
-            Arc::new(InMemoryStateReader::default()),
-            Arc::new(PermanentContractClassCache::default()),
-        );
+        let mut state = CachedState::new(Arc::new(InMemoryStateReader::default()), HashMap::new());
         let mut syscall_handler_hint_processor = SyscallHintProcessor::new(
             DeprecatedBLSyscallHandler::default_with(&mut state),
             RunResources::default(),
@@ -1188,7 +1042,7 @@
         let write = syscall_handler_hint_processor
             .syscall_handler
             .starknet_storage_state
-            .read(Address(address))
+            .read(&felt_to_hash(&address))
             .unwrap();
 
         assert_eq!(write, Felt252::new(45));
@@ -1219,7 +1073,7 @@
             16,
         )
         .unwrap();
-        let class_hash: ClassHash = ClassHash::from(class_hash_felt.clone());
+        let class_hash: [u8; 32] = class_hash_felt.to_bytes_be().try_into().unwrap();
 
         vm.insert_value(relocatable!(2, 1), class_hash_felt)
             .unwrap();
@@ -1232,10 +1086,7 @@
         );
 
         // Create SyscallHintProcessor
-        let mut state = CachedState::new(
-            Arc::new(InMemoryStateReader::default()),
-            Arc::new(PermanentContractClassCache::default()),
-        );
+        let mut state = CachedState::new(Arc::new(InMemoryStateReader::default()), HashMap::new());
         let mut syscall_handler_hint_processor = SyscallHintProcessor::new(
             DeprecatedBLSyscallHandler::default_with(&mut state),
             RunResources::default(),
@@ -1316,7 +1167,7 @@
             16,
         )
         .unwrap();
-        let class_hash: ClassHash = ClassHash::from(class_hash_felt.clone());
+        let class_hash: [u8; 32] = class_hash_felt.to_bytes_be().try_into().unwrap();
 
         vm.insert_value(relocatable!(2, 1), class_hash_felt)
             .unwrap();
@@ -1329,10 +1180,7 @@
         );
 
         // Create SyscallHintProcessor
-        let mut state = CachedState::new(
-            Arc::new(InMemoryStateReader::default()),
-            Arc::new(PermanentContractClassCache::default()),
-        );
+        let mut state = CachedState::new(Arc::new(InMemoryStateReader::default()), HashMap::new());
         let mut syscall_handler_hint_processor = SyscallHintProcessor::new(
             DeprecatedBLSyscallHandler::default_with(&mut state),
             RunResources::default(),
@@ -1403,16 +1251,10 @@
         )
         .unwrap();
 
-        let mut transactional = state.create_transactional().unwrap();
+        let mut transactional = state.create_transactional();
         // Invoke result
         let result = internal_invoke_function
-            .apply(
-                &mut transactional,
-                &BlockContext::default(),
-                0,
-                #[cfg(feature = "cairo-native")]
-                None,
-            )
+            .apply(&mut transactional, &BlockContext::default(), 0)
             .unwrap();
 
         state
