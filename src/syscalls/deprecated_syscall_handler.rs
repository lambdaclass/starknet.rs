--- conflicted
+++ resolved
@@ -234,12 +234,6 @@
 #[cfg(test)]
 mod tests {
     use super::*;
-<<<<<<< HEAD
-=======
-    use crate::services::api::contract_classes::compiled_class::CompiledClass;
-    use crate::services::api::contract_classes::deprecated_contract_class::EntryPointType;
-    use crate::state::StateDiff;
->>>>>>> 3febaf63
     use crate::{
         add_segments, allocate_selector, any_box,
         definitions::{
@@ -254,7 +248,7 @@
         },
         state::{
             cached_state::CachedState, contract_class_cache::PermanentContractClassCache,
-            in_memory_state_reader::InMemoryStateReader, state_api::State,
+            in_memory_state_reader::InMemoryStateReader, state_api::State, StateDiff,
         },
         syscalls::deprecated_syscall_request::{
             DeprecatedDeployRequest, DeprecatedSendMessageToL1SysCallRequest,
