use super::{
    deprecated_syscall_request::*,
    deprecated_syscall_response::{
        DeprecatedCallContractResponse, DeprecatedDeployResponse, DeprecatedGetBlockNumberResponse,
        DeprecatedGetBlockTimestampResponse, DeprecatedGetCallerAddressResponse,
        DeprecatedGetContractAddressResponse, DeprecatedGetSequencerAddressResponse,
        DeprecatedGetTxInfoResponse, DeprecatedGetTxSignatureResponse,
        DeprecatedStorageReadResponse, DeprecatedWriteSyscallResponse,
    },
    syscall_handler_errors::SyscallHandlerError,
    syscall_info::get_deprecated_syscall_size_from_name,
};
use crate::{
    core::errors::state_errors::StateError,
    definitions::{
        block_context::BlockContext,
        constants::{CONSTRUCTOR_ENTRY_POINT_SELECTOR, INITIAL_GAS_COST},
    },
    execution::{
        execution_entry_point::{ExecutionEntryPoint, ExecutionResult},
        *,
    },
    hash_utils::calculate_contract_address,
    services::api::{
        contract_class_errors::ContractClassError, contract_classes::compiled_class::CompiledClass,
    },
    state::ExecutionResourcesManager,
    state::{
        contract_class_cache::ContractClassCache,
        contract_storage_state::ContractStorageState,
        state_api::{State, StateReader},
        BlockInfo,
    },
    transaction::error::TransactionError,
    utils::*,
};
use crate::{
    services::api::contract_classes::deprecated_contract_class::EntryPointType,
    state::cached_state::CachedState,
};
use cairo_vm::felt::Felt252;
use cairo_vm::{
    types::relocatable::{MaybeRelocatable, Relocatable},
    vm::vm_core::VirtualMachine,
};
use num_traits::{One, ToPrimitive, Zero};

//* -----------------------------------
//* DeprecatedBLSyscallHandler implementation
//* -----------------------------------
/// Deprecated version of BusinessLogicSyscallHandler.
#[derive(Debug)]
pub struct DeprecatedBLSyscallHandler<'a, S: StateReader, C: ContractClassCache> {
    pub(crate) tx_execution_context: TransactionExecutionContext,
    /// Events emitted by the current contract call.
    pub(crate) events: Vec<OrderedEvent>,
    /// A list of dynamically allocated segments that are expected to be read-only.
    pub(crate) read_only_segments: Vec<(Relocatable, MaybeRelocatable)>,
    pub(crate) resources_manager: ExecutionResourcesManager,
    pub(crate) contract_address: Address,
    pub(crate) caller_address: Address,
    pub(crate) l2_to_l1_messages: Vec<OrderedL2ToL1Message>,
    pub(crate) block_context: BlockContext,
    pub(crate) tx_info_ptr: Option<MaybeRelocatable>,
    pub(crate) starknet_storage_state: ContractStorageState<'a, S, C>,
    pub(crate) internal_calls: Vec<CallInfo>,
    pub(crate) expected_syscall_ptr: Relocatable,
}

impl<'a, S: StateReader, C: ContractClassCache> DeprecatedBLSyscallHandler<'a, S, C> {
    pub fn new(
        tx_execution_context: TransactionExecutionContext,
        state: &'a mut CachedState<S, C>,
        resources_manager: ExecutionResourcesManager,
        caller_address: Address,
        contract_address: Address,
        block_context: BlockContext,
        syscall_ptr: Relocatable,
    ) -> Self {
        let events = Vec::new();
        let read_only_segments = Vec::new();
        let l2_to_l1_messages = Vec::new();
        let tx_info_ptr = None;
        let starknet_storage_state = ContractStorageState::new(state, contract_address.clone());

        let internal_calls = Vec::new();

        DeprecatedBLSyscallHandler {
            tx_execution_context,
            events,
            read_only_segments,
            resources_manager,
            contract_address,
            caller_address,
            l2_to_l1_messages,
            block_context,
            tx_info_ptr,
            starknet_storage_state,
            internal_calls,
            expected_syscall_ptr: syscall_ptr,
        }
    }

    pub fn default_with(state: &'a mut CachedState<S, C>) -> Self {
        DeprecatedBLSyscallHandler::new_for_testing(BlockInfo::default(), Default::default(), state)
    }

    /// Increments the syscall count for a given `syscall_name` by 1.
    fn increment_syscall_count(&mut self, syscall_name: &str) {
        self.resources_manager
            .increment_syscall_counter(syscall_name, 1);
    }

    pub fn new_for_testing(
        block_info: BlockInfo,
        _contract_address: Address,
        state: &'a mut CachedState<S, C>,
    ) -> Self {
        let syscalls = Vec::from([
            "emit_event".to_string(),
            "deploy".to_string(),
            "get_tx_info".to_string(),
            "send_message_to_l1".to_string(),
            "library_call".to_string(),
            "get_caller_address".to_string(),
            "get_contract_address".to_string(),
            "get_sequencer_address".to_string(),
            "get_block_timestamp".to_string(),
        ]);
        let events = Vec::new();
        let tx_execution_context = Default::default();
        let read_only_segments = Vec::new();
        let resources_manager = ExecutionResourcesManager::new(syscalls, Default::default());
        let contract_address = Address(1.into());
        let caller_address = Address(0.into());
        let l2_to_l1_messages = Vec::new();
        let mut block_context = BlockContext::default();
        block_context.block_info = block_info;
        let tx_info_ptr = None;
        let starknet_storage_state = ContractStorageState::new(state, contract_address.clone());

        let internal_calls = Vec::new();
        let expected_syscall_ptr = Relocatable::from((0, 0));

        DeprecatedBLSyscallHandler {
            tx_execution_context,
            events,
            read_only_segments,
            resources_manager,
            contract_address,
            caller_address,
            l2_to_l1_messages,
            block_context,
            tx_info_ptr,
            starknet_storage_state,
            internal_calls,
            expected_syscall_ptr,
        }
    }

    /// Validates that there were no out of bounds writes to read-only segments and marks
    /// them as accessed.
    pub(crate) fn validate_read_only_segments(
        &self,
        runner: &mut VirtualMachine,
    ) -> Result<(), TransactionError> {
        for (segment_ptr, segment_size) in self.read_only_segments.clone() {
            let used_size = runner
                .get_segment_used_size(segment_ptr.segment_index as usize)
                .ok_or(TransactionError::InvalidSegmentSize)?;

            let seg_size = match segment_size {
                MaybeRelocatable::Int(size) => size,
                _ => return Err(TransactionError::NotAFelt),
            };

            if seg_size != used_size.into() {
                return Err(TransactionError::OutOfBound);
            }
            runner.mark_address_range_as_accessed(segment_ptr, used_size)?;
        }
        Ok(())
    }

    fn constructor_entry_points_empty(
        &self,
        contract_class: CompiledClass,
    ) -> Result<bool, StateError> {
        match contract_class {
            CompiledClass::Deprecated(class) => Ok(class
                .entry_points_by_type
                .get(&EntryPointType::Constructor)
                .ok_or(ContractClassError::NoneEntryPointType)?
                .is_empty()),
            CompiledClass::Casm(class) => Ok(class.entry_points_by_type.constructor.is_empty()),
        }
    }

    fn execute_constructor_entry_point(
        &mut self,
        contract_address: &Address,
        class_hash_bytes: ClassHash,
        constructor_calldata: Vec<Felt252>,
    ) -> Result<(), StateError> {
        let contract_class = self
            .starknet_storage_state
            .state
            .get_contract_class(&class_hash_bytes)?;

        if self.constructor_entry_points_empty(contract_class)? {
            if !constructor_calldata.is_empty() {
                return Err(StateError::ConstructorCalldataEmpty);
            }

            let call_info = CallInfo::empty_constructor_call(
                contract_address.clone(),
                self.caller_address.clone(),
                Some(class_hash_bytes),
            );
            self.internal_calls.push(call_info);

            // Empty call info doesn't have events, so there is no need to push them here to `self.events`

            return Ok(());
        }

        let call = ExecutionEntryPoint::new(
            contract_address.clone(),
            constructor_calldata,
            CONSTRUCTOR_ENTRY_POINT_SELECTOR.clone(),
            self.contract_address.clone(),
            EntryPointType::Constructor,
            Some(CallType::Call),
            None,
            INITIAL_GAS_COST,
        );

        let call_info = call
            .execute(
                self.starknet_storage_state.state,
                &self.block_context,
                &mut self.resources_manager,
                &mut self.tx_execution_context,
                false,
                self.block_context.invoke_tx_max_n_steps,
            )
<<<<<<< HEAD
            .map_err(|_| StateError::ExecutionEntryPoint())?;

        if let Some(call_info) = call_info.call_info {
            self.events.extend(call_info.events);
        }

=======
            .map_err(|_| StateError::ExecutionEntryPoint)?;
>>>>>>> eae0b0c4
        Ok(())
    }
}

impl<'a, S: StateReader, C: ContractClassCache> DeprecatedBLSyscallHandler<'a, S, C> {
    pub(crate) fn emit_event(
        &mut self,
        vm: &VirtualMachine,
        syscall_ptr: Relocatable,
    ) -> Result<(), SyscallHandlerError> {
        let request = match self.read_and_validate_syscall_request("emit_event", vm, syscall_ptr) {
            Ok(DeprecatedSyscallRequest::EmitEvent(emit_event_struct)) => emit_event_struct,
            _ => return Err(SyscallHandlerError::InvalidSyscallReadRequest),
        };

        let keys_len = request.keys_len;
        let data_len = request.data_len;
        let order = self.tx_execution_context.n_emitted_events;
        let keys: Vec<Felt252> = get_integer_range(vm, request.keys, keys_len)?;
        let data: Vec<Felt252> = get_integer_range(vm, request.data, data_len)?;
        self.events.push(OrderedEvent::new(order, keys, data));

        // Update events count.
        self.tx_execution_context.n_emitted_events += 1;
        Ok(())
    }

    pub(crate) fn allocate_segment(
        &mut self,
        vm: &mut VirtualMachine,
        data: Vec<MaybeRelocatable>,
    ) -> Result<Relocatable, SyscallHandlerError> {
        let segment_start = vm.add_memory_segment();
        let segment_end = vm.write_arg(segment_start, &data)?;
        let sub = segment_end.sub(&segment_start.to_owned().into())?;
        let segment = (segment_start.to_owned(), sub);
        self.read_only_segments.push(segment);

        Ok(segment_start)
    }

    pub(crate) fn syscall_deploy(
        &mut self,
        vm: &VirtualMachine,
        syscall_ptr: Relocatable,
    ) -> Result<Address, SyscallHandlerError> {
        let request = match self.read_and_validate_syscall_request("deploy", vm, syscall_ptr)? {
            DeprecatedSyscallRequest::Deploy(request) => request,
            other_struct => {
                return Err(SyscallHandlerError::ExpectedStruct(
                    "DeployRequest".to_string(),
                    format!("{:?}", other_struct),
                ))
            }
        };

        if !(request.deploy_from_zero.is_zero() || request.deploy_from_zero.is_one()) {
            return Err(SyscallHandlerError::DeployFromZero(
                request.deploy_from_zero,
            ));
        };

        let constructor_calldata =
            get_integer_range(
                vm,
                request.constructor_calldata,
                request.constructor_calldata_size.to_usize().ok_or(
                    SyscallHandlerError::Conversion("Felt252".to_string(), "usize".to_string()),
                )?,
            )?;

        let class_hash = &request.class_hash;

        let deployer_address = if request.deploy_from_zero.is_zero() {
            self.contract_address.clone()
        } else {
            Address(0.into())
        };

        let deploy_contract_address = Address(calculate_contract_address(
            &request.contract_address_salt,
            class_hash,
            &constructor_calldata,
            deployer_address,
        )?);

        // Initialize the contract.
        let class_hash_bytes: ClassHash = felt_to_hash(&request.class_hash);

        self.starknet_storage_state
            .state
            .deploy_contract(deploy_contract_address.clone(), class_hash_bytes)?;

        self.execute_constructor_entry_point(
            &deploy_contract_address,
            class_hash_bytes,
            constructor_calldata,
        )?;
        Ok(deploy_contract_address)
    }

    pub(crate) fn syscall_call_contract(
        &mut self,
        syscall_name: &str,
        vm: &VirtualMachine,
        syscall_ptr: Relocatable,
    ) -> Result<Vec<Felt252>, SyscallHandlerError> {
        let request = self.read_and_validate_syscall_request(syscall_name, vm, syscall_ptr)?;

        let entry_point_type;
        let function_selector;
        let class_hash;
        let contract_address;
        let caller_address;
        let call_type;
        let call_data;
        let mut code_address = None;

        match request {
            DeprecatedSyscallRequest::LibraryCall(request) => {
                entry_point_type = match syscall_name {
                    "library_call" => EntryPointType::External,
                    "library_call_l1_handler" => EntryPointType::L1Handler,
                    _ => {
                        return Err(SyscallHandlerError::UnknownSyscall(
                            syscall_name.to_string(),
                        ))
                    }
                };
                function_selector = request.function_selector;
                class_hash = Some(felt_to_hash(&request.class_hash));
                contract_address = self.contract_address.clone();
                caller_address = self.caller_address.clone();
                call_type = CallType::Delegate;
                call_data = get_integer_range(vm, request.calldata, request.calldata_size)?;
            }
            DeprecatedSyscallRequest::CallContract(request) => {
                (
                    code_address,
                    caller_address,
                    call_type,
                    contract_address,
                    entry_point_type,
                ) = match syscall_name {
                    "call_contract" => (
                        None,
                        self.contract_address.clone(),
                        CallType::Call,
                        request.contract_address.clone(),
                        EntryPointType::External,
                    ),
                    "delegate_call" => (
                        Some(request.contract_address),
                        self.caller_address.clone(),
                        CallType::Delegate,
                        self.contract_address.clone(),
                        EntryPointType::External,
                    ),
                    "delegate_l1_handler" => (
                        Some(request.contract_address),
                        self.caller_address.clone(),
                        CallType::Delegate,
                        self.contract_address.clone(),
                        EntryPointType::L1Handler,
                    ),
                    _ => {
                        return Err(SyscallHandlerError::UnknownSyscall(
                            syscall_name.to_string(),
                        ))
                    }
                };
                function_selector = request.function_selector;
                class_hash = None;
                call_data = get_integer_range(vm, request.calldata, request.calldata_size)?;
            }
            _ => {
                return Err(SyscallHandlerError::UnknownSyscall(
                    syscall_name.to_string(),
                ))
            }
        }

        let mut entry_point = ExecutionEntryPoint::new(
            contract_address,
            call_data,
            function_selector,
            caller_address,
            entry_point_type,
            Some(call_type),
            class_hash,
            INITIAL_GAS_COST,
        );
        entry_point.code_address = code_address;

        let ExecutionResult {
            call_info,
            revert_error,
            ..
        } = entry_point
            .execute(
                self.starknet_storage_state.state,
                &self.block_context,
                &mut self.resources_manager,
                &mut self.tx_execution_context,
                false,
                self.block_context.invoke_tx_max_n_steps,
            )
            .map_err(|e| SyscallHandlerError::ExecutionError(e.to_string()))?;

        let call_info = call_info.ok_or(SyscallHandlerError::ExecutionError(
            revert_error.unwrap_or_else(|| "Execution error".to_string()),
        ))?;

        let retdata = call_info.retdata.clone();
        self.internal_calls.push(call_info);

        Ok(retdata)
    }

    pub(crate) const fn get_block_info(&self) -> &BlockInfo {
        &self.block_context.block_info
    }

    pub(crate) fn syscall_get_caller_address(
        &mut self,
        vm: &VirtualMachine,
        syscall_ptr: Relocatable,
    ) -> Result<Address, SyscallHandlerError> {
        match self.read_and_validate_syscall_request("get_caller_address", vm, syscall_ptr)? {
            DeprecatedSyscallRequest::GetCallerAddress(_) => {}
            request => {
                return Err(SyscallHandlerError::ExpectedStruct(
                    "GetCallerAddress".to_string(),
                    format!("{:?}", request),
                ))
            }
        }

        Ok(self.caller_address.clone())
    }

    pub(crate) fn delegate_l1_handler(
        &mut self,
        vm: &mut VirtualMachine,
        syscall_ptr: Relocatable,
    ) -> Result<(), SyscallHandlerError> {
        self.call_contract_and_write_response("delegate_l1_handler", vm, syscall_ptr)
    }

    pub(crate) fn syscall_get_contract_address(
        &mut self,
        vm: &VirtualMachine,
        syscall_ptr: Relocatable,
    ) -> Result<Address, SyscallHandlerError> {
        match self.read_and_validate_syscall_request("get_contract_address", vm, syscall_ptr)? {
            DeprecatedSyscallRequest::GetContractAddress(_) => {}
            request => {
                return Err(SyscallHandlerError::ExpectedStruct(
                    "GetContractAddressRequest".to_string(),
                    format!("{:?}", request),
                ))
            }
        };

        Ok(self.contract_address.clone())
    }

    pub(crate) fn send_message_to_l1(
        &mut self,
        vm: &VirtualMachine,
        syscall_ptr: Relocatable,
    ) -> Result<(), SyscallHandlerError> {
        let request =
            match self.read_and_validate_syscall_request("send_message_to_l1", vm, syscall_ptr)? {
                DeprecatedSyscallRequest::SendMessageToL1(request) => request,
                other_request => {
                    return Err(SyscallHandlerError::ExpectedStruct(
                        "SendMessageToL1".to_string(),
                        format!("{:?}", other_request),
                    ))
                }
            };

        let payload = get_integer_range(vm, request.payload_ptr, request.payload_size)?;

        self.l2_to_l1_messages.push(OrderedL2ToL1Message::new(
            self.tx_execution_context.n_sent_messages,
            request.to_address,
            payload,
        ));

        // Update messages count.
        self.tx_execution_context.n_sent_messages += 1;
        Ok(())
    }

    pub(crate) fn syscall_get_tx_info_ptr(
        &mut self,
        vm: &mut VirtualMachine,
    ) -> Result<Relocatable, SyscallHandlerError> {
        if let Some(ptr) = &self.tx_info_ptr {
            return Ok(ptr.try_into()?);
        }
        let tx = self.tx_execution_context.clone();

        let signature_data: Vec<MaybeRelocatable> =
            tx.signature.iter().map(|num| num.into()).collect();
        let signature = self.allocate_segment(vm, signature_data)?;

        let tx_info = TxInfoStruct::new(
            tx,
            signature,
            self.block_context.starknet_os_config.chain_id.clone(),
        );

        let tx_info_ptr_temp = self.allocate_segment(vm, tx_info.to_vec())?;

        self.tx_info_ptr = Some(tx_info_ptr_temp.into());

        Ok(tx_info_ptr_temp)
    }

    pub(crate) fn storage_read(
        &mut self,
        vm: &mut VirtualMachine,
        syscall_ptr: Relocatable,
    ) -> Result<(), SyscallHandlerError> {
        let request =
            match self.read_and_validate_syscall_request("storage_read", vm, syscall_ptr)? {
                DeprecatedSyscallRequest::StorageRead(request) => request,
                other_request => {
                    return Err(SyscallHandlerError::ExpectedStruct(
                        "StorageRead".to_string(),
                        format!("{:?}", other_request),
                    ))
                }
            };

        let value = self.syscall_storage_read(request.address)?;
        let response = DeprecatedStorageReadResponse::new(value);

        response.write_syscall_response(vm, syscall_ptr)
    }

    pub(crate) fn storage_write(
        &mut self,
        vm: &mut VirtualMachine,
        syscall_ptr: Relocatable,
    ) -> Result<(), SyscallHandlerError> {
        let request =
            match self.read_and_validate_syscall_request("storage_write", vm, syscall_ptr)? {
                DeprecatedSyscallRequest::StorageWrite(request) => request,
                other_request => {
                    return Err(SyscallHandlerError::ExpectedStruct(
                        "StorageWriteRequest".to_string(),
                        format!("{:?}", other_request),
                    ))
                }
            };

        self.syscall_storage_write(request.address, request.value)?;

        Ok(())
    }

    pub(crate) fn deploy(
        &mut self,
        vm: &mut VirtualMachine,
        syscall_ptr: Relocatable,
    ) -> Result<(), SyscallHandlerError> {
        let contract_address = self.syscall_deploy(vm, syscall_ptr)?;

        let response = DeprecatedDeployResponse::new(
            contract_address.0,
            0.into(),
            Relocatable {
                segment_index: 0,
                offset: 0,
            },
        );
        response.write_syscall_response(vm, syscall_ptr)?;

        Ok(())
    }

    // Executes the contract call and fills the DeprecatedCallContractResponse struct.
    pub(crate) fn call_contract_and_write_response(
        &mut self,
        syscall_name: &str,
        vm: &mut VirtualMachine,
        syscall_ptr: Relocatable,
    ) -> Result<(), SyscallHandlerError> {
        let retdata = self.syscall_call_contract(syscall_name, vm, syscall_ptr)?;

        let retdata_maybe_reloc = retdata
            .clone()
            .into_iter()
            .map(|item| MaybeRelocatable::from(Felt252::new(item)))
            .collect::<Vec<MaybeRelocatable>>();

        let response = DeprecatedCallContractResponse::new(
            retdata.len(),
            self.allocate_segment(vm, retdata_maybe_reloc)?,
        );

        self.write_syscall_response(&response, vm, syscall_ptr)
    }

    pub(crate) fn write_syscall_response<R: DeprecatedWriteSyscallResponse>(
        &self,
        response: &R,
        vm: &mut VirtualMachine,
        syscall_ptr: Relocatable,
    ) -> Result<(), SyscallHandlerError> {
        response.write_syscall_response(vm, syscall_ptr)
    }

    pub(crate) fn get_block_number(
        &mut self,
        vm: &mut VirtualMachine,
        syscall_ptr: Relocatable,
    ) -> Result<(), SyscallHandlerError> {
        self.read_and_validate_syscall_request("get_block_number", vm, syscall_ptr)?;
        DeprecatedGetBlockNumberResponse::new(self.get_block_info().block_number)
            .write_syscall_response(vm, syscall_ptr)
    }

    pub(crate) fn get_tx_info(
        &mut self,
        vm: &mut VirtualMachine,
        syscall_ptr: Relocatable,
    ) -> Result<(), SyscallHandlerError> {
        let _request =
            match self.read_and_validate_syscall_request("get_tx_info", vm, syscall_ptr)? {
                DeprecatedSyscallRequest::GetTxInfo(request) => request,
                _ => Err(SyscallHandlerError::InvalidSyscallReadRequest)?,
            };

        let tx_info = self.syscall_get_tx_info_ptr(vm)?;

        let response = DeprecatedGetTxInfoResponse::new(tx_info);
        response.write_syscall_response(vm, syscall_ptr)
    }

    pub(crate) fn get_tx_signature(
        &mut self,
        vm: &mut VirtualMachine,
        syscall_ptr: Relocatable,
    ) -> Result<(), SyscallHandlerError> {
        match self.read_and_validate_syscall_request("get_tx_signature", vm, syscall_ptr)? {
            DeprecatedSyscallRequest::GetTxSignature(_) => {}
            other_request => {
                return Err(SyscallHandlerError::ExpectedStruct(
                    "GetTxSignatureRequest".to_string(),
                    format!("{:?}", other_request),
                ))
            }
        }

        let tx_info_pr = self.syscall_get_tx_info_ptr(vm)?;
        let tx_info = TxInfoStruct::from_ptr(vm, tx_info_pr)?;
        let response =
            DeprecatedGetTxSignatureResponse::new(tx_info.signature, tx_info.signature_len);

        response.write_syscall_response(vm, syscall_ptr)
    }

    pub(crate) fn get_block_timestamp(
        &mut self,
        vm: &mut VirtualMachine,
        syscall_ptr: Relocatable,
    ) -> Result<(), SyscallHandlerError> {
        match self.read_and_validate_syscall_request("get_block_timestamp", vm, syscall_ptr)? {
            DeprecatedSyscallRequest::GetBlockTimestamp(_) => {}
            other_request => {
                return Err(SyscallHandlerError::ExpectedStruct(
                    "GetBlockTimestampRequest".to_string(),
                    format!("{:?}", other_request),
                ))
            }
        };

        let block_timestamp = self.get_block_info().block_timestamp;

        let response = DeprecatedGetBlockTimestampResponse::new(block_timestamp);

        response.write_syscall_response(vm, syscall_ptr)
    }

    pub(crate) fn get_caller_address(
        &mut self,
        vm: &mut VirtualMachine,
        syscall_ptr: Relocatable,
    ) -> Result<(), SyscallHandlerError> {
        let caller_address = self.syscall_get_caller_address(vm, syscall_ptr)?;
        let response = DeprecatedGetCallerAddressResponse::new(caller_address);
        response.write_syscall_response(vm, syscall_ptr)
    }

    pub(crate) fn get_contract_address(
        &mut self,
        vm: &mut VirtualMachine,
        syscall_ptr: Relocatable,
    ) -> Result<(), SyscallHandlerError> {
        let contract_address = self.syscall_get_contract_address(vm, syscall_ptr)?;
        let response = DeprecatedGetContractAddressResponse::new(contract_address);
        response.write_syscall_response(vm, syscall_ptr)
    }

    pub(crate) fn get_sequencer_address(
        &mut self,
        vm: &mut VirtualMachine,
        syscall_ptr: Relocatable,
    ) -> Result<(), SyscallHandlerError> {
        match self.read_and_validate_syscall_request("get_sequencer_address", vm, syscall_ptr)? {
            DeprecatedSyscallRequest::GetSequencerAddress(_) => {}
            other_request => {
                return Err(SyscallHandlerError::ExpectedStruct(
                    "GetSequencerAddressRequest".to_string(),
                    format!("{:?}", other_request),
                ))
            }
        };

        let sequencer_address = self.get_block_info().sequencer_address.clone();

        let response = DeprecatedGetSequencerAddressResponse::new(sequencer_address);

        response.write_syscall_response(vm, syscall_ptr)
    }

    pub(crate) fn library_call(
        &mut self,
        vm: &mut VirtualMachine,
        syscall_ptr: Relocatable,
    ) -> Result<(), SyscallHandlerError> {
        self.call_contract_and_write_response("library_call", vm, syscall_ptr)
    }

    pub(crate) fn library_call_l1_handler(
        &mut self,
        vm: &mut VirtualMachine,
        syscall_ptr: Relocatable,
    ) -> Result<(), SyscallHandlerError> {
        self.call_contract_and_write_response("library_call_l1_handler", vm, syscall_ptr)
    }

    pub(crate) fn call_contract(
        &mut self,
        vm: &mut VirtualMachine,
        syscall_ptr: Relocatable,
    ) -> Result<(), SyscallHandlerError> {
        self.call_contract_and_write_response("call_contract", vm, syscall_ptr)
    }

    pub(crate) fn delegate_call(
        &mut self,
        vm: &mut VirtualMachine,
        syscall_ptr: Relocatable,
    ) -> Result<(), SyscallHandlerError> {
        self.call_contract_and_write_response("delegate_call", vm, syscall_ptr)
    }

    pub(crate) fn syscall_storage_read(
        &mut self,
        address: Address,
    ) -> Result<Felt252, SyscallHandlerError> {
        Ok(self
            .starknet_storage_state
            .read(&felt_to_hash(&address.0))?)
    }

    pub(crate) fn syscall_storage_write(
        &mut self,
        address: Address,
        value: Felt252,
    ) -> Result<(), SyscallHandlerError> {
        let address = felt_to_hash(&address.0);
        self.starknet_storage_state.read(&address)?;
        self.starknet_storage_state.write(&address, value);

        Ok(())
    }

    pub(crate) fn read_and_validate_syscall_request(
        &mut self,
        syscall_name: &str,
        vm: &VirtualMachine,
        syscall_ptr: Relocatable,
    ) -> Result<DeprecatedSyscallRequest, SyscallHandlerError> {
        self.increment_syscall_count(syscall_name);
        let syscall_request = self.read_syscall_request(syscall_name, vm, syscall_ptr)?;

        self.expected_syscall_ptr.offset += get_deprecated_syscall_size_from_name(syscall_name);
        Ok(syscall_request)
    }

    pub(crate) fn read_syscall_request(
        &self,
        syscall_name: &str,
        vm: &VirtualMachine,
        syscall_ptr: Relocatable,
    ) -> Result<DeprecatedSyscallRequest, SyscallHandlerError> {
        match syscall_name {
            "emit_event" => DeprecatedEmitEventRequest::from_ptr(vm, syscall_ptr),
            "get_tx_info" => DeprecatedGetTxInfoRequest::from_ptr(vm, syscall_ptr),
            "deploy" => DeprecatedDeployRequest::from_ptr(vm, syscall_ptr),
            "send_message_to_l1" => {
                DeprecatedSendMessageToL1SysCallRequest::from_ptr(vm, syscall_ptr)
            }
            "library_call" | "library_call_l1_handler" => {
                DeprecatedLibraryCallRequest::from_ptr(vm, syscall_ptr)
            }
            "call_contract" => DeprecatedCallContractRequest::from_ptr(vm, syscall_ptr),
            "get_caller_address" => DeprecatedGetCallerAddressRequest::from_ptr(vm, syscall_ptr),
            "get_contract_address" => {
                DeprecatedGetContractAddressRequest::from_ptr(vm, syscall_ptr)
            }
            "get_sequencer_address" => {
                DeprecatedGetSequencerAddressRequest::from_ptr(vm, syscall_ptr)
            }
            "get_block_number" => DeprecatedGetBlockNumberRequest::from_ptr(vm, syscall_ptr),
            "get_tx_signature" => DeprecatedGetTxSignatureRequest::from_ptr(vm, syscall_ptr),
            "get_block_timestamp" => DeprecatedGetBlockTimestampRequest::from_ptr(vm, syscall_ptr),
            "storage_read" => DeprecatedStorageReadRequest::from_ptr(vm, syscall_ptr),
            "storage_write" => DeprecatedStorageWriteRequest::from_ptr(vm, syscall_ptr),
            "replace_class" => DeprecatedReplaceClassRequest::from_ptr(vm, syscall_ptr),
            "delegate_call" => DeprecatedCallContractRequest::from_ptr(vm, syscall_ptr),
            "delegate_l1_handler" => DeprecatedCallContractRequest::from_ptr(vm, syscall_ptr),
            _ => Err(SyscallHandlerError::UnknownSyscall(
                syscall_name.to_string(),
            )),
        }
    }

    pub(crate) fn replace_class(
        &mut self,
        vm: &mut VirtualMachine,
        syscall_ptr: Relocatable,
    ) -> Result<(), SyscallHandlerError> {
        let request = match self.read_and_validate_syscall_request("replace_class", vm, syscall_ptr)
        {
            Ok(DeprecatedSyscallRequest::ReplaceClass(replace_class_request)) => {
                replace_class_request
            }
            _ => return Err(SyscallHandlerError::InvalidSyscallReadRequest),
        };

        let address = self.contract_address.clone();
        self.starknet_storage_state
            .state
            .set_class_hash_at(address, felt_to_hash(&request.class_hash))
            .unwrap();

        Ok(())
    }

    pub(crate) fn post_run(
        &self,
        runner: &mut VirtualMachine,
        syscall_stop_ptr: Relocatable,
    ) -> Result<(), TransactionError> {
        let expected_stop_ptr = self.expected_syscall_ptr;
        if syscall_stop_ptr != expected_stop_ptr {
            return Err(TransactionError::InvalidStopPointer(
                expected_stop_ptr,
                syscall_stop_ptr,
            ));
        }
        self.validate_read_only_segments(runner)
    }
}

#[cfg(test)]
mod tests {
    use crate::{
        state::cached_state::CachedState,
        state::{
            contract_class_cache::PermanentContractClassCache,
            in_memory_state_reader::InMemoryStateReader,
        },
        syscalls::syscall_handler_errors::SyscallHandlerError,
        utils::{felt_to_hash, test_utils::*, Address},
    };
    use cairo_vm::felt::Felt252;
    use cairo_vm::hint_processor::hint_processor_definition::HintProcessorLogic;
    use cairo_vm::{
        hint_processor::builtin_hint_processor::builtin_hint_processor_definition::{
            BuiltinHintProcessor, HintProcessorData,
        },
        relocatable,
        types::{
            exec_scope::ExecutionScopes,
            relocatable::{MaybeRelocatable, Relocatable},
        },
        vm::{errors::memory_errors::MemoryError, vm_core::VirtualMachine},
    };
    use num_traits::{One, Zero};
    use std::{any::Any, borrow::Cow, collections::HashMap, sync::Arc};

    type DeprecatedBLSyscallHandler<'a> =
        super::DeprecatedBLSyscallHandler<'a, InMemoryStateReader, PermanentContractClassCache>;

    #[test]
    fn run_alloc_hint_ap_is_not_empty() {
        let hint_code = "memory[ap] = segments.add()";
        let mut vm = vm!();
        //Add 3 segments to the memory
        add_segments!(vm, 3);
        vm.set_ap(6);
        //Insert something into ap
        let key = Relocatable::from((1, 6));
        vm.insert_value(key, (1, 6)).unwrap();
        //ids and references are not needed for this test
        assert_matches!(
            run_hint!(vm, HashMap::new(), hint_code),
            Err(e) if e.to_string().contains(&MemoryError::InconsistentMemory(Box::new((Relocatable::from((1, 6)),MaybeRelocatable::from((1, 6)),MaybeRelocatable::from((3, 0))))).to_string())
        );
    }

    #[test]
    fn deploy_from_zero_error() {
        let mut state = CachedState::<InMemoryStateReader, PermanentContractClassCache>::default();
        let mut syscall = DeprecatedBLSyscallHandler::default_with(&mut state);
        let mut vm = vm!();

        add_segments!(vm, 2);

        memory_insert!(
            vm,
            [
                ((1, 0), 0),
                ((1, 1), 1),
                ((1, 2), 2),
                ((1, 3), 3),
                ((1, 4), (1, 20)),
                ((1, 5), 4)
            ]
        );

        assert_matches!(
            syscall.syscall_deploy(&vm, relocatable!(1, 0)),
            Err(SyscallHandlerError::DeployFromZero(4))
        )
    }

    #[test]
    fn can_allocate_segment() {
        let mut state = CachedState::<InMemoryStateReader, PermanentContractClassCache>::default();
        let mut syscall_handler = DeprecatedBLSyscallHandler::default_with(&mut state);
        let mut vm = vm!();
        let data = vec![MaybeRelocatable::Int(7.into())];

        let segment_start = syscall_handler.allocate_segment(&mut vm, data).unwrap();
        let expected_value = vm
            .get_integer(Relocatable::from((0, 0)))
            .unwrap()
            .into_owned();
        assert_eq!(Relocatable::from((0, 0)), segment_start);
        assert_eq!(expected_value, 7.into());
    }

    #[test]
    fn test_get_block_number() {
        let mut state = CachedState::<InMemoryStateReader, PermanentContractClassCache>::default();
        let mut syscall = DeprecatedBLSyscallHandler::default_with(&mut state);
        let mut vm = vm!();

        add_segments!(vm, 2);
        vm.insert_value::<Felt252>(relocatable!(1, 0), 0.into())
            .unwrap();

        assert_matches!(
            syscall.get_block_number(&mut vm, relocatable!(1, 0)),
            Ok(())
        );
        assert_matches!(
            vm.get_integer(relocatable!(1, 1)).map(Cow::into_owned),
            Ok(value) if value == 0.into()
        );
    }

    #[test]
    fn test_get_contract_address_ok() {
        let mut state = CachedState::<InMemoryStateReader, PermanentContractClassCache>::default();
        let mut syscall = DeprecatedBLSyscallHandler::default_with(&mut state);
        let mut vm = vm!();

        add_segments!(vm, 2);

        vm.insert_value::<Felt252>(relocatable!(1, 0), 0.into())
            .unwrap();

        assert_matches!(
            syscall.syscall_get_contract_address(&vm, relocatable!(1, 0)),
            Ok(contract_address) if contract_address == syscall.contract_address
        )
    }

    #[test]
    fn test_storage_read_empty() {
        let mut state = CachedState::<InMemoryStateReader, PermanentContractClassCache>::default();
        let mut syscall_handler = DeprecatedBLSyscallHandler::default_with(&mut state);

        assert_matches!(
            syscall_handler.syscall_storage_read(Address(Felt252::zero())),
            Ok(value) if value == Felt252::zero()
        );
    }

    #[test]
    fn test_storage_write_update_initial_values() {
        // Initialize state reader with value
        let mut state_reader = InMemoryStateReader::default();
        state_reader.address_to_storage.insert(
            (Address(Felt252::one()), felt_to_hash(&Felt252::one())),
            Felt252::zero(),
        );
        // Create empty-cached state
        let mut state = CachedState::new(
            Arc::new(state_reader),
            Arc::new(PermanentContractClassCache::default()),
        );
        let mut syscall_handler = DeprecatedBLSyscallHandler::default_with(&mut state);
        // Perform write
        assert!(syscall_handler
            .syscall_storage_write(Address(Felt252::one()), Felt252::one())
            .is_ok());
        // Check that initial values have beed updated in the cache
        assert_eq!(
            state.cache().storage_initial_values,
            HashMap::from([(
                (Address(Felt252::one()), felt_to_hash(&Felt252::one())),
                Felt252::zero()
            )])
        )
    }
}<|MERGE_RESOLUTION|>--- conflicted
+++ resolved
@@ -244,16 +244,12 @@
                 false,
                 self.block_context.invoke_tx_max_n_steps,
             )
-<<<<<<< HEAD
-            .map_err(|_| StateError::ExecutionEntryPoint())?;
+            .map_err(|_| StateError::ExecutionEntryPoint)?;
 
         if let Some(call_info) = call_info.call_info {
             self.events.extend(call_info.events);
         }
 
-=======
-            .map_err(|_| StateError::ExecutionEntryPoint)?;
->>>>>>> eae0b0c4
         Ok(())
     }
 }
