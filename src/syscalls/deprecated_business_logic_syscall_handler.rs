use super::{
    deprecated_syscall_request::*,
    deprecated_syscall_response::{
        DeprecatedCallContractResponse, DeprecatedDeployResponse, DeprecatedGetBlockNumberResponse,
        DeprecatedGetBlockTimestampResponse, DeprecatedGetCallerAddressResponse,
        DeprecatedGetContractAddressResponse, DeprecatedGetSequencerAddressResponse,
        DeprecatedGetTxInfoResponse, DeprecatedGetTxSignatureResponse,
        DeprecatedStorageReadResponse, DeprecatedWriteSyscallResponse,
    },
    syscall_handler_errors::SyscallHandlerError,
    syscall_info::get_deprecated_syscall_size_from_name,
};
use crate::{
    core::errors::state_errors::StateError,
    definitions::{
        block_context::BlockContext,
        constants::{CONSTRUCTOR_ENTRY_POINT_SELECTOR, INITIAL_GAS_COST},
    },
    execution::{
        execution_entry_point::{ExecutionEntryPoint, ExecutionResult},
        *,
    },
    hash_utils::calculate_contract_address,
    services::api::{
        contract_class_errors::ContractClassError, contract_classes::compiled_class::CompiledClass,
    },
    state::ExecutionResourcesManager,
    state::{
        contract_class_cache::ContractClassCache,
        contract_storage_state::ContractStorageState,
        state_api::{State, StateReader},
        BlockInfo,
    },
    transaction::error::TransactionError,
    utils::*,
};
use crate::{
    services::api::contract_classes::deprecated_contract_class::EntryPointType,
    state::cached_state::CachedState,
};
use cairo_vm::felt::Felt252;
use cairo_vm::{
    types::relocatable::{MaybeRelocatable, Relocatable},
    vm::vm_core::VirtualMachine,
};
use num_traits::{One, ToPrimitive, Zero};

#[cfg(feature = "cairo-native")]
use {
    cairo_native::cache::ProgramCache,
    std::{cell::RefCell, rc::Rc},
};

//* -----------------------------------
//* DeprecatedBLSyscallHandler implementation
//* -----------------------------------
/// Deprecated version of BusinessLogicSyscallHandler.
#[derive(Debug)]
<<<<<<< HEAD
pub struct DeprecatedBLSyscallHandler<'a, S: StateReader> {
    /// Context of the transaction being executed
=======
pub struct DeprecatedBLSyscallHandler<'a, S: StateReader, C: ContractClassCache> {
>>>>>>> 5763f6b8
    pub(crate) tx_execution_context: TransactionExecutionContext,
    /// Events emitted by the current contract call.
    pub(crate) events: Vec<OrderedEvent>,
    /// A list of dynamically allocated segments that are expected to be read-only.
    pub(crate) read_only_segments: Vec<(Relocatable, MaybeRelocatable)>,
    /// Manages execution resources
    pub(crate) resources_manager: ExecutionResourcesManager,
    /// Address of the contract
    pub(crate) contract_address: Address,
    /// Address of the caller
    pub(crate) caller_address: Address,
    /// Messages from L2 to L1
    pub(crate) l2_to_l1_messages: Vec<OrderedL2ToL1Message>,
    /// Context information related to the current block
    pub(crate) block_context: BlockContext,
    /// Pointer to transaction information
    pub(crate) tx_info_ptr: Option<MaybeRelocatable>,
<<<<<<< HEAD
    /// State of the storage related to Starknet contract
    pub(crate) starknet_storage_state: ContractStorageState<'a, S>,
    /// List of internal calls during the syscall execution
=======
    pub(crate) starknet_storage_state: ContractStorageState<'a, S, C>,
>>>>>>> 5763f6b8
    pub(crate) internal_calls: Vec<CallInfo>,
    /// Get the expected pointer to the syscall
    pub(crate) expected_syscall_ptr: Relocatable,
}

<<<<<<< HEAD
impl<'a, S: StateReader> DeprecatedBLSyscallHandler<'a, S> {
    /// Constructor creates a new [DeprecatedBLSyscallHandler] instance
=======
impl<'a, S: StateReader, C: ContractClassCache> DeprecatedBLSyscallHandler<'a, S, C> {
>>>>>>> 5763f6b8
    pub fn new(
        tx_execution_context: TransactionExecutionContext,
        state: &'a mut CachedState<S, C>,
        resources_manager: ExecutionResourcesManager,
        caller_address: Address,
        contract_address: Address,
        block_context: BlockContext,
        syscall_ptr: Relocatable,
    ) -> Self {
        let events = Vec::new();
        let read_only_segments = Vec::new();
        let l2_to_l1_messages = Vec::new();
        let tx_info_ptr = None;
        let starknet_storage_state = ContractStorageState::new(state, contract_address.clone());

        let internal_calls = Vec::new();

        DeprecatedBLSyscallHandler {
            tx_execution_context,
            events,
            read_only_segments,
            resources_manager,
            contract_address,
            caller_address,
            l2_to_l1_messages,
            block_context,
            tx_info_ptr,
            starknet_storage_state,
            internal_calls,
            expected_syscall_ptr: syscall_ptr,
        }
    }

<<<<<<< HEAD
    /// Constructor with default values, used for testing
    pub fn default_with(state: &'a mut CachedState<S>) -> Self {
=======
    pub fn default_with(state: &'a mut CachedState<S, C>) -> Self {
>>>>>>> 5763f6b8
        DeprecatedBLSyscallHandler::new_for_testing(BlockInfo::default(), Default::default(), state)
    }

    /// Increments the syscall count for a given `syscall_name` by 1.
    fn increment_syscall_count(&mut self, syscall_name: &str) {
        self.resources_manager
            .increment_syscall_counter(syscall_name, 1);
    }

    ///  System calls allow a contract to requires services from the Starknet OS
    ///  See further documentation on https://docs.starknet.io/documentation/architecture_and_concepts/Contracts/system-calls/
    /// Constructor for testing purposes
    pub fn new_for_testing(
        block_info: BlockInfo,
        _contract_address: Address,
        state: &'a mut CachedState<S, C>,
    ) -> Self {
        let syscalls = Vec::from([
            // Emits an event with a given set of keys and data.
            "emit_event".to_string(),
            // Deploys a new instance of a previously declared class.
            "deploy".to_string(),
            // Gets information about the original transaction.
            "get_tx_info".to_string(),
            // Sends a message to L1.
            "send_message_to_l1".to_string(),
            // Calls the requested function in any previously declared class.
            "library_call".to_string(),
            // Returns the address of the calling contract, or 0 if the call was not initiated by another contract.
            "get_caller_address".to_string(),
            // Gets the address of the contract who raised the system call.
            "get_contract_address".to_string(),
            // Returns the address of the sequencer that generated the current block.
            "get_sequencer_address".to_string(),
            // Gets the timestamp of the block in which the transaction is executed.
            "get_block_timestamp".to_string(),
        ]);
        let events = Vec::new();
        let tx_execution_context = Default::default();
        let read_only_segments = Vec::new();
        let resources_manager = ExecutionResourcesManager::new(syscalls, Default::default());
        let contract_address = Address(1.into());
        let caller_address = Address(0.into());
        let l2_to_l1_messages = Vec::new();
        let mut block_context = BlockContext::default();
        block_context.block_info = block_info;
        let tx_info_ptr = None;
        let starknet_storage_state = ContractStorageState::new(state, contract_address.clone());

        let internal_calls = Vec::new();
        let expected_syscall_ptr = Relocatable::from((0, 0));

        DeprecatedBLSyscallHandler {
            tx_execution_context,
            events,
            read_only_segments,
            resources_manager,
            contract_address,
            caller_address,
            l2_to_l1_messages,
            block_context,
            tx_info_ptr,
            starknet_storage_state,
            internal_calls,
            expected_syscall_ptr,
        }
    }

    /// Validates that there were no out of bounds writes to read-only segments and marks
    /// them as accessed.
    pub(crate) fn validate_read_only_segments(
        &self,
        runner: &mut VirtualMachine,
    ) -> Result<(), TransactionError> {
        for (segment_ptr, segment_size) in self.read_only_segments.clone() {
            let used_size = runner
                .get_segment_used_size(segment_ptr.segment_index as usize)
                .ok_or(TransactionError::InvalidSegmentSize)?;

            let seg_size = match segment_size {
                MaybeRelocatable::Int(size) => size,
                _ => return Err(TransactionError::NotAFelt),
            };

            if seg_size != used_size.into() {
                return Err(TransactionError::OutOfBound);
            }
            runner.mark_address_range_as_accessed(segment_ptr, used_size)?;
        }
        Ok(())
    }

    /// Checks if constructor entry points are empty
    fn constructor_entry_points_empty(
        &self,
        contract_class: CompiledClass,
    ) -> Result<bool, StateError> {
        match contract_class {
            CompiledClass::Deprecated(class) => Ok(class
                .entry_points_by_type
                .get(&EntryPointType::Constructor)
                .ok_or(ContractClassError::NoneEntryPointType)?
                .is_empty()),
            CompiledClass::Casm(class) => Ok(class.entry_points_by_type.constructor.is_empty()),
            CompiledClass::Sierra(_) => Err(ContractClassError::NotADeprecatedContractClass.into()),
        }
    }

    /// Executes a constructor entry point
    fn execute_constructor_entry_point(
        &mut self,
        contract_address: &Address,
        class_hash_bytes: ClassHash,
        constructor_calldata: Vec<Felt252>,
        #[cfg(feature = "cairo-native")] program_cache: Option<
            Rc<RefCell<ProgramCache<'_, ClassHash>>>,
        >,
    ) -> Result<(), StateError> {
        let contract_class = self
            .starknet_storage_state
            .state
            .get_contract_class(&class_hash_bytes)?;

        if self.constructor_entry_points_empty(contract_class)? {
            if !constructor_calldata.is_empty() {
                return Err(StateError::ConstructorCalldataEmpty);
            }

            let call_info = CallInfo::empty_constructor_call(
                contract_address.clone(),
                self.caller_address.clone(),
                Some(class_hash_bytes),
            );
            self.internal_calls.push(call_info);

            // Empty call info doesn't have events, so there is no need to push them here to `self.events`

            return Ok(());
        }

        let call = ExecutionEntryPoint::new(
            contract_address.clone(),
            constructor_calldata,
            CONSTRUCTOR_ENTRY_POINT_SELECTOR.clone(),
            self.contract_address.clone(),
            EntryPointType::Constructor,
            Some(CallType::Call),
            None,
            INITIAL_GAS_COST,
        );

        let call_info = call
            .execute(
                self.starknet_storage_state.state,
                &self.block_context,
                &mut self.resources_manager,
                &mut self.tx_execution_context,
                false,
                self.block_context.invoke_tx_max_n_steps,
                #[cfg(feature = "cairo-native")]
                program_cache,
            )
            .map_err(|_| StateError::ExecutionEntryPoint)?;

        if let Some(call_info) = call_info.call_info {
            self.internal_calls.push(call_info);
        }

        Ok(())
    }
}

<<<<<<< HEAD
impl<'a, S: StateReader> DeprecatedBLSyscallHandler<'a, S> {
    /// Emits an event with a given set of keys and data.
=======
impl<'a, S: StateReader, C: ContractClassCache> DeprecatedBLSyscallHandler<'a, S, C> {
>>>>>>> 5763f6b8
    pub(crate) fn emit_event(
        &mut self,
        vm: &VirtualMachine,
        syscall_ptr: Relocatable,
    ) -> Result<(), SyscallHandlerError> {
        // Read and validate the syscall request for emitting an event.
        let request = match self.read_and_validate_syscall_request("emit_event", vm, syscall_ptr) {
            Ok(DeprecatedSyscallRequest::EmitEvent(emit_event_struct)) => emit_event_struct,
            _ => return Err(SyscallHandlerError::InvalidSyscallReadRequest),
        };
        // Extract keys and data.
        let keys_len = request.keys_len;
        let data_len = request.data_len;
        let order = self.tx_execution_context.n_emitted_events;
        let keys: Vec<Felt252> = get_integer_range(vm, request.keys, keys_len)?;
        let data: Vec<Felt252> = get_integer_range(vm, request.data, data_len)?;
        self.events.push(OrderedEvent::new(order, keys, data));

        // Update events count.
        self.tx_execution_context.n_emitted_events += 1;
        Ok(())
    }

    /// Allocate a segment in memory.
    pub(crate) fn allocate_segment(
        &mut self,
        vm: &mut VirtualMachine,
        data: Vec<MaybeRelocatable>,
    ) -> Result<Relocatable, SyscallHandlerError> {
        let segment_start = vm.add_memory_segment();
        let segment_end = vm.write_arg(segment_start, &data)?;
        let sub = segment_end.sub(&segment_start.to_owned().into())?;
        let segment = (segment_start.to_owned(), sub);
        self.read_only_segments.push(segment);

        Ok(segment_start)
    }

    /// Deploys a new instance of a previously declared class.
    pub(crate) fn syscall_deploy(
        &mut self,
        vm: &VirtualMachine,
        syscall_ptr: Relocatable,
        #[cfg(feature = "cairo-native")] program_cache: Option<
            Rc<RefCell<ProgramCache<'_, ClassHash>>>,
        >,
    ) -> Result<Address, SyscallHandlerError> {
        let request = match self.read_and_validate_syscall_request("deploy", vm, syscall_ptr)? {
            DeprecatedSyscallRequest::Deploy(request) => request,
            other_struct => {
                return Err(SyscallHandlerError::ExpectedStruct(
                    "DeployRequest".to_string(),
                    format!("{:?}", other_struct),
                ))
            }
        };

        if !(request.deploy_from_zero.is_zero() || request.deploy_from_zero.is_one()) {
            return Err(SyscallHandlerError::DeployFromZero(
                request.deploy_from_zero,
            ));
        };

        let constructor_calldata =
            get_integer_range(
                vm,
                request.constructor_calldata,
                request.constructor_calldata_size.to_usize().ok_or(
                    SyscallHandlerError::Conversion("Felt252".to_string(), "usize".to_string()),
                )?,
            )?;

        let class_hash = &request.class_hash;

        let deployer_address = if request.deploy_from_zero.is_zero() {
            self.contract_address.clone()
        } else {
            Address(0.into())
        };

        let deploy_contract_address = Address(calculate_contract_address(
            &request.contract_address_salt,
            class_hash,
            &constructor_calldata,
            deployer_address,
        )?);

        // Initialize the contract.
        let class_hash_bytes: ClassHash = felt_to_hash(&request.class_hash);

        self.starknet_storage_state
            .state
            .deploy_contract(deploy_contract_address.clone(), class_hash_bytes)?;

        self.execute_constructor_entry_point(
            &deploy_contract_address,
            class_hash_bytes,
            constructor_calldata,
            #[cfg(feature = "cairo-native")]
            program_cache,
        )?;
        Ok(deploy_contract_address)
    }

    /// Call a contract.
    pub(crate) fn syscall_call_contract(
        &mut self,
        syscall_name: &str,
        vm: &VirtualMachine,
        syscall_ptr: Relocatable,
        #[cfg(feature = "cairo-native")] program_cache: Option<
            Rc<RefCell<ProgramCache<'_, ClassHash>>>,
        >,
    ) -> Result<Vec<Felt252>, SyscallHandlerError> {
        let request = self.read_and_validate_syscall_request(syscall_name, vm, syscall_ptr)?;

        let entry_point_type;
        let function_selector;
        let class_hash;
        let contract_address;
        let caller_address;
        let call_type;
        let call_data;
        let mut code_address = None;

        match request {
            DeprecatedSyscallRequest::LibraryCall(request) => {
                entry_point_type = match syscall_name {
                    "library_call" => EntryPointType::External,
                    "library_call_l1_handler" => EntryPointType::L1Handler,
                    _ => {
                        return Err(SyscallHandlerError::UnknownSyscall(
                            syscall_name.to_string(),
                        ))
                    }
                };
                function_selector = request.function_selector;
                class_hash = Some(felt_to_hash(&request.class_hash));
                contract_address = self.contract_address.clone();
                caller_address = self.caller_address.clone();
                call_type = CallType::Delegate;
                call_data = get_integer_range(vm, request.calldata, request.calldata_size)?;
            }
            DeprecatedSyscallRequest::CallContract(request) => {
                (
                    code_address,
                    caller_address,
                    call_type,
                    contract_address,
                    entry_point_type,
                ) = match syscall_name {
                    "call_contract" => (
                        None,
                        self.contract_address.clone(),
                        CallType::Call,
                        request.contract_address.clone(),
                        EntryPointType::External,
                    ),
                    "delegate_call" => (
                        Some(request.contract_address),
                        self.caller_address.clone(),
                        CallType::Delegate,
                        self.contract_address.clone(),
                        EntryPointType::External,
                    ),
                    "delegate_l1_handler" => (
                        Some(request.contract_address),
                        self.caller_address.clone(),
                        CallType::Delegate,
                        self.contract_address.clone(),
                        EntryPointType::L1Handler,
                    ),
                    _ => {
                        return Err(SyscallHandlerError::UnknownSyscall(
                            syscall_name.to_string(),
                        ))
                    }
                };
                function_selector = request.function_selector;
                class_hash = None;
                call_data = get_integer_range(vm, request.calldata, request.calldata_size)?;
            }
            _ => {
                return Err(SyscallHandlerError::UnknownSyscall(
                    syscall_name.to_string(),
                ))
            }
        }

        let mut entry_point = ExecutionEntryPoint::new(
            contract_address,
            call_data,
            function_selector,
            caller_address,
            entry_point_type,
            Some(call_type),
            class_hash,
            INITIAL_GAS_COST,
        );
        entry_point.code_address = code_address;

        let ExecutionResult {
            call_info,
            revert_error,
            ..
        } = entry_point
            .execute(
                self.starknet_storage_state.state,
                &self.block_context,
                &mut self.resources_manager,
                &mut self.tx_execution_context,
                false,
                self.block_context.invoke_tx_max_n_steps,
                #[cfg(feature = "cairo-native")]
                program_cache,
            )
            .map_err(|e| SyscallHandlerError::ExecutionError(e.to_string()))?;

        let call_info = call_info.ok_or(SyscallHandlerError::ExecutionError(
            revert_error.unwrap_or_else(|| "Execution error".to_string()),
        ))?;

        let retdata = call_info.retdata.clone();
        self.internal_calls.push(call_info);

        Ok(retdata)
    }

    /// Returns the block information associated with the current context.
    pub(crate) const fn get_block_info(&self) -> &BlockInfo {
        &self.block_context.block_info
    }

    /// Returns the address of the calling contract, or 0 if the call was not initiated by another contract.
    pub(crate) fn syscall_get_caller_address(
        &mut self,
        vm: &VirtualMachine,
        syscall_ptr: Relocatable,
    ) -> Result<Address, SyscallHandlerError> {
        match self.read_and_validate_syscall_request("get_caller_address", vm, syscall_ptr)? {
            DeprecatedSyscallRequest::GetCallerAddress(_) => {}
            request => {
                return Err(SyscallHandlerError::ExpectedStruct(
                    "GetCallerAddress".to_string(),
                    format!("{:?}", request),
                ))
            }
        }

        Ok(self.caller_address.clone())
    }

    /// Handles the delegation of an L1 handler call.
    pub(crate) fn delegate_l1_handler(
        &mut self,
        vm: &mut VirtualMachine,
        syscall_ptr: Relocatable,
        #[cfg(feature = "cairo-native")] program_cache: Option<
            Rc<RefCell<ProgramCache<'_, ClassHash>>>,
        >,
    ) -> Result<(), SyscallHandlerError> {
        self.call_contract_and_write_response(
            "delegate_l1_handler",
            vm,
            syscall_ptr,
            #[cfg(feature = "cairo-native")]
            program_cache,
        )
    }

    /// Gets the address of the contract who raised the system call.
    pub(crate) fn syscall_get_contract_address(
        &mut self,
        vm: &VirtualMachine,
        syscall_ptr: Relocatable,
    ) -> Result<Address, SyscallHandlerError> {
        match self.read_and_validate_syscall_request("get_contract_address", vm, syscall_ptr)? {
            DeprecatedSyscallRequest::GetContractAddress(_) => {}
            request => {
                return Err(SyscallHandlerError::ExpectedStruct(
                    "GetContractAddressRequest".to_string(),
                    format!("{:?}", request),
                ))
            }
        };

        Ok(self.contract_address.clone())
    }

    /// Sends a message to L1.
    pub(crate) fn send_message_to_l1(
        &mut self,
        vm: &VirtualMachine,
        syscall_ptr: Relocatable,
    ) -> Result<(), SyscallHandlerError> {
        let request =
            match self.read_and_validate_syscall_request("send_message_to_l1", vm, syscall_ptr)? {
                DeprecatedSyscallRequest::SendMessageToL1(request) => request,
                other_request => {
                    return Err(SyscallHandlerError::ExpectedStruct(
                        "SendMessageToL1".to_string(),
                        format!("{:?}", other_request),
                    ))
                }
            };

        let payload = get_integer_range(vm, request.payload_ptr, request.payload_size)?;

        self.l2_to_l1_messages.push(OrderedL2ToL1Message::new(
            self.tx_execution_context.n_sent_messages,
            request.to_address,
            payload,
        ));

        // Update messages count.
        self.tx_execution_context.n_sent_messages += 1;
        Ok(())
    }

    /// Get the pointer to transaction information.
    pub(crate) fn syscall_get_tx_info_ptr(
        &mut self,
        vm: &mut VirtualMachine,
    ) -> Result<Relocatable, SyscallHandlerError> {
        if let Some(ptr) = &self.tx_info_ptr {
            return Ok(ptr.try_into()?);
        }
        let tx = self.tx_execution_context.clone();

        let signature_data: Vec<MaybeRelocatable> =
            tx.signature.iter().map(|num| num.into()).collect();
        let signature = self.allocate_segment(vm, signature_data)?;

        let tx_info = TxInfoStruct::new(
            tx,
            signature,
            self.block_context.starknet_os_config.chain_id.clone(),
        );

        let tx_info_ptr_temp = self.allocate_segment(vm, tx_info.to_vec())?;

        self.tx_info_ptr = Some(tx_info_ptr_temp.into());

        Ok(tx_info_ptr_temp)
    }

    /// Performs a storage read operation.
    pub(crate) fn storage_read(
        &mut self,
        vm: &mut VirtualMachine,
        syscall_ptr: Relocatable,
    ) -> Result<(), SyscallHandlerError> {
        let request =
            match self.read_and_validate_syscall_request("storage_read", vm, syscall_ptr)? {
                DeprecatedSyscallRequest::StorageRead(request) => request,
                other_request => {
                    return Err(SyscallHandlerError::ExpectedStruct(
                        "StorageRead".to_string(),
                        format!("{:?}", other_request),
                    ))
                }
            };

        let value = self.syscall_storage_read(request.address)?;
        let response = DeprecatedStorageReadResponse::new(value);

        response.write_syscall_response(vm, syscall_ptr)
    }

    /// Performs a storage write operation.
    pub(crate) fn storage_write(
        &mut self,
        vm: &VirtualMachine,
        syscall_ptr: Relocatable,
    ) -> Result<(), SyscallHandlerError> {
        let request =
            match self.read_and_validate_syscall_request("storage_write", vm, syscall_ptr)? {
                DeprecatedSyscallRequest::StorageWrite(request) => request,
                other_request => {
                    return Err(SyscallHandlerError::ExpectedStruct(
                        "StorageWriteRequest".to_string(),
                        format!("{:?}", other_request),
                    ))
                }
            };

        self.syscall_storage_write(request.address, request.value)?;

        Ok(())
    }

    /// Deploys a contract to the virtual machine.
    pub(crate) fn deploy(
        &mut self,
        vm: &mut VirtualMachine,
        syscall_ptr: Relocatable,
        #[cfg(feature = "cairo-native")] program_cache: Option<
            Rc<RefCell<ProgramCache<'_, ClassHash>>>,
        >,
    ) -> Result<(), SyscallHandlerError> {
        let contract_address = self.syscall_deploy(
            vm,
            syscall_ptr,
            #[cfg(feature = "cairo-native")]
            program_cache,
        )?;

        let response = DeprecatedDeployResponse::new(
            contract_address.0,
            0.into(),
            Relocatable {
                segment_index: 0,
                offset: 0,
            },
        );
        response.write_syscall_response(vm, syscall_ptr)?;

        Ok(())
    }

    /// Executes the contract call and fills the [DeprecatedCallContractResponse] struct.
    pub(crate) fn call_contract_and_write_response(
        &mut self,
        syscall_name: &str,
        vm: &mut VirtualMachine,
        syscall_ptr: Relocatable,
        #[cfg(feature = "cairo-native")] program_cache: Option<
            Rc<RefCell<ProgramCache<'_, ClassHash>>>,
        >,
    ) -> Result<(), SyscallHandlerError> {
        let retdata = self.syscall_call_contract(
            syscall_name,
            vm,
            syscall_ptr,
            #[cfg(feature = "cairo-native")]
            program_cache,
        )?;

        let retdata_maybe_reloc = retdata
            .clone()
            .into_iter()
            .map(|item| MaybeRelocatable::from(Felt252::new(item)))
            .collect::<Vec<MaybeRelocatable>>();

        let response = DeprecatedCallContractResponse::new(
            retdata.len(),
            self.allocate_segment(vm, retdata_maybe_reloc)?,
        );

        self.write_syscall_response(&response, vm, syscall_ptr)
    }
    /// Writes the response of a syscall to the virtual machine.
    pub(crate) fn write_syscall_response<R: DeprecatedWriteSyscallResponse>(
        &self,
        response: &R,
        vm: &mut VirtualMachine,
        syscall_ptr: Relocatable,
    ) -> Result<(), SyscallHandlerError> {
        response.write_syscall_response(vm, syscall_ptr)
    }

    /// Get the block number
    pub(crate) fn get_block_number(
        &mut self,
        vm: &mut VirtualMachine,
        syscall_ptr: Relocatable,
    ) -> Result<(), SyscallHandlerError> {
        self.read_and_validate_syscall_request("get_block_number", vm, syscall_ptr)?;
        DeprecatedGetBlockNumberResponse::new(self.get_block_info().block_number)
            .write_syscall_response(vm, syscall_ptr)
    }

    /// Gets information about the original transaction
    pub(crate) fn get_tx_info(
        &mut self,
        vm: &mut VirtualMachine,
        syscall_ptr: Relocatable,
    ) -> Result<(), SyscallHandlerError> {
        let _request =
            match self.read_and_validate_syscall_request("get_tx_info", vm, syscall_ptr)? {
                DeprecatedSyscallRequest::GetTxInfo(request) => request,
                _ => Err(SyscallHandlerError::InvalidSyscallReadRequest)?,
            };

        let tx_info = self.syscall_get_tx_info_ptr(vm)?;

        let response = DeprecatedGetTxInfoResponse::new(tx_info);
        response.write_syscall_response(vm, syscall_ptr)
    }

    /// Get the transaction signature.
    pub(crate) fn get_tx_signature(
        &mut self,
        vm: &mut VirtualMachine,
        syscall_ptr: Relocatable,
    ) -> Result<(), SyscallHandlerError> {
        match self.read_and_validate_syscall_request("get_tx_signature", vm, syscall_ptr)? {
            DeprecatedSyscallRequest::GetTxSignature(_) => {}
            other_request => {
                return Err(SyscallHandlerError::ExpectedStruct(
                    "GetTxSignatureRequest".to_string(),
                    format!("{:?}", other_request),
                ))
            }
        }

        let tx_info_pr = self.syscall_get_tx_info_ptr(vm)?;
        let tx_info = TxInfoStruct::from_ptr(vm, tx_info_pr)?;
        let response =
            DeprecatedGetTxSignatureResponse::new(tx_info.signature, tx_info.signature_len);

        response.write_syscall_response(vm, syscall_ptr)
    }

    /// Gets the timestamp of the block in which the transaction is executed.
    pub(crate) fn get_block_timestamp(
        &mut self,
        vm: &mut VirtualMachine,
        syscall_ptr: Relocatable,
    ) -> Result<(), SyscallHandlerError> {
        match self.read_and_validate_syscall_request("get_block_timestamp", vm, syscall_ptr)? {
            DeprecatedSyscallRequest::GetBlockTimestamp(_) => {}
            other_request => {
                return Err(SyscallHandlerError::ExpectedStruct(
                    "GetBlockTimestampRequest".to_string(),
                    format!("{:?}", other_request),
                ))
            }
        };

        let block_timestamp = self.get_block_info().block_timestamp;

        let response = DeprecatedGetBlockTimestampResponse::new(block_timestamp);

        response.write_syscall_response(vm, syscall_ptr)
    }

    /// Get the caller address.
    pub(crate) fn get_caller_address(
        &mut self,
        vm: &mut VirtualMachine,
        syscall_ptr: Relocatable,
    ) -> Result<(), SyscallHandlerError> {
        let caller_address = self.syscall_get_caller_address(vm, syscall_ptr)?;
        let response = DeprecatedGetCallerAddressResponse::new(caller_address);
        response.write_syscall_response(vm, syscall_ptr)
    }

    /// Get the contract address
    pub(crate) fn get_contract_address(
        &mut self,
        vm: &mut VirtualMachine,
        syscall_ptr: Relocatable,
    ) -> Result<(), SyscallHandlerError> {
        let contract_address = self.syscall_get_contract_address(vm, syscall_ptr)?;
        let response = DeprecatedGetContractAddressResponse::new(contract_address);
        response.write_syscall_response(vm, syscall_ptr)
    }

    /// Returns the address of the sequencer that generated the current block.
    pub(crate) fn get_sequencer_address(
        &mut self,
        vm: &mut VirtualMachine,
        syscall_ptr: Relocatable,
    ) -> Result<(), SyscallHandlerError> {
        match self.read_and_validate_syscall_request("get_sequencer_address", vm, syscall_ptr)? {
            DeprecatedSyscallRequest::GetSequencerAddress(_) => {}
            other_request => {
                return Err(SyscallHandlerError::ExpectedStruct(
                    "GetSequencerAddressRequest".to_string(),
                    format!("{:?}", other_request),
                ))
            }
        };

        let sequencer_address = self.get_block_info().sequencer_address.clone();

        let response = DeprecatedGetSequencerAddressResponse::new(sequencer_address);

        response.write_syscall_response(vm, syscall_ptr)
    }

    /// Calls the requested function in any previously declared class.
    pub(crate) fn library_call(
        &mut self,
        vm: &mut VirtualMachine,
        syscall_ptr: Relocatable,
        #[cfg(feature = "cairo-native")] program_cache: Option<
            Rc<RefCell<ProgramCache<'_, ClassHash>>>,
        >,
    ) -> Result<(), SyscallHandlerError> {
        self.call_contract_and_write_response(
            "library_call",
            vm,
            syscall_ptr,
            #[cfg(feature = "cairo-native")]
            program_cache,
        )
    }

    /// Calls the requested function specific to an L1 handler
    pub(crate) fn library_call_l1_handler(
        &mut self,
        vm: &mut VirtualMachine,
        syscall_ptr: Relocatable,
        #[cfg(feature = "cairo-native")] program_cache: Option<
            Rc<RefCell<ProgramCache<'_, ClassHash>>>,
        >,
    ) -> Result<(), SyscallHandlerError> {
        self.call_contract_and_write_response(
            "library_call_l1_handler",
            vm,
            syscall_ptr,
            #[cfg(feature = "cairo-native")]
            program_cache,
        )
    }

    /// Executes a contract call
    pub(crate) fn call_contract(
        &mut self,
        vm: &mut VirtualMachine,
        syscall_ptr: Relocatable,
        #[cfg(feature = "cairo-native")] program_cache: Option<
            Rc<RefCell<ProgramCache<'_, ClassHash>>>,
        >,
    ) -> Result<(), SyscallHandlerError> {
        self.call_contract_and_write_response(
            "call_contract",
            vm,
            syscall_ptr,
            #[cfg(feature = "cairo-native")]
            program_cache,
        )
    }

    /// Executes a delegate call
    pub(crate) fn delegate_call(
        &mut self,
        vm: &mut VirtualMachine,
        syscall_ptr: Relocatable,
        #[cfg(feature = "cairo-native")] program_cache: Option<
            Rc<RefCell<ProgramCache<'_, ClassHash>>>,
        >,
    ) -> Result<(), SyscallHandlerError> {
        self.call_contract_and_write_response(
            "delegate_call",
            vm,
            syscall_ptr,
            #[cfg(feature = "cairo-native")]
            program_cache,
        )
    }

    /// Reads a value from the storage state using the specified address.
    pub(crate) fn syscall_storage_read(
        &mut self,
        address: Address,
    ) -> Result<Felt252, SyscallHandlerError> {
        Ok(self.starknet_storage_state.read(address)?)
    }

    /// Writes a value to the storage state using the specified address.
    pub(crate) fn syscall_storage_write(
        &mut self,
        address: Address,
        value: Felt252,
    ) -> Result<(), SyscallHandlerError> {
        self.starknet_storage_state.read(address.clone())?;
        self.starknet_storage_state.write(address, value);

        Ok(())
    }

    /// Reads and validates a syscall request, and updates the expected syscall pointer offset.
    pub(crate) fn read_and_validate_syscall_request(
        &mut self,
        syscall_name: &str,
        vm: &VirtualMachine,
        syscall_ptr: Relocatable,
    ) -> Result<DeprecatedSyscallRequest, SyscallHandlerError> {
        self.increment_syscall_count(syscall_name);
        let syscall_request = self.read_syscall_request(syscall_name, vm, syscall_ptr)?;

        self.expected_syscall_ptr.offset += get_deprecated_syscall_size_from_name(syscall_name);
        Ok(syscall_request)
    }

    /// Reads and validates syscall requests. Matches syscall names to their corresponding requests.
    pub(crate) fn read_syscall_request(
        &self,
        syscall_name: &str,
        vm: &VirtualMachine,
        syscall_ptr: Relocatable,
    ) -> Result<DeprecatedSyscallRequest, SyscallHandlerError> {
        match syscall_name {
            "emit_event" => DeprecatedEmitEventRequest::from_ptr(vm, syscall_ptr),
            "get_tx_info" => DeprecatedGetTxInfoRequest::from_ptr(vm, syscall_ptr),
            "deploy" => DeprecatedDeployRequest::from_ptr(vm, syscall_ptr),
            "send_message_to_l1" => {
                DeprecatedSendMessageToL1SysCallRequest::from_ptr(vm, syscall_ptr)
            }
            "library_call" | "library_call_l1_handler" => {
                DeprecatedLibraryCallRequest::from_ptr(vm, syscall_ptr)
            }
            "call_contract" => DeprecatedCallContractRequest::from_ptr(vm, syscall_ptr),
            "get_caller_address" => DeprecatedGetCallerAddressRequest::from_ptr(vm, syscall_ptr),
            "get_contract_address" => {
                DeprecatedGetContractAddressRequest::from_ptr(vm, syscall_ptr)
            }
            "get_sequencer_address" => {
                DeprecatedGetSequencerAddressRequest::from_ptr(vm, syscall_ptr)
            }
            "get_block_number" => DeprecatedGetBlockNumberRequest::from_ptr(vm, syscall_ptr),
            "get_tx_signature" => DeprecatedGetTxSignatureRequest::from_ptr(vm, syscall_ptr),
            "get_block_timestamp" => DeprecatedGetBlockTimestampRequest::from_ptr(vm, syscall_ptr),
            "storage_read" => DeprecatedStorageReadRequest::from_ptr(vm, syscall_ptr),
            "storage_write" => DeprecatedStorageWriteRequest::from_ptr(vm, syscall_ptr),
            "replace_class" => DeprecatedReplaceClassRequest::from_ptr(vm, syscall_ptr),
            "delegate_call" => DeprecatedCallContractRequest::from_ptr(vm, syscall_ptr),
            "delegate_l1_handler" => DeprecatedCallContractRequest::from_ptr(vm, syscall_ptr),
            _ => Err(SyscallHandlerError::UnknownSyscall(
                syscall_name.to_string(),
            )),
        }
    }

    /// Replaces class at the specified address with a new one based on the request.
    pub(crate) fn replace_class(
        &mut self,
        vm: &VirtualMachine,
        syscall_ptr: Relocatable,
    ) -> Result<(), SyscallHandlerError> {
        let request = match self.read_and_validate_syscall_request("replace_class", vm, syscall_ptr)
        {
            Ok(DeprecatedSyscallRequest::ReplaceClass(replace_class_request)) => {
                replace_class_request
            }
            _ => return Err(SyscallHandlerError::InvalidSyscallReadRequest),
        };

        let address = self.contract_address.clone();
        self.starknet_storage_state
            .state
            .set_class_hash_at(address, felt_to_hash(&request.class_hash))
            .unwrap();

        Ok(())
    }
    /// Performs validation after the Virtual Machine run. Validates that the stopping pointer is as expected,
    /// and validates that the read only segments have not been altered.
    pub(crate) fn post_run(
        &self,
        runner: &mut VirtualMachine,
        syscall_stop_ptr: Relocatable,
    ) -> Result<(), TransactionError> {
        let expected_stop_ptr = self.expected_syscall_ptr;
        if syscall_stop_ptr != expected_stop_ptr {
            return Err(TransactionError::InvalidStopPointer(
                expected_stop_ptr,
                syscall_stop_ptr,
            ));
        }
        self.validate_read_only_segments(runner)
    }
}

/// Test module for the syscalls.
#[cfg(test)]
mod tests {
    use crate::{
        state::cached_state::CachedState,
        state::{
            contract_class_cache::PermanentContractClassCache,
            in_memory_state_reader::InMemoryStateReader,
        },
        syscalls::syscall_handler_errors::SyscallHandlerError,
        utils::{test_utils::*, Address},
    };
    use cairo_vm::felt::Felt252;
    use cairo_vm::hint_processor::hint_processor_definition::HintProcessorLogic;
    use cairo_vm::{
        hint_processor::builtin_hint_processor::builtin_hint_processor_definition::{
            BuiltinHintProcessor, HintProcessorData,
        },
        relocatable,
        types::{
            exec_scope::ExecutionScopes,
            relocatable::{MaybeRelocatable, Relocatable},
        },
        vm::{errors::memory_errors::MemoryError, vm_core::VirtualMachine},
    };
    use num_traits::{One, Zero};
    use std::{any::Any, borrow::Cow, collections::HashMap, sync::Arc};

    type DeprecatedBLSyscallHandler<'a> =
        super::DeprecatedBLSyscallHandler<'a, InMemoryStateReader, PermanentContractClassCache>;

    /// Tests that the hint application doesn't allow inconsistency in memory.
    #[test]
    fn run_alloc_hint_ap_is_not_empty() {
        let hint_code = "memory[ap] = segments.add()";
        let mut vm = vm!();
        //Add 3 segments to the memory
        add_segments!(vm, 3);
        vm.set_ap(6);
        //Insert something into ap
        let key = Relocatable::from((1, 6));
        vm.insert_value(key, (1, 6)).unwrap();
        //ids and references are not needed for this test
        assert_matches!(
            run_hint!(vm, HashMap::new(), hint_code),
            Err(e) if e.to_string().contains(&MemoryError::InconsistentMemory(Box::new((Relocatable::from((1, 6)),MaybeRelocatable::from((1, 6)),MaybeRelocatable::from((3, 0))))).to_string())
        );
    }

    /// Tests error handling when trying to deploy from address zero.
    #[test]
    fn deploy_from_zero_error() {
        let mut state = CachedState::<InMemoryStateReader, PermanentContractClassCache>::default();
        let mut syscall = DeprecatedBLSyscallHandler::default_with(&mut state);
        let mut vm = vm!();

        add_segments!(vm, 2);

        memory_insert!(
            vm,
            [
                ((1, 0), 0),
                ((1, 1), 1),
                ((1, 2), 2),
                ((1, 3), 3),
                ((1, 4), (1, 20)),
                ((1, 5), 4)
            ]
        );

        assert_matches!(
            syscall.syscall_deploy(
                &vm,
                relocatable!(1, 0),
                #[cfg(feature = "cairo-native")]
                None,
            ),
            Err(SyscallHandlerError::DeployFromZero(4))
        )
    }

    /// Tests if a segment can be allocated successfully.
    #[test]
    fn can_allocate_segment() {
        let mut state = CachedState::<InMemoryStateReader, PermanentContractClassCache>::default();
        let mut syscall_handler = DeprecatedBLSyscallHandler::default_with(&mut state);
        let mut vm = vm!();
        let data = vec![MaybeRelocatable::Int(7.into())];

        let segment_start = syscall_handler.allocate_segment(&mut vm, data).unwrap();
        let expected_value = vm
            .get_integer(Relocatable::from((0, 0)))
            .unwrap()
            .into_owned();
        assert_eq!(Relocatable::from((0, 0)), segment_start);
        assert_eq!(expected_value, 7.into());
    }

    /// Tests if the block number can be retrieved successfully.
    #[test]
    fn test_get_block_number() {
        let mut state = CachedState::<InMemoryStateReader, PermanentContractClassCache>::default();
        let mut syscall = DeprecatedBLSyscallHandler::default_with(&mut state);
        let mut vm = vm!();

        add_segments!(vm, 2);
        vm.insert_value::<Felt252>(relocatable!(1, 0), 0.into())
            .unwrap();

        assert_matches!(
            syscall.get_block_number(&mut vm, relocatable!(1, 0)),
            Ok(())
        );
        assert_matches!(
            vm.get_integer(relocatable!(1, 1)).map(Cow::into_owned),
            Ok(value) if value == 0.into()
        );
    }

    /// Tests if the contract address can be retrieved successfully.
    #[test]
    fn test_get_contract_address_ok() {
        let mut state = CachedState::<InMemoryStateReader, PermanentContractClassCache>::default();
        let mut syscall = DeprecatedBLSyscallHandler::default_with(&mut state);
        let mut vm = vm!();

        add_segments!(vm, 2);

        vm.insert_value::<Felt252>(relocatable!(1, 0), 0.into())
            .unwrap();

        assert_matches!(
            syscall.syscall_get_contract_address(&vm, relocatable!(1, 0)),
            Ok(contract_address) if contract_address == syscall.contract_address
        )
    }

    /// Tests if the empty storage read returns zero.
    #[test]
    fn test_storage_read_empty() {
        let mut state = CachedState::<InMemoryStateReader, PermanentContractClassCache>::default();
        let mut syscall_handler = DeprecatedBLSyscallHandler::default_with(&mut state);

        assert_matches!(
            syscall_handler.syscall_storage_read(Address(Felt252::zero())),
            Ok(value) if value == Felt252::zero()
        );
    }

    #[test]
    fn test_storage_write_update_initial_values() {
        // Initialize state reader with value
        let mut state_reader = InMemoryStateReader::default();
        state_reader.address_to_storage.insert(
            (Address(Felt252::one()), Felt252::one().to_be_bytes()),
            Felt252::zero(),
        );
        // Create empty-cached state
        let mut state = CachedState::new(
            Arc::new(state_reader),
            Arc::new(PermanentContractClassCache::default()),
        );
        let mut syscall_handler = DeprecatedBLSyscallHandler::default_with(&mut state);
        // Perform write
        assert!(syscall_handler
            .syscall_storage_write(Address(Felt252::one()), Felt252::one())
            .is_ok());
        // Check that initial values have beed updated in the cache
        assert_eq!(
            state.cache().storage_initial_values,
            HashMap::from([(
                (Address(Felt252::one()), Felt252::one().to_be_bytes()),
                Felt252::zero()
            )])
        )
    }
}<|MERGE_RESOLUTION|>--- conflicted
+++ resolved
@@ -56,12 +56,8 @@
 //* -----------------------------------
 /// Deprecated version of BusinessLogicSyscallHandler.
 #[derive(Debug)]
-<<<<<<< HEAD
-pub struct DeprecatedBLSyscallHandler<'a, S: StateReader> {
+pub struct DeprecatedBLSyscallHandler<'a, S: StateReader, C: ContractClassCache> {
     /// Context of the transaction being executed
-=======
-pub struct DeprecatedBLSyscallHandler<'a, S: StateReader, C: ContractClassCache> {
->>>>>>> 5763f6b8
     pub(crate) tx_execution_context: TransactionExecutionContext,
     /// Events emitted by the current contract call.
     pub(crate) events: Vec<OrderedEvent>,
@@ -79,24 +75,16 @@
     pub(crate) block_context: BlockContext,
     /// Pointer to transaction information
     pub(crate) tx_info_ptr: Option<MaybeRelocatable>,
-<<<<<<< HEAD
     /// State of the storage related to Starknet contract
-    pub(crate) starknet_storage_state: ContractStorageState<'a, S>,
+    pub(crate) starknet_storage_state: ContractStorageState<'a, S, C>,
     /// List of internal calls during the syscall execution
-=======
-    pub(crate) starknet_storage_state: ContractStorageState<'a, S, C>,
->>>>>>> 5763f6b8
     pub(crate) internal_calls: Vec<CallInfo>,
     /// Get the expected pointer to the syscall
     pub(crate) expected_syscall_ptr: Relocatable,
 }
 
-<<<<<<< HEAD
-impl<'a, S: StateReader> DeprecatedBLSyscallHandler<'a, S> {
+impl<'a, S: StateReader, C: ContractClassCache> DeprecatedBLSyscallHandler<'a, S, C> {
     /// Constructor creates a new [DeprecatedBLSyscallHandler] instance
-=======
-impl<'a, S: StateReader, C: ContractClassCache> DeprecatedBLSyscallHandler<'a, S, C> {
->>>>>>> 5763f6b8
     pub fn new(
         tx_execution_context: TransactionExecutionContext,
         state: &'a mut CachedState<S, C>,
@@ -130,12 +118,8 @@
         }
     }
 
-<<<<<<< HEAD
     /// Constructor with default values, used for testing
-    pub fn default_with(state: &'a mut CachedState<S>) -> Self {
-=======
     pub fn default_with(state: &'a mut CachedState<S, C>) -> Self {
->>>>>>> 5763f6b8
         DeprecatedBLSyscallHandler::new_for_testing(BlockInfo::default(), Default::default(), state)
     }
 
@@ -308,12 +292,8 @@
     }
 }
 
-<<<<<<< HEAD
-impl<'a, S: StateReader> DeprecatedBLSyscallHandler<'a, S> {
+impl<'a, S: StateReader, C: ContractClassCache> DeprecatedBLSyscallHandler<'a, S, C> {
     /// Emits an event with a given set of keys and data.
-=======
-impl<'a, S: StateReader, C: ContractClassCache> DeprecatedBLSyscallHandler<'a, S, C> {
->>>>>>> 5763f6b8
     pub(crate) fn emit_event(
         &mut self,
         vm: &VirtualMachine,
