--- conflicted
+++ resolved
@@ -12,14 +12,10 @@
 };
 use crate::{
     core::errors::state_errors::StateError,
-<<<<<<< HEAD
-    definitions::{block_context::BlockContext, constants::{CONSTRUCTOR_ENTRY_POINT_SELECTOR, INITIAL_GAS_COST}},
-=======
     definitions::{
         block_context::BlockContext,
         constants::{CONSTRUCTOR_ENTRY_POINT_SELECTOR, INITIAL_GAS_COST},
     },
->>>>>>> acde989a
     execution::{execution_entry_point::ExecutionEntryPoint, *},
     hash_utils::calculate_contract_address,
     services::api::{
