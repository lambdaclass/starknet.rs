use std::{cell::RefCell, rc::Rc};

use cairo_native::{
    cache::ProgramCache,
    starknet::{BlockInfo, ExecutionInfo, StarkNetSyscallHandler, SyscallResult, TxInfo, U256},
};
use cairo_vm::felt::Felt252;
use num_traits::Zero;
use starknet::core::utils::cairo_short_string_to_felt;

use crate::definitions::constants::CONSTRUCTOR_ENTRY_POINT_SELECTOR;
use crate::execution::CallResult;
use crate::hash_utils::calculate_contract_address;
use crate::services::api::contract_class_errors::ContractClassError;
use crate::services::api::contract_classes::compiled_class::CompiledClass;
use crate::state::state_api::State;
use crate::syscalls::business_logic_syscall_handler::KECCAK_ROUND_COST;
use crate::utils::felt_to_hash;
use crate::utils::ClassHash;
use crate::{
    core::errors::state_errors::StateError,
    definitions::block_context::BlockContext,
    execution::{
        execution_entry_point::{ExecutionEntryPoint, ExecutionResult},
        CallInfo, CallType, OrderedEvent, OrderedL2ToL1Message, TransactionExecutionContext,
    },
    state::{
        contract_storage_state::ContractStorageState, state_api::StateReader,
        ExecutionResourcesManager,
    },
    syscalls::business_logic_syscall_handler::{SYSCALL_BASE, SYSCALL_GAS_COST},
    syscalls::syscall_handler_errors::SyscallHandlerError,
    transaction::error::TransactionError,
    utils::Address,
    EntryPointType,
};

#[derive(Debug)]
pub struct NativeSyscallHandler<'a, 'cache, S>
where
    S: StateReader,
{
    pub(crate) starknet_storage_state: ContractStorageState<'a, S>,
    pub(crate) contract_address: Address,
    pub(crate) caller_address: Address,
    pub(crate) entry_point_selector: Felt252,
    pub(crate) events: Vec<OrderedEvent>,
    pub(crate) l2_to_l1_messages: Vec<OrderedL2ToL1Message>,
    pub(crate) resources_manager: ExecutionResourcesManager,
    pub(crate) tx_execution_context: TransactionExecutionContext,
    pub(crate) block_context: BlockContext,
    pub(crate) internal_calls: Vec<CallInfo>,
    pub(crate) program_cache: Rc<RefCell<ProgramCache<'cache, ClassHash>>>,
}

impl<'a, 'cache, S: StateReader> NativeSyscallHandler<'a, 'cache, S> {
    /// Generic code that needs to be run on all syscalls.
    fn handle_syscall_request(&mut self, gas: &mut u128, syscall_name: &str) -> SyscallResult<()> {
        let required_gas = SYSCALL_GAS_COST
            .get(syscall_name)
            .map(|&x| x.saturating_sub(SYSCALL_BASE))
            .unwrap_or(0);

        if *gas < required_gas {
            let out_of_gas_felt = Felt252::from_bytes_be("Out of gas".as_bytes());
            tracing::debug!("out of gas!: {:?} < {:?}", *gas, required_gas);
            return Err(vec![out_of_gas_felt.clone()]);
        }

        *gas = gas.saturating_sub(required_gas);

        self.resources_manager
            .increment_syscall_counter(syscall_name, 1);

        Ok(())
    }
}

impl<'a, 'cache, S: StateReader> StarkNetSyscallHandler for NativeSyscallHandler<'a, 'cache, S> {
    fn get_block_hash(
        &mut self,
        block_number: u64,
        gas: &mut u128,
    ) -> SyscallResult<cairo_vm::felt::Felt252> {
        tracing::debug!("Called `get_block_hash({block_number})` from Cairo Native");

        self.handle_syscall_request(gas, "get_block_hash")?;

        let key: Felt252 = block_number.into();
        let block_hash_address = Address(1.into());

        match self
            .starknet_storage_state
            .state
            .get_storage_at(&(block_hash_address, key.to_be_bytes()))
        {
            Ok(value) => Ok(value),
            Err(_) => Ok(Felt252::zero()),
        }
    }

    fn get_execution_info(
        &mut self,
        gas: &mut u128,
    ) -> SyscallResult<cairo_native::starknet::ExecutionInfo> {
        tracing::debug!("Called `get_execution_info()` from Cairo Native");

        self.handle_syscall_request(gas, "get_execution_info")?;

        Ok(ExecutionInfo {
            block_info: BlockInfo {
                block_number: self.block_context.block_info.block_number,
                block_timestamp: self.block_context.block_info.block_timestamp,
                sequencer_address: self.block_context.block_info.sequencer_address.0.clone(),
            },
            tx_info: TxInfo {
                version: self.tx_execution_context.version.clone(),
                account_contract_address: self
                    .tx_execution_context
                    .account_contract_address
                    .0
                    .clone(),
                max_fee: self.tx_execution_context.max_fee,
                signature: self.tx_execution_context.signature.clone(),
                transaction_hash: self.tx_execution_context.transaction_hash.clone(),
                chain_id: self.block_context.starknet_os_config.chain_id.clone(),
                nonce: self.tx_execution_context.nonce.clone(),
            },
            caller_address: self.caller_address.0.clone(),
            contract_address: self.contract_address.0.clone(),
            entry_point_selector: self.entry_point_selector.clone(),
        })
    }

    fn deploy(
        &mut self,
        class_hash: cairo_vm::felt::Felt252,
        contract_address_salt: cairo_vm::felt::Felt252,
        calldata: &[cairo_vm::felt::Felt252],
        deploy_from_zero: bool,
        gas: &mut u128,
    ) -> SyscallResult<(cairo_vm::felt::Felt252, Vec<cairo_vm::felt::Felt252>)> {
        tracing::debug!("Called `deploy({class_hash}, {calldata:?})` from Cairo Native");
        self.handle_syscall_request(gas, "deploy")?;

        let deployer_address = if deploy_from_zero {
            Address::default()
        } else {
            self.contract_address.clone()
        };

        let contract_address = Address(
            calculate_contract_address(
                &contract_address_salt,
                &class_hash,
                calldata,
                deployer_address,
            )
            .map_err(|_| {
                vec![Felt252::from_bytes_be(
                    b"FAILED_TO_CALCULATE_CONTRACT_ADDRESS",
                )]
            })?,
        );
        // Initialize the contract.
        let class_hash_bytes: ClassHash = felt_to_hash(&class_hash);

        self.starknet_storage_state
            .state
            .deploy_contract(contract_address.clone(), class_hash_bytes)
            .map_err(|_| vec![Felt252::from_bytes_be(b"CONTRACT_ADDRESS_UNAVAILABLE")])?;

        let result = self
            .execute_constructor_entry_point(
                &contract_address,
                class_hash_bytes,
                calldata.to_vec(),
                *gas,
            )
            .map_err(|_| vec![Felt252::from_bytes_be(b"CONSTRUCTOR_ENTRYPOINT_FAILURE")])?;

        *gas = gas.saturating_sub(result.gas_consumed);

        Ok((
            contract_address.0,
            result
                .retdata
                .iter()
                .map(|mb| mb.get_int_ref().cloned().unwrap_or_default())
                .collect(),
        ))
    }

    fn replace_class(&mut self, class_hash: Felt252, gas: &mut u128) -> SyscallResult<()> {
        tracing::debug!("Called `replace_class({class_hash})` from Cairo Native");

        self.handle_syscall_request(gas, "replace_class")?;
        match self
            .starknet_storage_state
            .state
            .set_class_hash_at(self.contract_address.clone(), class_hash.to_be_bytes())
        {
            Ok(_) => Ok(()),
            Err(e) => {
                let replace_class_felt = Felt252::from_bytes_be(e.to_string().as_bytes());
                Err(vec![replace_class_felt.clone()])
            }
        }
    }

    fn library_call(
        &mut self,
        class_hash: cairo_vm::felt::Felt252,
        function_selector: cairo_vm::felt::Felt252,
        calldata: &[cairo_vm::felt::Felt252],
        gas: &mut u128,
    ) -> SyscallResult<Vec<cairo_vm::felt::Felt252>> {
        tracing::debug!(
            "Called `library_call({class_hash}, {function_selector}, {calldata:?})` from Cairo Native"
        );

        self.handle_syscall_request(gas, "library_call")?;

        let execution_entry_point = ExecutionEntryPoint::new(
            self.contract_address.clone(),
            calldata.to_vec(),
            function_selector,
            self.caller_address.clone(),
            EntryPointType::External,
            Some(CallType::Delegate),
            Some(class_hash.to_be_bytes()),
            *gas,
        );

        let ExecutionResult {
            call_info,
            revert_error,
            ..
        } = execution_entry_point.execute(
            self.starknet_storage_state.state,
            &self.block_context,
            &mut self.resources_manager,
            &mut self.tx_execution_context,
            false,
            self.block_context.invoke_tx_max_n_steps,
        )?;

        let call_info = call_info.ok_or(SyscallHandlerError::ExecutionError(
            revert_error.unwrap_or_else(|| "Execution error".to_string()),
        ))?;

        let remaining_gas = gas.saturating_sub(call_info.gas_consumed);
        *gas = remaining_gas;

        let failure_flag = call_info.failure_flag;
        let retdata = call_info.retdata.clone();

        self.starknet_storage_state
            .read_values
            .extend(call_info.storage_read_values.clone());
        self.starknet_storage_state
            .accessed_keys
            .extend(call_info.accessed_storage_keys.clone());

        self.internal_calls.push(call_info);

        if failure_flag {
            Err(retdata)
        } else {
            Ok(retdata)
        }
    }

    fn call_contract(
        &mut self,
        address: cairo_vm::felt::Felt252,
        entrypoint_selector: cairo_vm::felt::Felt252,
        calldata: &[cairo_vm::felt::Felt252],
        gas: &mut u128,
    ) -> SyscallResult<Vec<cairo_vm::felt::Felt252>> {
        tracing::debug!(
            "Called `call_contract({address}, {entrypoint_selector}, {calldata:?})` from Cairo Native"
        );

        self.handle_syscall_request(gas, "call_contract")?;

        let address = Address(address);
        let exec_entry_point = ExecutionEntryPoint::new(
            address,
            calldata.to_vec(),
            entrypoint_selector,
            self.caller_address.clone(),
            EntryPointType::External,
            Some(CallType::Call),
            None,
            *gas,
        );

        let ExecutionResult { call_info, .. } = exec_entry_point
            .execute_with_native_cache(
                self.starknet_storage_state.state,
                // TODO: This fields dont make much sense in the Cairo Native context,
                // they are only dummy values for the `execute` method.
                &self.block_context,
                &mut self.resources_manager,
                &mut self.tx_execution_context,
                false,
                self.block_context.invoke_tx_max_n_steps,
                self.program_cache.clone(),
            )
            .unwrap();

        let call_info = call_info.unwrap();

        *gas = gas.saturating_sub(call_info.gas_consumed);

        // update syscall handler information
        self.starknet_storage_state
            .read_values
            .extend(call_info.storage_read_values.clone());
        self.starknet_storage_state
            .accessed_keys
            .extend(call_info.accessed_storage_keys.clone());

        let retdata = call_info.retdata.clone();
        self.internal_calls.push(call_info);

        Ok(retdata)
    }

    fn storage_read(
        &mut self,
        address_domain: u32,
        address: cairo_vm::felt::Felt252,
        gas: &mut u128,
    ) -> SyscallResult<cairo_vm::felt::Felt252> {
        tracing::debug!("Called `storage_read({address_domain}, {address})` from Cairo Native");
<<<<<<< HEAD
=======

>>>>>>> bf81e724
        self.handle_syscall_request(gas, "storage_read")?;
        let value = match self.starknet_storage_state.read(Address(address.clone())) {
            Ok(value) => Ok(value),
            Err(_e @ StateError::Io(_)) => todo!(),
            Err(_) => Ok(Felt252::zero()),
        };

        tracing::debug!(" = {value:?}` from Cairo Native");

        value
    }

    fn storage_write(
        &mut self,
        address_domain: u32,
        address: cairo_vm::felt::Felt252,
        value: cairo_vm::felt::Felt252,
        gas: &mut u128,
    ) -> SyscallResult<()> {
<<<<<<< HEAD
        println!("Called `storage_write({address_domain}, {address}, {value})` from MLIR.");
=======
        tracing::debug!(
            "Called `storage_write({address_domain}, {address}, {value})` from Cairo Native"
        );

>>>>>>> bf81e724
        self.handle_syscall_request(gas, "storage_write")?;
        self.starknet_storage_state.write(Address(address), value);
        Ok(())
    }

    fn emit_event(
        &mut self,
        keys: &[cairo_vm::felt::Felt252],
        data: &[cairo_vm::felt::Felt252],
        gas: &mut u128,
    ) -> SyscallResult<()> {
        let order = self.tx_execution_context.n_emitted_events;
        tracing::debug!("Called `emit_event(KEYS: {keys:?}, DATA: {data:?})` from Cairo Native");

        self.handle_syscall_request(gas, "emit_event")?;

        self.events
            .push(OrderedEvent::new(order, keys.to_vec(), data.to_vec()));
        self.tx_execution_context.n_emitted_events += 1;
        Ok(())
    }

    fn send_message_to_l1(
        &mut self,
        to_address: cairo_vm::felt::Felt252,
        payload: &[cairo_vm::felt::Felt252],
        gas: &mut u128,
    ) -> SyscallResult<()> {
        tracing::debug!("Called `send_message_to_l1({to_address}, {payload:?})` from Cairo Native");

        self.handle_syscall_request(gas, "send_message_to_l1")?;

        let addr = Address(to_address);
        self.l2_to_l1_messages.push(OrderedL2ToL1Message::new(
            self.tx_execution_context.n_sent_messages,
            addr,
            payload.to_vec(),
        ));

        // Update messages count.
        self.tx_execution_context.n_sent_messages += 1;

        Ok(())
    }

    fn keccak(
        &mut self,
        input: &[u64],
        gas: &mut u128,
    ) -> SyscallResult<cairo_native::starknet::U256> {
        tracing::debug!("Called `keccak({input:?})` from Cairo Native");

        self.handle_syscall_request(gas, "keccak")?;

        let length = input.len();

        if length % 17 != 0 {
            let error_msg = b"Invalid keccak input size";
            let felt_error = Felt252::from_bytes_be(error_msg);
            return Err(vec![felt_error]);
        }

        let n_chunks = length / 17;
        let mut state = [0u64; 25];

        for i in 0..n_chunks {
            if *gas < KECCAK_ROUND_COST {
                let error_msg = b"Syscall out of gas";
                let felt_error = Felt252::from_bytes_be(error_msg);
                return Err(vec![felt_error]);
            }
            *gas -= KECCAK_ROUND_COST;
            let chunk = &input[i * 17..(i + 1) * 17]; //(request.input_start + i * 17)?;
            for (i, val) in chunk.iter().enumerate() {
                state[i] ^= val;
            }
            keccak::f1600(&mut state)
        }
        // state[0] and state[1] conform the hash_low (u128)
        // state[2] and state[3] conform the hash_high (u128)
        let hash = [
            state[0].to_le_bytes(),
            state[1].to_le_bytes(),
            state[2].to_le_bytes(),
            state[3].to_le_bytes(),
        ]
        .concat();

        SyscallResult::Ok(U256(hash[0..32].try_into().unwrap()))
    }

    fn secp256k1_add(
        &mut self,
        _p0: cairo_native::starknet::Secp256k1Point,
        _p1: cairo_native::starknet::Secp256k1Point,
        _gas: &mut u128,
    ) -> SyscallResult<Option<cairo_native::starknet::Secp256k1Point>> {
        todo!()
    }

    fn secp256k1_get_point_from_x(
        &self,
        _x: cairo_native::starknet::U256,
        _y_parity: bool,
        _gas: &mut u128,
    ) -> SyscallResult<Option<cairo_native::starknet::Secp256k1Point>> {
        todo!()
    }

    fn secp256k1_get_xy(
        &self,
        _p: cairo_native::starknet::Secp256k1Point,
        _gas: &mut u128,
    ) -> SyscallResult<(cairo_native::starknet::U256, cairo_native::starknet::U256)> {
        todo!()
    }

    fn secp256k1_mul(
        &self,
        _p: cairo_native::starknet::Secp256k1Point,
        _m: cairo_native::starknet::U256,
        _gas: &mut u128,
    ) -> SyscallResult<Option<cairo_native::starknet::Secp256k1Point>> {
        todo!()
    }

    fn secp256k1_new(
        &self,
        _x: cairo_native::starknet::U256,
        _y: cairo_native::starknet::U256,
        _gas: &mut u128,
    ) -> SyscallResult<Option<cairo_native::starknet::Secp256k1Point>> {
        todo!()
    }

    fn secp256r1_add(
        &self,
        _p0: cairo_native::starknet::Secp256k1Point,
        _p1: cairo_native::starknet::Secp256k1Point,
        _gas: &mut u128,
    ) -> SyscallResult<Option<cairo_native::starknet::Secp256k1Point>> {
        todo!()
    }

    fn secp256r1_get_point_from_x(
        &self,
        _x: cairo_native::starknet::U256,
        _y_parity: bool,
        _gas: &mut u128,
    ) -> SyscallResult<Option<cairo_native::starknet::Secp256k1Point>> {
        todo!()
    }

    fn secp256r1_get_xy(
        &self,
        _p: cairo_native::starknet::Secp256k1Point,
        _gas: &mut u128,
    ) -> SyscallResult<(cairo_native::starknet::U256, cairo_native::starknet::U256)> {
        todo!()
    }

    fn secp256r1_mul(
        &self,
        _p: cairo_native::starknet::Secp256k1Point,
        _m: cairo_native::starknet::U256,
        _gas: &mut u128,
    ) -> SyscallResult<Option<cairo_native::starknet::Secp256k1Point>> {
        todo!()
    }

    fn secp256r1_new(
        &mut self,
        _x: cairo_native::starknet::U256,
        _y: cairo_native::starknet::U256,
        _gas: &mut u128,
    ) -> SyscallResult<Option<cairo_native::starknet::Secp256k1Point>> {
        todo!()
    }

    fn pop_log(&mut self) {
        todo!()
    }

    fn set_account_contract_address(&mut self, contract_address: cairo_vm::felt::Felt252) {
        self.tx_execution_context.account_contract_address = Address(contract_address);
    }

    fn set_block_number(&mut self, block_number: u64) {
        self.block_context.block_info.block_number = block_number;
    }

    fn set_block_timestamp(&mut self, block_timestamp: u64) {
        self.block_context.block_info.block_timestamp = block_timestamp;
    }

    fn set_caller_address(&mut self, address: cairo_vm::felt::Felt252) {
        self.caller_address = Address(address);
    }

    fn set_chain_id(&mut self, chain_id: cairo_vm::felt::Felt252) {
        self.block_context.starknet_os_config.chain_id = chain_id;
    }

    fn set_contract_address(&mut self, address: cairo_vm::felt::Felt252) {
        self.contract_address = Address(address);
    }

    fn set_max_fee(&mut self, max_fee: u128) {
        self.tx_execution_context.max_fee = max_fee;
    }

    fn set_nonce(&mut self, nonce: cairo_vm::felt::Felt252) {
        self.tx_execution_context.nonce = nonce;
    }

    fn set_sequencer_address(&mut self, _address: cairo_vm::felt::Felt252) {
        todo!()
    }

    fn set_signature(&mut self, signature: &[cairo_vm::felt::Felt252]) {
        self.tx_execution_context.signature = signature.to_vec();
    }

    fn set_transaction_hash(&mut self, transaction_hash: cairo_vm::felt::Felt252) {
        self.tx_execution_context.transaction_hash = transaction_hash;
    }

    fn set_version(&mut self, version: cairo_vm::felt::Felt252) {
        self.tx_execution_context.version = version;
    }
}

impl<'a, 'cache, S> NativeSyscallHandler<'a, 'cache, S>
where
    S: StateReader,
{
    fn execute_constructor_entry_point(
        &mut self,
        contract_address: &Address,
        class_hash_bytes: ClassHash,
        constructor_calldata: Vec<Felt252>,
        remaining_gas: u128,
    ) -> Result<CallResult, StateError> {
        let compiled_class = if let Ok(compiled_class) = self
            .starknet_storage_state
            .state
            .get_contract_class(&class_hash_bytes)
        {
            compiled_class
        } else {
            return Ok(CallResult {
                gas_consumed: 0,
                is_success: false,
                retdata: vec![Felt252::from_bytes_be(b"CLASS_HASH_NOT_FOUND").into()],
            });
        };

        if self.constructor_entry_points_empty(compiled_class)? {
            if !constructor_calldata.is_empty() {
                return Err(StateError::ConstructorCalldataEmpty());
            }

            let call_info = CallInfo::empty_constructor_call(
                contract_address.clone(),
                self.contract_address.clone(),
                Some(class_hash_bytes),
            );
            self.internal_calls.push(call_info.clone());

            return Ok(call_info.result());
        }

        let call = ExecutionEntryPoint::new(
            contract_address.clone(),
            constructor_calldata,
            CONSTRUCTOR_ENTRY_POINT_SELECTOR.clone(),
            self.contract_address.clone(),
            EntryPointType::Constructor,
            Some(CallType::Call),
            None,
            remaining_gas,
        );

        let ExecutionResult { call_info, .. } = call
            .execute(
                self.starknet_storage_state.state,
                &self.block_context,
                &mut self.resources_manager,
                &mut self.tx_execution_context,
                false,
                u64::MAX,
            )
            .map_err(|_| StateError::ExecutionEntryPoint())?;

        let call_info = call_info.ok_or(StateError::CustomError("Execution error".to_string()))?;

        self.internal_calls.push(call_info.clone());

        Ok(call_info.result())
    }

    fn constructor_entry_points_empty(
        &self,
        contract_class: CompiledClass,
    ) -> Result<bool, StateError> {
        match contract_class {
            CompiledClass::Deprecated(class) => Ok(class
                .entry_points_by_type
                .get(&EntryPointType::Constructor)
                .ok_or(ContractClassError::NoneEntryPointType)?
                .is_empty()),
            CompiledClass::Casm(class) => Ok(class.entry_points_by_type.constructor.is_empty()),
            CompiledClass::Sierra(sierra_program_and_entrypoints) => {
                Ok(sierra_program_and_entrypoints.1.constructor.is_empty())
            }
        }
    }
}

impl From<TransactionError> for Vec<Felt252> {
    fn from(value: TransactionError) -> Self {
        #[inline]
        fn str_to_felt(x: &str) -> Felt252 {
            let felt = cairo_short_string_to_felt(x).expect("shouldnt fail");
            Felt252::from_bytes_be(&felt.to_bytes_be())
        }

        let value = value.to_string();

        if value.len() < 32 {
            vec![str_to_felt(&value)]
        } else {
            let mut felts = vec![];
            let mut buffer = Vec::with_capacity(31);

            for c in value.chars() {
                buffer.push(c);

                if buffer.len() == 31 {
                    let value: String = buffer.iter().collect();
                    felts.push(str_to_felt(&value));
                    buffer.clear();
                }
            }

            if !buffer.is_empty() {
                let value: String = buffer.iter().collect();
                felts.push(str_to_felt(&value));
            }

            felts
        }
    }
}

impl From<SyscallHandlerError> for Vec<Felt252> {
    fn from(value: SyscallHandlerError) -> Self {
        #[inline]
        fn str_to_felt(x: &str) -> Felt252 {
            let felt = cairo_short_string_to_felt(x).expect("shouldnt fail");
            Felt252::from_bytes_be(&felt.to_bytes_be())
        }

        let value = value.to_string();

        if value.len() < 32 {
            vec![str_to_felt(&value)]
        } else {
            let mut felts = vec![];
            let mut buffer = Vec::with_capacity(31);

            for c in value.chars() {
                buffer.push(c);

                if buffer.len() == 31 {
                    let value: String = buffer.iter().collect();
                    felts.push(str_to_felt(&value));
                    buffer.clear();
                }
            }

            if !buffer.is_empty() {
                let value: String = buffer.iter().collect();
                felts.push(str_to_felt(&value));
            }

            felts
        }
    }
}<|MERGE_RESOLUTION|>--- conflicted
+++ resolved
@@ -335,10 +335,6 @@
         gas: &mut u128,
     ) -> SyscallResult<cairo_vm::felt::Felt252> {
         tracing::debug!("Called `storage_read({address_domain}, {address})` from Cairo Native");
-<<<<<<< HEAD
-=======
-
->>>>>>> bf81e724
         self.handle_syscall_request(gas, "storage_read")?;
         let value = match self.starknet_storage_state.read(Address(address.clone())) {
             Ok(value) => Ok(value),
@@ -358,14 +354,10 @@
         value: cairo_vm::felt::Felt252,
         gas: &mut u128,
     ) -> SyscallResult<()> {
-<<<<<<< HEAD
-        println!("Called `storage_write({address_domain}, {address}, {value})` from MLIR.");
-=======
         tracing::debug!(
             "Called `storage_write({address_domain}, {address}, {value})` from Cairo Native"
         );
 
->>>>>>> bf81e724
         self.handle_syscall_request(gas, "storage_write")?;
         self.starknet_storage_state.write(Address(address), value);
         Ok(())
