--- conflicted
+++ resolved
@@ -186,18 +186,9 @@
         ))
     }
 
-<<<<<<< HEAD
-    fn replace_class(
-        &mut self,
-        class_hash: cairo_vm::felt::Felt252,
-        gas: &mut u128,
-    ) -> SyscallResult<()> {
+    fn replace_class(&mut self, class_hash: Felt252, gas: &mut u128) -> SyscallResult<()> {
         tracing::debug!("Called `replace_class({class_hash})` from Cairo Native");
 
-=======
-    fn replace_class(&mut self, class_hash: Felt252, gas: &mut u128) -> SyscallResult<()> {
-        println!("Called `replace_class({class_hash})` from MLIR.");
->>>>>>> 2d51459e
         self.handle_syscall_request(gas, "replace_class")?;
         match self
             .starknet_storage_state
