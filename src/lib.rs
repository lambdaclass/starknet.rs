--- conflicted
+++ resolved
@@ -242,12 +242,9 @@
     };
     use cairo_vm::felt::{felt_str, Felt252};
     use lazy_static::lazy_static;
-<<<<<<< HEAD
     use num_traits::{Num, One, Zero};
+    use pretty_assertions_sorted::assert_eq;
     use std::{path::PathBuf, sync::Arc};
-=======
-    use pretty_assertions_sorted::assert_eq;
->>>>>>> 3febaf63
 
     lazy_static! {
         // include_str! doesn't seem to work in CI
