#![deny(warnings)]
#![forbid(unsafe_code)]
#![cfg_attr(coverage_nightly, feature(no_coverage))]

use business_logic::{
<<<<<<< HEAD
    state::{cached_state::CachedState, state_api::StateReader},
    transaction::{error::TransactionError, transactions::Transaction},
};
use definitions::general_config::TransactionContext;
=======
    execution::{
        execution_entry_point::ExecutionEntryPoint, CallType, TransactionExecutionContext,
        TransactionExecutionInfo,
    },
    state::{
        state_api::{State, StateReader},
        ExecutionResourcesManager,
    },
    transaction::{error::TransactionError, Transaction},
};
use definitions::general_config::TransactionContext;
use utils::Address;
>>>>>>> 9593c1b4

#[cfg(test)]
#[macro_use]
extern crate assert_matches;

// Re-exports
pub use cairo_lang_starknet::casm_contract_class::CasmContractClass;
pub use cairo_lang_starknet::contract_class::ContractClass;
pub use cairo_lang_starknet::contract_class::ContractClass as SierraContractClass;
pub use cairo_vm::felt::Felt252;
pub use starknet_contract_class::EntryPointType;

pub mod business_logic;
pub mod core;
pub mod definitions;
pub mod hash_utils;
pub mod parser_errors;
pub mod runner;
pub mod serde_structs;
pub mod services;
pub mod storage;
pub mod syscalls;
pub mod testing;
pub mod utils;

<<<<<<< HEAD
/// Estimate the fee associated with transaction
pub fn estimate_fee<T>(
    transaction: &Transaction,
    state: T,
) -> Result<(u128, usize), TransactionError>
where
    T: StateReader,
{
    // This is used as a copy of the original state, we can update this cached state freely.
    let mut cached_state = CachedState::<T> {
        state_reader: state,
        cache: Default::default(),
        contract_classes: Default::default(),
        casm_contract_classes: Default::default(),
    };

    // Check if the contract is deployed.
    cached_state.get_class_hash_at(&transaction.contract_address())?;

    // execute the transaction with the fake state.
    let transaction_result =
        transaction.execute(&mut cached_state, &TransactionContext::default())?;

    if let Some(gas_usage) = transaction_result.actual_resources.get("l1_gas_usage") {
        let actual_fee = transaction_result.actual_fee;
        Ok((actual_fee, *gas_usage))
    } else {
        Err(TransactionError::ResourcesError)
    }
=======
pub fn call_contract<T: State + StateReader>(
    contract_address: Felt252,
    entrypoint_selector: Felt252,
    calldata: Vec<Felt252>,
    state: &mut T,
    config: TransactionContext,
) -> Result<Vec<Felt252>, TransactionError> {
    let contract_address = Address(contract_address);
    let class_hash = state.get_class_hash_at(&contract_address)?;
    let nonce = state.get_nonce_at(&contract_address)?;

    // TODO: Revisit these parameters
    let transaction_hash = 0.into();
    let signature = vec![];
    let max_fee = 1000000000;
    let initial_gas = 1000000000;
    let caller_address = Address(0.into());
    let version = 0;

    let execution_entrypoint = ExecutionEntryPoint::new(
        contract_address.clone(),
        calldata,
        entrypoint_selector,
        caller_address,
        EntryPointType::External,
        Some(CallType::Delegate),
        Some(class_hash),
        initial_gas,
    );

    let tx_execution_context = TransactionExecutionContext::new(
        contract_address,
        transaction_hash,
        signature,
        max_fee,
        nonce,
        config.invoke_tx_max_n_steps(),
        version.into(),
    );

    let call_info = execution_entrypoint.execute(
        state,
        &config,
        &mut ExecutionResourcesManager::default(),
        &tx_execution_context,
        false,
    )?;

    Ok(call_info.retdata)
}

pub fn execute_transaction<T: State + StateReader>(
    tx: Transaction,
    state: &mut T,
    config: TransactionContext,
    remaining_gas: u128,
) -> Result<TransactionExecutionInfo, TransactionError> {
    tx.execute(state, &config, remaining_gas)
>>>>>>> 9593c1b4
}

#[cfg(test)]
mod test {
    use std::collections::HashMap;

    use cairo_lang_starknet::casm_contract_class::CasmContractClass;
    use cairo_vm::felt::Felt252;
    use num_traits::Zero;

<<<<<<< HEAD
    use crate::{business_logic::{transaction::{transactions::Transaction, InvokeFunction}, state::{in_memory_state_reader::InMemoryStateReader, cached_state::CachedState}}, utils::{Address, ClassHash}, estimate_fee, definitions::general_config::StarknetChainId};

    #[test]
    fn estimate_fee_test() {
=======
    use crate::{
        business_logic::state::{
            cached_state::CachedState, in_memory_state_reader::InMemoryStateReader,
        },
        call_contract,
        definitions::general_config::TransactionContext,
        utils::{Address, ClassHash},
    };

    #[test]
    fn call_contract_fibonacci_with_10_should_return_89() {
>>>>>>> 9593c1b4
        let program_data = include_bytes!("../starknet_programs/cairo1/fibonacci.casm");
        let contract_class: CasmContractClass = serde_json::from_slice(program_data).unwrap();
        let entrypoints = contract_class.clone().entry_points_by_type;
        let entrypoint_selector = &entrypoints.external.get(0).unwrap().selector;

        let mut contract_class_cache = HashMap::new();

        let address = Address(1111.into());
        let class_hash: ClassHash = [1; 32];
        let nonce = Felt252::zero();

        contract_class_cache.insert(class_hash, contract_class);
        let mut state_reader = InMemoryStateReader::default();
        state_reader
            .address_to_class_hash_mut()
            .insert(address.clone(), class_hash);
        state_reader
            .address_to_nonce_mut()
            .insert(address.clone(), nonce);

<<<<<<< HEAD
        let state = CachedState::new(state_reader, None, Some(contract_class_cache));
        let calldata = [1.into(), 1.into(), 10.into()].to_vec();
        let invoke_function = InvokeFunction::new(address, entrypoint_selector.into(), 100_000_000, 1, calldata, vec![], StarknetChainId::TestNet.to_felt(), Some(1.into()), None).unwrap();
        let transaction = Transaction::InvokeFunction(invoke_function);

        let estimated_fee = estimate_fee(&transaction, state).unwrap();
        assert_eq!(estimated_fee, (0, 0))
=======
        let mut state = CachedState::new(state_reader, None, Some(contract_class_cache));
        let calldata = [1.into(), 1.into(), 10.into()].to_vec();

        let retdata = call_contract(
            address.0,
            entrypoint_selector.into(),
            calldata,
            &mut state,
            TransactionContext::default(),
        )
        .unwrap();

        assert_eq!(retdata, vec![89.into()]);
>>>>>>> 9593c1b4
    }
}<|MERGE_RESOLUTION|>--- conflicted
+++ resolved
@@ -3,17 +3,12 @@
 #![cfg_attr(coverage_nightly, feature(no_coverage))]
 
 use business_logic::{
-<<<<<<< HEAD
-    state::{cached_state::CachedState, state_api::StateReader},
-    transaction::{error::TransactionError, transactions::Transaction},
-};
-use definitions::general_config::TransactionContext;
-=======
     execution::{
         execution_entry_point::ExecutionEntryPoint, CallType, TransactionExecutionContext,
         TransactionExecutionInfo,
     },
     state::{
+        cached_state::CachedState,
         state_api::{State, StateReader},
         ExecutionResourcesManager,
     },
@@ -21,7 +16,6 @@
 };
 use definitions::general_config::TransactionContext;
 use utils::Address;
->>>>>>> 9593c1b4
 
 #[cfg(test)]
 #[macro_use]
@@ -47,7 +41,6 @@
 pub mod testing;
 pub mod utils;
 
-<<<<<<< HEAD
 /// Estimate the fee associated with transaction
 pub fn estimate_fee<T>(
     transaction: &Transaction,
@@ -69,7 +62,7 @@
 
     // execute the transaction with the fake state.
     let transaction_result =
-        transaction.execute(&mut cached_state, &TransactionContext::default())?;
+        transaction.execute(&mut cached_state, &TransactionContext::default(), 1_000_000)?;
 
     if let Some(gas_usage) = transaction_result.actual_resources.get("l1_gas_usage") {
         let actual_fee = transaction_result.actual_fee;
@@ -77,7 +70,7 @@
     } else {
         Err(TransactionError::ResourcesError)
     }
-=======
+}
 pub fn call_contract<T: State + StateReader>(
     contract_address: Felt252,
     entrypoint_selector: Felt252,
@@ -136,7 +129,6 @@
     remaining_gas: u128,
 ) -> Result<TransactionExecutionInfo, TransactionError> {
     tx.execute(state, &config, remaining_gas)
->>>>>>> 9593c1b4
 }
 
 #[cfg(test)]
@@ -147,24 +139,20 @@
     use cairo_vm::felt::Felt252;
     use num_traits::Zero;
 
-<<<<<<< HEAD
-    use crate::{business_logic::{transaction::{transactions::Transaction, InvokeFunction}, state::{in_memory_state_reader::InMemoryStateReader, cached_state::CachedState}}, utils::{Address, ClassHash}, estimate_fee, definitions::general_config::StarknetChainId};
+    use crate::business_logic::transaction::Transaction;
+    use crate::{
+        business_logic::{
+            state::{cached_state::CachedState, in_memory_state_reader::InMemoryStateReader},
+            transaction::InvokeFunction,
+        },
+        call_contract,
+        definitions::general_config::{StarknetChainId, TransactionContext},
+        estimate_fee,
+        utils::{Address, ClassHash},
+    };
 
     #[test]
     fn estimate_fee_test() {
-=======
-    use crate::{
-        business_logic::state::{
-            cached_state::CachedState, in_memory_state_reader::InMemoryStateReader,
-        },
-        call_contract,
-        definitions::general_config::TransactionContext,
-        utils::{Address, ClassHash},
-    };
-
-    #[test]
-    fn call_contract_fibonacci_with_10_should_return_89() {
->>>>>>> 9593c1b4
         let program_data = include_bytes!("../starknet_programs/cairo1/fibonacci.casm");
         let contract_class: CasmContractClass = serde_json::from_slice(program_data).unwrap();
         let entrypoints = contract_class.clone().entry_points_by_type;
@@ -184,16 +172,48 @@
         state_reader
             .address_to_nonce_mut()
             .insert(address.clone(), nonce);
-
-<<<<<<< HEAD
         let state = CachedState::new(state_reader, None, Some(contract_class_cache));
         let calldata = [1.into(), 1.into(), 10.into()].to_vec();
-        let invoke_function = InvokeFunction::new(address, entrypoint_selector.into(), 100_000_000, 1, calldata, vec![], StarknetChainId::TestNet.to_felt(), Some(1.into()), None).unwrap();
+        let invoke_function = InvokeFunction::new(
+            address,
+            entrypoint_selector.into(),
+            100_000_000,
+            1.into(),
+            calldata,
+            vec![],
+            StarknetChainId::TestNet.to_felt(),
+            Some(1.into()),
+            None,
+        )
+        .unwrap();
         let transaction = Transaction::InvokeFunction(invoke_function);
 
         let estimated_fee = estimate_fee(&transaction, state).unwrap();
         assert_eq!(estimated_fee, (0, 0))
-=======
+    }
+
+    #[test]
+    fn call_contract_fibonacci_with_10_should_return_89() {
+        let program_data = include_bytes!("../starknet_programs/cairo1/fibonacci.casm");
+        let contract_class: CasmContractClass = serde_json::from_slice(program_data).unwrap();
+        let entrypoints = contract_class.clone().entry_points_by_type;
+        let entrypoint_selector = &entrypoints.external.get(0).unwrap().selector;
+
+        let mut contract_class_cache = HashMap::new();
+
+        let address = Address(1111.into());
+        let class_hash: ClassHash = [1; 32];
+        let nonce = Felt252::zero();
+
+        contract_class_cache.insert(class_hash, contract_class);
+        let mut state_reader = InMemoryStateReader::default();
+        state_reader
+            .address_to_class_hash_mut()
+            .insert(address.clone(), class_hash);
+        state_reader
+            .address_to_nonce_mut()
+            .insert(address.clone(), nonce);
+
         let mut state = CachedState::new(state_reader, None, Some(contract_class_cache));
         let calldata = [1.into(), 1.into(), 10.into()].to_vec();
 
@@ -207,6 +227,5 @@
         .unwrap();
 
         assert_eq!(retdata, vec![89.into()]);
->>>>>>> 9593c1b4
     }
 }