--- conflicted
+++ resolved
@@ -3,9 +3,6 @@
 
 pub mod business_logic;
 pub mod core;
-<<<<<<< HEAD
 pub mod definitions;
-=======
 pub mod hash_utils;
->>>>>>> 2ab6547f
 pub mod utils;