#![deny(warnings)]
#![forbid(unsafe_code)]
#![cfg_attr(coverage_nightly, feature(no_coverage))]

#[cfg(test)]
#[macro_use]
extern crate assert_matches;

pub mod business_logic;
pub mod core;
pub mod definitions;
pub mod hash_utils;
pub mod parser_errors;
pub mod runner;
pub mod serde_structs;
pub mod services;
<<<<<<< HEAD
pub mod starkware_utils;
pub mod storage;
=======
pub mod starknet_runner;
pub mod starknet_storage;
>>>>>>> 8f890012
pub mod testing;
pub mod utils;<|MERGE_RESOLUTION|>--- conflicted
+++ resolved
@@ -14,12 +14,6 @@
 pub mod runner;
 pub mod serde_structs;
 pub mod services;
-<<<<<<< HEAD
-pub mod starkware_utils;
 pub mod storage;
-=======
-pub mod starknet_runner;
-pub mod starknet_storage;
->>>>>>> 8f890012
 pub mod testing;
 pub mod utils;