--- conflicted
+++ resolved
@@ -14,13 +14,7 @@
 pub mod runner;
 pub mod serde_structs;
 pub mod services;
-<<<<<<< HEAD
-pub mod starknet_runner;
-pub mod starknet_storage;
-pub mod starkware_utils;
+pub mod storage;
 pub mod syscalls;
-=======
-pub mod storage;
->>>>>>> b794ac14
 pub mod testing;
 pub mod utils;