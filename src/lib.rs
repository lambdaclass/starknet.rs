#![allow(warnings)]
#![forbid(unsafe_code)]
#![cfg_attr(coverage_nightly, feature(no_coverage))]

<<<<<<< HEAD
use crate::business_logic::transaction::InvokeFunction;
use business_logic::{
    execution::TransactionExecutionContext, state::state_api::StateReader,
    transaction::error::TransactionError,
};
use definitions::general_config::TransactionContext;
=======
use business_logic::{
    execution::{
        execution_entry_point::ExecutionEntryPoint, CallType, TransactionExecutionContext,
        TransactionExecutionInfo,
    },
    state::{
        state_api::{State, StateReader},
        ExecutionResourcesManager,
    },
    transaction::{error::TransactionError, Transaction},
};
use cairo_vm::felt::Felt252;
use definitions::general_config::TransactionContext;
use starknet_contract_class::EntryPointType;
use utils::Address;
>>>>>>> 64e93753

#[cfg(test)]
#[macro_use]
extern crate assert_matches;

pub mod business_logic;
pub mod core;
pub mod definitions;
pub mod hash_utils;
pub mod parser_errors;
pub mod runner;
pub mod serde_structs;
pub mod services;
pub mod storage;
pub mod syscalls;
pub mod testing;
pub mod utils;

<<<<<<< HEAD
pub fn simulate_transaction<S: StateReader>(
    transaction: InvokeFunction,
    state: S,
    transaction_context: TransactionContext,
    skip_validate: bool,
) -> Result<(), TransactionError> {
    transaction.simulate_transaction(state, transaction_context, skip_validate);
    Ok(())
=======
pub fn call_contract<T: State + StateReader>(
    contract_address: Felt252,
    entrypoint_selector: Felt252,
    calldata: Vec<Felt252>,
    state: &mut T,
    config: TransactionContext,
) -> Result<Vec<Felt252>, TransactionError> {
    let contract_address = Address(contract_address);
    let class_hash = state.get_class_hash_at(&contract_address)?;
    let nonce = state.get_nonce_at(&contract_address)?;

    // TODO: Revisit these parameters
    let transaction_hash = 0.into();
    let signature = vec![];
    let max_fee = 1000000000;
    let initial_gas = 1000000000;
    let caller_address = Address(0.into());
    let version = 0;

    let execution_entrypoint = ExecutionEntryPoint::new(
        contract_address.clone(),
        calldata,
        entrypoint_selector,
        caller_address,
        EntryPointType::External,
        Some(CallType::Delegate),
        Some(class_hash),
        initial_gas,
    );

    let tx_execution_context = TransactionExecutionContext::new(
        contract_address,
        transaction_hash,
        signature,
        max_fee,
        nonce,
        config.invoke_tx_max_n_steps(),
        version.into(),
    );

    let call_info = execution_entrypoint.execute(
        state,
        &config,
        &mut ExecutionResourcesManager::default(),
        &tx_execution_context,
        false,
    )?;

    Ok(call_info.retdata)
}

pub fn execute_transaction<T: State + StateReader>(
    tx: Transaction,
    state: &mut T,
    config: TransactionContext,
) -> Result<TransactionExecutionInfo, TransactionError> {
    tx.execute(state, &config)
}

#[cfg(test)]
mod test {
    use std::collections::HashMap;

    use cairo_lang_starknet::casm_contract_class::CasmContractClass;
    use cairo_vm::felt::Felt252;
    use num_traits::Zero;

    use crate::{
        business_logic::state::{
            cached_state::CachedState, in_memory_state_reader::InMemoryStateReader,
        },
        call_contract,
        definitions::general_config::TransactionContext,
        utils::{Address, ClassHash},
    };

    #[test]
    fn call_contract_fibonacci_with_10_should_return_89() {
        let program_data = include_bytes!("../starknet_programs/cairo1/fibonacci.casm");
        let contract_class: CasmContractClass = serde_json::from_slice(program_data).unwrap();
        let entrypoints = contract_class.clone().entry_points_by_type;
        let entrypoint_selector = &entrypoints.external.get(0).unwrap().selector;

        let mut contract_class_cache = HashMap::new();

        let address = Address(1111.into());
        let class_hash: ClassHash = [1; 32];
        let nonce = Felt252::zero();

        contract_class_cache.insert(class_hash, contract_class);
        let mut state_reader = InMemoryStateReader::default();
        state_reader
            .address_to_class_hash_mut()
            .insert(address.clone(), class_hash);
        state_reader
            .address_to_nonce_mut()
            .insert(address.clone(), nonce);

        let mut state = CachedState::new(state_reader, None, Some(contract_class_cache));
        let calldata = [1.into(), 1.into(), 10.into()].to_vec();

        let retdata = call_contract(
            address.0,
            entrypoint_selector.into(),
            calldata,
            &mut state,
            TransactionContext::default(),
        )
        .unwrap();

        assert_eq!(retdata, vec![89.into()]);
    }
>>>>>>> 64e93753
}<|MERGE_RESOLUTION|>--- conflicted
+++ resolved
@@ -1,32 +1,13 @@
-#![allow(warnings)]
-#![forbid(unsafe_code)]
-#![cfg_attr(coverage_nightly, feature(no_coverage))]
-
-<<<<<<< HEAD
 use crate::business_logic::transaction::InvokeFunction;
 use business_logic::{
     execution::TransactionExecutionContext, state::state_api::StateReader,
     transaction::error::TransactionError,
 };
 use definitions::general_config::TransactionContext;
-=======
-use business_logic::{
-    execution::{
-        execution_entry_point::ExecutionEntryPoint, CallType, TransactionExecutionContext,
-        TransactionExecutionInfo,
-    },
-    state::{
-        state_api::{State, StateReader},
-        ExecutionResourcesManager,
-    },
-    transaction::{error::TransactionError, Transaction},
-};
-use cairo_vm::felt::Felt252;
-use definitions::general_config::TransactionContext;
-use starknet_contract_class::EntryPointType;
-use utils::Address;
->>>>>>> 64e93753
 
+#[allow(warnings)]
+#[forbid(unsafe_code)]
+#[cfg_attr(coverage_nightly, feature(no_coverage))]
 #[cfg(test)]
 #[macro_use]
 extern crate assert_matches;
@@ -44,7 +25,6 @@
 pub mod testing;
 pub mod utils;
 
-<<<<<<< HEAD
 pub fn simulate_transaction<S: StateReader>(
     transaction: InvokeFunction,
     state: S,
@@ -53,118 +33,4 @@
 ) -> Result<(), TransactionError> {
     transaction.simulate_transaction(state, transaction_context, skip_validate);
     Ok(())
-=======
-pub fn call_contract<T: State + StateReader>(
-    contract_address: Felt252,
-    entrypoint_selector: Felt252,
-    calldata: Vec<Felt252>,
-    state: &mut T,
-    config: TransactionContext,
-) -> Result<Vec<Felt252>, TransactionError> {
-    let contract_address = Address(contract_address);
-    let class_hash = state.get_class_hash_at(&contract_address)?;
-    let nonce = state.get_nonce_at(&contract_address)?;
-
-    // TODO: Revisit these parameters
-    let transaction_hash = 0.into();
-    let signature = vec![];
-    let max_fee = 1000000000;
-    let initial_gas = 1000000000;
-    let caller_address = Address(0.into());
-    let version = 0;
-
-    let execution_entrypoint = ExecutionEntryPoint::new(
-        contract_address.clone(),
-        calldata,
-        entrypoint_selector,
-        caller_address,
-        EntryPointType::External,
-        Some(CallType::Delegate),
-        Some(class_hash),
-        initial_gas,
-    );
-
-    let tx_execution_context = TransactionExecutionContext::new(
-        contract_address,
-        transaction_hash,
-        signature,
-        max_fee,
-        nonce,
-        config.invoke_tx_max_n_steps(),
-        version.into(),
-    );
-
-    let call_info = execution_entrypoint.execute(
-        state,
-        &config,
-        &mut ExecutionResourcesManager::default(),
-        &tx_execution_context,
-        false,
-    )?;
-
-    Ok(call_info.retdata)
-}
-
-pub fn execute_transaction<T: State + StateReader>(
-    tx: Transaction,
-    state: &mut T,
-    config: TransactionContext,
-) -> Result<TransactionExecutionInfo, TransactionError> {
-    tx.execute(state, &config)
-}
-
-#[cfg(test)]
-mod test {
-    use std::collections::HashMap;
-
-    use cairo_lang_starknet::casm_contract_class::CasmContractClass;
-    use cairo_vm::felt::Felt252;
-    use num_traits::Zero;
-
-    use crate::{
-        business_logic::state::{
-            cached_state::CachedState, in_memory_state_reader::InMemoryStateReader,
-        },
-        call_contract,
-        definitions::general_config::TransactionContext,
-        utils::{Address, ClassHash},
-    };
-
-    #[test]
-    fn call_contract_fibonacci_with_10_should_return_89() {
-        let program_data = include_bytes!("../starknet_programs/cairo1/fibonacci.casm");
-        let contract_class: CasmContractClass = serde_json::from_slice(program_data).unwrap();
-        let entrypoints = contract_class.clone().entry_points_by_type;
-        let entrypoint_selector = &entrypoints.external.get(0).unwrap().selector;
-
-        let mut contract_class_cache = HashMap::new();
-
-        let address = Address(1111.into());
-        let class_hash: ClassHash = [1; 32];
-        let nonce = Felt252::zero();
-
-        contract_class_cache.insert(class_hash, contract_class);
-        let mut state_reader = InMemoryStateReader::default();
-        state_reader
-            .address_to_class_hash_mut()
-            .insert(address.clone(), class_hash);
-        state_reader
-            .address_to_nonce_mut()
-            .insert(address.clone(), nonce);
-
-        let mut state = CachedState::new(state_reader, None, Some(contract_class_cache));
-        let calldata = [1.into(), 1.into(), 10.into()].to_vec();
-
-        let retdata = call_contract(
-            address.0,
-            entrypoint_selector.into(),
-            calldata,
-            &mut state,
-            TransactionContext::default(),
-        )
-        .unwrap();
-
-        assert_eq!(retdata, vec![89.into()]);
-    }
->>>>>>> 64e93753
 }