--- conflicted
+++ resolved
@@ -16,11 +16,8 @@
 use cairo_vm::felt::Felt252;
 use definitions::block_context::BlockContext;
 use starknet_contract_class::EntryPointType;
-<<<<<<< HEAD
+use state::cached_state::CachedState;
 use transaction::InvokeFunction;
-=======
-use state::cached_state::CachedState;
->>>>>>> fed7bfda
 use utils::Address;
 
 #[cfg(test)]
@@ -47,7 +44,6 @@
 pub mod transaction;
 pub mod utils;
 
-<<<<<<< HEAD
 pub fn simulate_transaction<S: StateReader>(
     transaction: &InvokeFunction,
     state: S,
@@ -61,7 +57,6 @@
     tx_for_simulation.simulate_transaction(state, transaction_context, remaining_gas)
 }
 
-=======
 /// Estimate the fee associated with transaction
 pub fn estimate_fee<T>(
     transaction: &Transaction,
@@ -87,7 +82,7 @@
         Err(TransactionError::ResourcesError)
     }
 }
->>>>>>> fed7bfda
+
 pub fn call_contract<T: State + StateReader>(
     contract_address: Felt252,
     entrypoint_selector: Felt252,
