--- conflicted
+++ resolved
@@ -12,8 +12,5 @@
 pub mod starknet_runner;
 pub mod starknet_storage;
 pub mod starkware_utils;
-<<<<<<< HEAD
-=======
 pub mod testing;
->>>>>>> 35924ceb
 pub mod utils;