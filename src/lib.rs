--- conflicted
+++ resolved
@@ -47,11 +47,7 @@
 pub mod utils;
 
 pub fn simulate_transaction<S: StateReader>(
-<<<<<<< HEAD
     transactions: &[&Transaction],
-=======
-    transactions: &[Transaction],
->>>>>>> 3c9477cf
     state: S,
     block_context: &BlockContext,
     remaining_gas: u128,
@@ -65,11 +61,7 @@
         let tx_for_simulation =
             transaction.create_for_simulation(skip_validate, skip_execute, skip_fee_transfer);
         let tx_result =
-<<<<<<< HEAD
             tx_for_simulation.execute(&mut cache_state, block_context, remaining_gas)?;
-=======
-            tx_for_simulation.execute(&mut cache_state, &block_context, remaining_gas)?;
->>>>>>> 3c9477cf
         result.push(tx_result);
     }
 
@@ -94,16 +86,11 @@
         cached_state.get_class_hash_at(&transaction.contract_address())?;
         // execute the transaction with the fake state.
 
-<<<<<<< HEAD
         // This is important, since we're interested in the fee estimation even if the account does not currently have sufficient funds.
         let tx_for_simulation = transaction.create_for_simulation(false, false, true);
 
         let transaction_result =
-            tx_for_simulation.execute(&mut cached_state, block_context, 1_000_000)?;
-=======
-        let transaction_result =
-            transaction.execute(&mut cached_state, block_context, 1_000_000)?;
->>>>>>> 3c9477cf
+            tx_for_simulation.execute(&mut cached_state, block_context, 100_000_000)?;
         if let Some(gas_usage) = transaction_result.actual_resources.get("l1_gas_usage") {
             result.push((transaction_result.actual_fee, *gas_usage));
         } else {
@@ -552,7 +539,6 @@
             )
             .unwrap(),
         );
-<<<<<<< HEAD
 
         let invoke_2 = Transaction::InvokeFunction(
             InvokeFunction::new(
@@ -569,24 +555,6 @@
             .unwrap(),
         );
 
-=======
-
-        let invoke_2 = Transaction::InvokeFunction(
-            InvokeFunction::new(
-                address.clone(),
-                entrypoint_selector.clone(),
-                1000000,
-                Felt252::one(),
-                calldata.clone(),
-                vec![],
-                StarknetChainId::TestNet.to_felt(),
-                Some(2.into()),
-                None,
-            )
-            .unwrap(),
-        );
-
->>>>>>> 3c9477cf
         let invoke_3 = Transaction::InvokeFunction(
             InvokeFunction::new(
                 address,
@@ -604,11 +572,7 @@
         let block_context = BlockContext::default();
 
         let context = simulate_transaction(
-<<<<<<< HEAD
             &[&invoke_1, &invoke_2, &invoke_3],
-=======
-            &[invoke_1, invoke_2, invoke_3],
->>>>>>> 3c9477cf
             state_reader,
             &block_context,
             1000,
@@ -707,11 +671,7 @@
         let block_context = BlockContext::default();
 
         let context = simulate_transaction(
-<<<<<<< HEAD
             &[&invoke],
-=======
-            &[invoke],
->>>>>>> 3c9477cf
             state_reader,
             &block_context,
             1000,
@@ -753,11 +713,7 @@
         );
 
         simulate_transaction(
-<<<<<<< HEAD
             &[&internal_deploy],
-=======
-            &[internal_deploy],
->>>>>>> 3c9477cf
             state,
             block_context,
             100_000_000,
@@ -793,11 +749,7 @@
         );
 
         simulate_transaction(
-<<<<<<< HEAD
             &[&declare_tx],
-=======
-            &[declare_tx],
->>>>>>> 3c9477cf
             state,
             block_context,
             100_000_000,
@@ -858,11 +810,7 @@
         );
 
         simulate_transaction(
-<<<<<<< HEAD
             &[&invoke_tx],
-=======
-            &[invoke_tx],
->>>>>>> 3c9477cf
             state,
             &block_context,
             100_000_000,
@@ -901,11 +849,7 @@
         );
 
         simulate_transaction(
-<<<<<<< HEAD
             &[&deploy_account_tx],
-=======
-            &[deploy_account_tx],
->>>>>>> 3c9477cf
             state,
             block_context,
             100_000_000,
@@ -945,11 +889,7 @@
         let declare_tx = Transaction::DeclareV2(Box::new(declarev2_tx()));
 
         simulate_transaction(
-<<<<<<< HEAD
             &[&declare_tx],
-=======
-            &[declare_tx],
->>>>>>> 3c9477cf
             state,
             &block_context,
             100_000_000,
@@ -1018,11 +958,7 @@
         block_context.starknet_os_config.gas_price = 1;
 
         simulate_transaction(
-<<<<<<< HEAD
             &[&l1_handler_tx],
-=======
-            &[l1_handler_tx],
->>>>>>> 3c9477cf
             state,
             &block_context,
             100_000_000,
