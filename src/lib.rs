--- conflicted
+++ resolved
@@ -297,7 +297,6 @@
         .unwrap();
         let transaction = Transaction::InvokeFunction(invoke_function);
 
-<<<<<<< HEAD
         let estimated_fee = estimate_fee(
             &[transaction],
             state,
@@ -305,11 +304,7 @@
             &block_context,
         )
         .unwrap();
-        assert_eq!(estimated_fee[0], (2483, 2448));
-=======
-        let estimated_fee = estimate_fee(&[transaction], state, &block_context).unwrap();
         assert_eq!(estimated_fee[0], (3707, 3672));
->>>>>>> 4bb91a44
     }
 
     #[test]
@@ -405,7 +400,6 @@
         let mut block_context = BlockContext::default();
         block_context.starknet_os_config.gas_price = 1;
 
-<<<<<<< HEAD
         let estimated_fee = estimate_message_fee(
             &l1_handler,
             state.clone(),
@@ -413,11 +407,7 @@
             &block_context,
         )
         .unwrap();
-        assert_eq!(estimated_fee, (19708, 19695));
-=======
-        let estimated_fee = estimate_message_fee(&l1_handler, state, &block_context).unwrap();
         assert_eq!(estimated_fee, (19709, 19695));
->>>>>>> 4bb91a44
     }
 
     #[test]
@@ -1084,7 +1074,6 @@
         .unwrap();
 
         assert_eq!(
-<<<<<<< HEAD
             estimate_fee(
                 &[deploy, invoke_tx],
                 state.clone(),
@@ -1092,11 +1081,7 @@
                 block_context
             )
             .unwrap(),
-            [(0, 3672), (0, 2448)]
-=======
-            estimate_fee(&[deploy, invoke_tx], state, block_context,).unwrap(),
             [(0, 3672), (0, 3672)]
->>>>>>> 4bb91a44
         );
     }
 
