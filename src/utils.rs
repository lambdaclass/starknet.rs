<<<<<<< HEAD
#[macro_export]
macro_rules! bigint {
    ($val : expr) => {
        Into::<BigInt>::into($val)
    };
}

#[macro_export]
macro_rules! bigint_str {
    ($val: expr) => {
        BigInt::parse_bytes($val, 10).unwrap()
    };
    ($val: expr, $opt: expr) => {
        BigInt::parse_bytes($val, $opt).unwrap()
    };
=======
use crate::core::errors::syscall_handler_errors::SyscallHandlerError;
use cairo_rs::{types::relocatable::Relocatable, vm::vm_core::VirtualMachine};
use num_bigint::BigInt;
use num_traits::ToPrimitive;

//* -------------------
//* Helper Functions
//* -------------------

pub fn get_integer(
    vm: &VirtualMachine,
    syscall_ptr: &Relocatable,
) -> Result<usize, SyscallHandlerError> {
    vm.get_integer(syscall_ptr)
        .map_err(|_| SyscallHandlerError::SegmentationFault)?
        .as_ref()
        .to_usize()
        .ok_or(SyscallHandlerError::BigintToUsizeFail)
}

pub fn get_big_int(
    vm: &VirtualMachine,
    syscall_ptr: &Relocatable,
) -> Result<BigInt, SyscallHandlerError> {
    Ok(vm
        .get_integer(syscall_ptr)
        .map_err(|_| SyscallHandlerError::SegmentationFault)?
        .into_owned())
}

pub fn get_relocatable(
    vm: &VirtualMachine,
    syscall_ptr: &Relocatable,
) -> Result<Relocatable, SyscallHandlerError> {
    Ok(vm
        .get_relocatable(syscall_ptr)
        .map_err(|_| SyscallHandlerError::SegmentationFault)?
        .into_owned())
}

pub fn bigint_to_usize(bigint: &BigInt) -> Result<usize, SyscallHandlerError> {
    bigint
        .to_usize()
        .ok_or(SyscallHandlerError::BigintToUsizeFail)
}

pub fn get_integer_range(
    vm: &VirtualMachine,
    addr: &Relocatable,
    size: usize,
) -> Result<Vec<BigInt>, SyscallHandlerError> {
    Ok(vm
        .get_integer_range(addr, size)
        .map_err(|_| SyscallHandlerError::SegmentationFault)?
        .into_iter()
        .map(|c| c.into_owned())
        .collect::<Vec<BigInt>>())
>>>>>>> 90951fab
}

#[cfg(test)]
#[macro_use]
pub mod test_utils {
<<<<<<< HEAD
=======
    #[macro_export]
    macro_rules! any_box {
        ($val : expr) => {
            Box::new($val) as Box<dyn Any>
        };
    }
    pub(crate) use any_box;

    macro_rules! references {
        ($num: expr) => {{
            let mut references = HashMap::<
                usize,
                cairo_rs::hint_processor::hint_processor_definition::HintReference,
            >::new();
            for i in 0..$num {
                references.insert(
                    i as usize,
                    cairo_rs::hint_processor::hint_processor_definition::HintReference::new_simple(
                        (i as i32),
                    ),
                );
            }
            references
        }};
    }
    pub(crate) use references;

    macro_rules! ids_data {
        ( $( $name: expr ),* ) => {
            {
                let ids_names = vec![$( $name ),*];
                let references = references!(ids_names.len() as i32);
                let mut ids_data = HashMap::<String, cairo_rs::hint_processor::hint_processor_definition::HintReference>::new();
                for (i, name) in ids_names.iter().enumerate() {
                    ids_data.insert(name.to_string(), references.get(&i).unwrap().clone());
                }
                ids_data
            }
        };
    }
    pub(crate) use ids_data;

    #[macro_export]
    macro_rules! bigint {
        ($val : expr) => {
            Into::<BigInt>::into($val)
        };
    }
    pub(crate) use num_bigint;

>>>>>>> 90951fab
    macro_rules! vm {
        () => {{
            VirtualMachine::new(
                BigInt::new(Sign::Plus, vec![1, 0, 0, 0, 0, 0, 17, 134217728]),
                false,
                Vec::new(),
            )
        }};

        ($use_trace:expr) => {{
            VirtualMachine::new(
                BigInt::new(Sign::Plus, vec![1, 0, 0, 0, 0, 0, 17, 134217728]),
                $use_trace,
                Vec::new(),
            )
        }};
    }
    pub(crate) use vm;

    #[macro_export]
    macro_rules! add_segments {
        ($vm:expr, $n:expr) => {
            for _ in 0..$n {
                $vm.add_memory_segment();
            }
        };
    }
    pub(crate) use add_segments;

    #[macro_export]
    macro_rules! exec_scopes_ref {
        () => {
            &mut ExecutionScopes::new()
        };
    }
    pub(crate) use exec_scopes_ref;

    #[macro_export]
    macro_rules! run_hint {
        ($vm:expr, $ids_data:expr, $hint_code:expr, $exec_scopes:expr, $constants:expr) => {{
            let hint_data = HintProcessorData::new_default($hint_code.to_string(), $ids_data);
            let hint_processor = BuiltinHintProcessor::new_empty();
            hint_processor.execute_hint(&mut $vm, $exec_scopes, &any_box!(hint_data), $constants)
        }};
        ($vm:expr, $ids_data:expr, $hint_code:expr, $exec_scopes:expr) => {{
            let hint_data = HintProcessorData::new_default($hint_code.to_string(), $ids_data);
            let hint_processor = BuiltinHintProcessor::new_empty();
            hint_processor.execute_hint(
                &mut $vm,
                $exec_scopes,
                &any_box!(hint_data),
                &HashMap::new(),
            )
        }};
        ($vm:expr, $ids_data:expr, $hint_code:expr) => {{
            let hint_data = HintProcessorData::new_default($hint_code.to_string(), $ids_data);
            let hint_processor = BuiltinHintProcessor::new_empty();
            hint_processor.execute_hint(
                &mut $vm,
                exec_scopes_ref!(),
                &any_box!(hint_data),
                &HashMap::new(),
            )
        }};
    }
    pub(crate) use run_hint;

    #[macro_export]
    macro_rules! run_syscall_hint {
        ($vm:expr, $ids_data:expr, $hint_code:expr, $exec_scopes:expr, $constants:expr) => {{
            let hint_data = HintProcessorData::new_default($hint_code.to_string(), $ids_data);
            let hint_processor = BuiltinHintProcessor::new_empty();
            hint_processor.execute_hint(&mut $vm, $exec_scopes, &any_box!(hint_data), $constants)
        }};
        ($vm:expr, $ids_data:expr, $hint_code:expr, $exec_scopes:expr) => {{
            let hint_data = HintProcessorData::new_default($hint_code.to_string(), $ids_data);
            let hint_processor = BuiltinHintProcessor::new_empty();
            hint_processor.execute_hint(
                &mut $vm,
                $exec_scopes,
                &any_box!(hint_data),
                &HashMap::new(),
            )
        }};
        ($vm:expr, $ids_data:expr, $hint_code:expr) => {{
            let hint_data = HintProcessorData::new_default($hint_code.to_string(), $ids_data);
            let hint_processor = SyscallHintProcessor::new_empty().unwrap();
            hint_processor.execute_hint(
                &mut $vm,
                exec_scopes_ref!(),
                &any_box!(hint_data),
                &HashMap::new(),
            )
        }};
    }
    pub(crate) use run_syscall_hint;
}<|MERGE_RESOLUTION|>--- conflicted
+++ resolved
@@ -1,4 +1,66 @@
-<<<<<<< HEAD
+use crate::core::errors::syscall_handler_errors::SyscallHandlerError;
+use cairo_rs::{types::relocatable::Relocatable, vm::vm_core::VirtualMachine};
+use num_bigint::BigInt;
+use num_traits::ToPrimitive;
+
+//* -------------------
+//* Helper Functions
+//* -------------------
+
+pub fn get_integer(
+    vm: &VirtualMachine,
+    syscall_ptr: &Relocatable,
+) -> Result<usize, SyscallHandlerError> {
+    vm.get_integer(syscall_ptr)
+        .map_err(|_| SyscallHandlerError::SegmentationFault)?
+        .as_ref()
+        .to_usize()
+        .ok_or(SyscallHandlerError::BigintToUsizeFail)
+}
+
+pub fn get_big_int(
+    vm: &VirtualMachine,
+    syscall_ptr: &Relocatable,
+) -> Result<BigInt, SyscallHandlerError> {
+    Ok(vm
+        .get_integer(syscall_ptr)
+        .map_err(|_| SyscallHandlerError::SegmentationFault)?
+        .into_owned())
+}
+
+pub fn get_relocatable(
+    vm: &VirtualMachine,
+    syscall_ptr: &Relocatable,
+) -> Result<Relocatable, SyscallHandlerError> {
+    Ok(vm
+        .get_relocatable(syscall_ptr)
+        .map_err(|_| SyscallHandlerError::SegmentationFault)?
+        .into_owned())
+}
+
+pub fn bigint_to_usize(bigint: &BigInt) -> Result<usize, SyscallHandlerError> {
+    bigint
+        .to_usize()
+        .ok_or(SyscallHandlerError::BigintToUsizeFail)
+}
+
+pub fn get_integer_range(
+    vm: &VirtualMachine,
+    addr: &Relocatable,
+    size: usize,
+) -> Result<Vec<BigInt>, SyscallHandlerError> {
+    Ok(vm
+        .get_integer_range(addr, size)
+        .map_err(|_| SyscallHandlerError::SegmentationFault)?
+        .into_iter()
+        .map(|c| c.into_owned())
+        .collect::<Vec<BigInt>>())
+}
+
+//* -------------------
+//* Macros
+//* -------------------
+
 #[macro_export]
 macro_rules! bigint {
     ($val : expr) => {
@@ -14,72 +76,11 @@
     ($val: expr, $opt: expr) => {
         BigInt::parse_bytes($val, $opt).unwrap()
     };
-=======
-use crate::core::errors::syscall_handler_errors::SyscallHandlerError;
-use cairo_rs::{types::relocatable::Relocatable, vm::vm_core::VirtualMachine};
-use num_bigint::BigInt;
-use num_traits::ToPrimitive;
-
-//* -------------------
-//* Helper Functions
-//* -------------------
-
-pub fn get_integer(
-    vm: &VirtualMachine,
-    syscall_ptr: &Relocatable,
-) -> Result<usize, SyscallHandlerError> {
-    vm.get_integer(syscall_ptr)
-        .map_err(|_| SyscallHandlerError::SegmentationFault)?
-        .as_ref()
-        .to_usize()
-        .ok_or(SyscallHandlerError::BigintToUsizeFail)
-}
-
-pub fn get_big_int(
-    vm: &VirtualMachine,
-    syscall_ptr: &Relocatable,
-) -> Result<BigInt, SyscallHandlerError> {
-    Ok(vm
-        .get_integer(syscall_ptr)
-        .map_err(|_| SyscallHandlerError::SegmentationFault)?
-        .into_owned())
-}
-
-pub fn get_relocatable(
-    vm: &VirtualMachine,
-    syscall_ptr: &Relocatable,
-) -> Result<Relocatable, SyscallHandlerError> {
-    Ok(vm
-        .get_relocatable(syscall_ptr)
-        .map_err(|_| SyscallHandlerError::SegmentationFault)?
-        .into_owned())
-}
-
-pub fn bigint_to_usize(bigint: &BigInt) -> Result<usize, SyscallHandlerError> {
-    bigint
-        .to_usize()
-        .ok_or(SyscallHandlerError::BigintToUsizeFail)
-}
-
-pub fn get_integer_range(
-    vm: &VirtualMachine,
-    addr: &Relocatable,
-    size: usize,
-) -> Result<Vec<BigInt>, SyscallHandlerError> {
-    Ok(vm
-        .get_integer_range(addr, size)
-        .map_err(|_| SyscallHandlerError::SegmentationFault)?
-        .into_iter()
-        .map(|c| c.into_owned())
-        .collect::<Vec<BigInt>>())
->>>>>>> 90951fab
 }
 
 #[cfg(test)]
 #[macro_use]
 pub mod test_utils {
-<<<<<<< HEAD
-=======
     #[macro_export]
     macro_rules! any_box {
         ($val : expr) => {
@@ -122,15 +123,6 @@
     }
     pub(crate) use ids_data;
 
-    #[macro_export]
-    macro_rules! bigint {
-        ($val : expr) => {
-            Into::<BigInt>::into($val)
-        };
-    }
-    pub(crate) use num_bigint;
-
->>>>>>> 90951fab
     macro_rules! vm {
         () => {{
             VirtualMachine::new(
