--- conflicted
+++ resolved
@@ -118,24 +118,10 @@
 ) -> HashMap<Felt, HashMap<[u8; 32], Address>> {
     let mut storage_updates: HashMap<Felt, HashMap<[u8; 32], Address>> = HashMap::new();
     for ((address, key), value) in storage_writes {
-<<<<<<< HEAD
-        if storage_updates.contains_key(&address.0) {
-            let mut map = storage_updates.get(&address.0).unwrap().to_owned();
-            map.insert(key, Address(value));
-            storage_updates.insert(address.0, map);
-        } else {
-            let mut new_map: HashMap<[u8; 32], Address> = HashMap::new();
-            new_map.insert(key, Address(value));
-            storage_updates.insert(address.0, new_map);
-        }
-    }
-
-=======
         let mut map = storage_updates.get(&address.0).cloned().unwrap_or_default();
         map.insert(key, Address(value));
         storage_updates.insert(address.0, map);
     }
->>>>>>> 0873847f
     storage_updates
 }
 
