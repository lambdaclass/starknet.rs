use crate::{
    business_logic::{
        execution::{
            gas_usage::calculate_tx_gas_usage, objects::CallInfo,
            os_usage::get_additional_os_resources,
        },
        fact_state::state::ExecutionResourcesManager,
        state::{cached_state::UNINITIALIZED_CLASS_HASH, state_api::StateReader},
        transaction::error::TransactionError,
    },
    core::errors::syscall_handler_errors::SyscallHandlerError,
    definitions::transaction_type::TransactionType,
    services::api::contract_class::EntryPointType,
};
use cairo_rs::{types::relocatable::Relocatable, vm::vm_core::VirtualMachine};
use felt::Felt;
use num_traits::{Num, ToPrimitive};
use serde::{Deserialize, Serialize};
use sha3::{Digest, Keccak256};
use starknet_crypto::FieldElement;
use std::{collections::HashMap, hash::Hash};

pub type ClassHash = [u8; 32];

//* -------------------
//*      Address
//* -------------------

#[derive(Debug, Clone, PartialEq, Hash, Eq, Default, Serialize, Deserialize)]
pub struct Address(pub Felt);

//* -------------------
//*  Helper Functions
//* -------------------

pub fn get_integer(
    vm: &VirtualMachine,
    syscall_ptr: &Relocatable,
) -> Result<usize, SyscallHandlerError> {
    vm.get_integer(syscall_ptr)?
        .as_ref()
        .to_usize()
        .ok_or(SyscallHandlerError::FeltToUsizeFail)
}

pub fn get_big_int(
    vm: &VirtualMachine,
    syscall_ptr: &Relocatable,
) -> Result<Felt, SyscallHandlerError> {
    Ok(vm.get_integer(syscall_ptr)?.into_owned())
}

pub fn get_relocatable(
    vm: &VirtualMachine,
    syscall_ptr: &Relocatable,
) -> Result<Relocatable, SyscallHandlerError> {
    vm.get_relocatable(syscall_ptr)
        .map_err(SyscallHandlerError::VirtualMachine)
}

pub fn get_integer_range(
    vm: &VirtualMachine,
    addr: &Relocatable,
    size: usize,
) -> Result<Vec<Felt>, SyscallHandlerError> {
    Ok(vm
        .get_integer_range(addr, size)?
        .into_iter()
        .map(|c| c.into_owned())
        .collect::<Vec<Felt>>())
}

pub fn felt_to_field_element(value: &Felt) -> Result<FieldElement, SyscallHandlerError> {
    FieldElement::from_dec_str(&value.to_str_radix(10))
        .map_err(|_| SyscallHandlerError::FailToComputeHash)
}

pub fn field_element_to_felt(felt: &FieldElement) -> Felt {
    Felt::from_bytes_be(&felt.to_bytes_be())
}

pub fn felt_to_hash(value: &Felt) -> ClassHash {
    let mut output = [0; 32];

    let bytes = value.to_bytes_be();
    output[32 - bytes.len()..].copy_from_slice(&bytes);

    output
}

pub fn string_to_hash(class_string: &String) -> ClassHash {
    let parsed_felt = Felt::from_str_radix(
        if &class_string[..2] == "0x" {
            &class_string[2..]
        } else {
            class_string
        },
        16,
    );
    felt_to_hash(&parsed_felt.unwrap())
}

// -------------------
//    State utils
// -------------------

<<<<<<< HEAD
=======
/// Converts CachedState storage mapping to StateDiff storage mapping.
/// See to_cached_state_storage_mapping documentation.

pub fn to_state_diff_storage_mapping(
    storage_writes: HashMap<StorageEntry, Felt>,
) -> HashMap<Felt, HashMap<ClassHash, Address>> {
    let mut storage_updates: HashMap<Felt, HashMap<ClassHash, Address>> = HashMap::new();
    for ((address, key), value) in storage_writes {
        let mut map = storage_updates.get(&address.0).cloned().unwrap_or_default();
        map.insert(key, Address(value));
        storage_updates.insert(address.0, map);
    }
    storage_updates
}

>>>>>>> 17a7ab24
/// Returns the total resources needed to include the most recent transaction in a StarkNet batch
/// (recent w.r.t. application on the given state) i.e., L1 gas usage and Cairo execution resources.
/// Used for transaction fee; calculation is made as if the transaction is the first in batch, for
/// consistency.
<<<<<<< HEAD
pub fn get_call_n_deployments(call_info: CallInfo) -> usize {
=======

pub fn get_call_n_deployments(call_info: &CallInfo) -> usize {
>>>>>>> 17a7ab24
    call_info
        .gen_call_topology()
        .iter()
        .fold(0, |acc, c| match c.entry_point_type {
            Some(EntryPointType::Constructor) => acc + 1,
            _ => acc,
        })
}

pub fn calculate_tx_resources(
    resources_manager: ExecutionResourcesManager,
    call_info: &[Option<CallInfo>],
    tx_type: TransactionType,
    storage_changes: (usize, usize),
    l1_handler_payload_size: Option<usize>,
) -> Result<HashMap<String, usize>, TransactionError> {
    let (n_modified_contracts, n_storage_changes) = storage_changes;

    let non_optional_calls: Vec<CallInfo> = call_info.iter().flatten().cloned().collect();
    let n_deployments = non_optional_calls.iter().map(get_call_n_deployments).sum();

    let mut l2_to_l1_messages = Vec::new();

    for call_info in non_optional_calls {
        l2_to_l1_messages.extend(call_info.get_sorted_l2_to_l1_messages()?)
    }

    let l1_gas_usage = calculate_tx_gas_usage(
        l2_to_l1_messages,
        n_modified_contracts,
        n_storage_changes,
        l1_handler_payload_size,
        n_deployments,
    );

    let cairo_usage = resources_manager.cairo_usage.clone();
    let tx_syscall_counter = resources_manager.syscall_counter;

    // Add additional Cairo resources needed for the OS to run the transaction.
    let additional_resources = get_additional_os_resources(tx_syscall_counter, &tx_type)?;
    let new_resources = cairo_usage + additional_resources;
    let filtered_builtins = new_resources.filter_unused_builtins();

    let mut resources: HashMap<String, usize> = HashMap::new();
    resources.insert("l1_gas_usage".to_string(), l1_gas_usage);
    for (builtin, value) in filtered_builtins.builtin_instance_counter {
        resources.insert(builtin, value);
    }

    Ok(resources)
}

/// Returns a mapping containing key-value pairs from a that are not included in b (if
/// a key appears in b with a different value, it will be part of the output).
/// Uses to take only updated cells from a mapping.
<<<<<<< HEAD
fn contained_and_not_updated<K, V>(key: &K, value: &V, map: HashMap<K, V>) -> bool
=======

fn contained_and_not_updated<K, V>(key: &K, value: &V, map: &HashMap<K, V>) -> bool
>>>>>>> 17a7ab24
where
    K: Hash + Eq,
    V: PartialEq + Clone,
{
    let val = map.get(key);
    !(map.contains_key(key) && (Some(value) == val))
}

pub fn subtract_mappings<K, V>(map_a: HashMap<K, V>, map_b: HashMap<K, V>) -> HashMap<K, V>
where
    K: Hash + Eq + Clone,
    V: PartialEq + Clone,
{
    map_a
        .into_iter()
        .filter(|(k, v)| contained_and_not_updated(k, v, &map_b))
        .collect()
}

<<<<<<< HEAD
=======
/// Converts StateDiff storage mapping (addresses map to a key-value mapping) to CachedState
/// storage mapping (Tuple of address and key map to the associated value).

pub fn to_cache_state_storage_mapping(
    map: HashMap<Felt, HashMap<ClassHash, Address>>,
) -> HashMap<StorageEntry, Felt> {
    let mut storage_writes = HashMap::new();
    for (address, contract_storage) in map {
        for (key, value) in contract_storage {
            storage_writes.insert((Address(address.clone()), key), value.0);
        }
    }
    storage_writes
}

// get a vector of keys from two hashmaps

pub fn get_keys<K, V>(map_a: HashMap<K, V>, map_b: HashMap<K, V>) -> Vec<K>
where
    K: Hash + Eq,
{
    let mut keys1: HashSet<K> = map_a.into_keys().collect();
    let keys2: HashSet<K> = map_b.into_keys().collect();

    keys1.extend(keys2);

    keys1.into_iter().collect()
}

>>>>>>> 17a7ab24
//* ----------------------------
//* Execution entry point utils
//* ----------------------------

pub fn get_deployed_address_class_hash_at_address<S: StateReader>(
    state: &mut S,
<<<<<<< HEAD
    contract_address: Address,
) -> Result<ClassHash, TransactionError> {
    let class_hash: ClassHash = state
        .get_class_hash_at(&contract_address)
=======
    contract_address: &Address,
) -> Result<ClassHash, TransactionError> {
    let class_hash: ClassHash = state
        .get_class_hash_at(contract_address)
>>>>>>> 17a7ab24
        .map_err(|_| TransactionError::FailToReadClassHash)?
        .to_owned();

    if class_hash == *UNINITIALIZED_CLASS_HASH {
        return Err(TransactionError::NotDeployedContract(class_hash));
    }
    Ok(class_hash)
}

pub fn validate_contract_deployed<S: StateReader>(
    state: &mut S,
<<<<<<< HEAD
    contract_address: Address,
=======
    contract_address: &Address,
>>>>>>> 17a7ab24
) -> Result<ClassHash, TransactionError> {
    get_deployed_address_class_hash_at_address(state, contract_address)
}

//* ----------------------------
//* Internal objects utils
//* ----------------------------

pub(crate) fn verify_no_calls_to_other_contracts(
    call_info: &CallInfo,
) -> Result<(), TransactionError> {
    let invoked_contract_address = call_info.contract_address.clone();
    for internal_call in call_info.gen_call_topology() {
        if internal_call.contract_address != invoked_contract_address {
            return Err(TransactionError::UnauthorizedActionOnValidate);
        }
    }
    Ok(())
}
pub fn calculate_sn_keccak(data: &[u8]) -> ClassHash {
    let mut hasher = Keccak256::default();
    hasher.update(data);
    let mut result: ClassHash = hasher.finalize().into();
    // Only the first 250 bits from the hash are used.
    result[0] &= 0b0000_0011;
    result
}

//* -------------------
//*      Macros
//* -------------------

#[cfg(test)]
#[macro_use]
pub mod test_utils {
    #![allow(unused_imports)]

    #[macro_export]
    macro_rules! any_box {
        ($val : expr) => {
            Box::new($val) as Box<dyn Any>
        };
    }
    pub(crate) use any_box;

    macro_rules! references {
        ($num: expr) => {{
            let mut references = HashMap::<
                usize,
                cairo_rs::hint_processor::hint_processor_definition::HintReference,
            >::new();
            for i in 0..$num {
                references.insert(
                    i as usize,
                    cairo_rs::hint_processor::hint_processor_definition::HintReference::new_simple(
                        (i as i32),
                    ),
                );
            }
            references
        }};
    }
    pub(crate) use references;

    macro_rules! ids_data {
        ( $( $name: expr ),* ) => {
            {
                let ids_names = vec![$( $name ),*];
                let references = $crate::utils::test_utils::references!(ids_names.len() as i32);
                let mut ids_data = HashMap::<String, cairo_rs::hint_processor::hint_processor_definition::HintReference>::new();
                for (i, name) in ids_names.iter().enumerate() {
                    ids_data.insert(name.to_string(), references.get(&i).unwrap().clone());
                }
                ids_data
            }
        };
    }
    pub(crate) use ids_data;

    macro_rules! vm {
        () => {
            VirtualMachine::new(false)
        };

        ($use_trace:expr) => {
            VirtualMachine::new($use_trace, Vec::new())
        };
    }
    pub(crate) use vm;

    #[macro_export]
    macro_rules! add_segments {
        ($vm:expr, $n:expr) => {
            for _ in 0..$n {
                $vm.add_memory_segment();
            }
        };
    }
    pub(crate) use add_segments;

    #[macro_export]
    macro_rules! memory_insert {
        ($vm:expr, [ $( (($si:expr, $off:expr), $val:tt) ),* ] ) => {
            $( $crate::allocate_values!($vm, $si, $off, $val); )*
        };
    }
    pub(crate) use memory_insert;

    #[macro_export]
    macro_rules! allocate_values {
        ($vm: expr, $si:expr, $off:expr, ($sival:expr, $offval:expr)) => {
            let k = $crate::relocatable_value!($si, $off);
            let v = $crate::relocatable_value!($sival, $offval);
            $vm.insert_value(&k, &v).unwrap();
        };
        ($vm: expr, $si:expr, $off:expr, $val:expr) => {
            let v: felt::Felt = $val.into();
            let k = $crate::relocatable_value!($si, $off);
            $vm.insert_value(&k, v).unwrap();
        };
    }
    pub(crate) use allocate_values;

    #[macro_export]
    macro_rules! allocate_selector {
        ($vm: expr, (($si:expr, $off:expr), $val:expr)) => {
            let v = felt::Felt::from_bytes_be($val);
            let k = $crate::relocatable_value!($si, $off);
            $vm.insert_value(&k, v).unwrap();
        };
    }
    pub(crate) use allocate_selector;

    #[macro_export]
    macro_rules! relocatable_value {
        ($val1 : expr, $val2 : expr) => {
            Relocatable {
                segment_index: ($val1),
                offset: ($val2),
            }
        };
    }
    pub(crate) use relocatable_value;

    #[macro_export]
    macro_rules! exec_scopes_ref {
        () => {
            &mut ExecutionScopes::new()
        };
    }
    pub(crate) use exec_scopes_ref;

    #[macro_export]
    macro_rules! run_hint {
        ($vm:expr, $ids_data:expr, $hint_code:expr, $exec_scopes:expr, $constants:expr) => {{
            let hint_data = HintProcessorData::new_default($hint_code.to_string(), $ids_data);
            let hint_processor = BuiltinHintProcessor::new_empty();
            hint_processor.execute_hint(&mut $vm, $exec_scopes, &any_box!(hint_data), $constants)
        }};
        ($vm:expr, $ids_data:expr, $hint_code:expr, $exec_scopes:expr) => {{
            let hint_data = HintProcessorData::new_default($hint_code.to_string(), $ids_data);
            let hint_processor = BuiltinHintProcessor::new_empty();
            hint_processor.execute_hint(
                &mut $vm,
                $exec_scopes,
                &any_box!(hint_data),
                &HashMap::new(),
            )
        }};
        ($vm:expr, $ids_data:expr, $hint_code:expr) => {{
            let hint_data = HintProcessorData::new_default($hint_code.to_string(), $ids_data);
            let mut hint_processor = BuiltinHintProcessor::new_empty();
            hint_processor.execute_hint(
                &mut $vm,
                exec_scopes_ref!(),
                &any_box!(hint_data),
                &HashMap::new(),
            )
        }};
    }
    pub(crate) use run_hint;

    #[macro_export]
    macro_rules! run_syscall_hint {
        ($vm:expr, $ids_data:expr, $hint_code:expr, $exec_scopes:expr, $constants:expr) => {{
            let hint_data = HintProcessorData::new_default($hint_code.to_string(), $ids_data);
            let hint_processor = BuiltinHintProcessor::new_empty();
            hint_processor.execute_hint(&mut $vm, $exec_scopes, &any_box!(hint_data), $constants)
        }};
        ($vm:expr, $ids_data:expr, $hint_code:expr, $exec_scopes:expr) => {{
            let hint_data = HintProcessorData::new_default($hint_code.to_string(), $ids_data);
            let hint_processor = BuiltinHintProcessor::new_empty();
            hint_processor.execute_hint(
                &mut $vm,
                $exec_scopes,
                &any_box!(hint_data),
                &HashMap::new(),
            )
        }};
        ($vm:expr, $ids_data:expr, $hint_code:expr) => {{
            let hint_data = HintProcessorData::new_default($hint_code.to_string(), $ids_data);
            let mut state = CachedState::<InMemoryStateReader>::default();
            let mut hint_processor = $crate::core::syscalls::syscall_handler::SyscallHintProcessor::<
                $crate::core::syscalls::business_logic_syscall_handler::BusinessLogicSyscallHandler::<
                    $crate::business_logic::state::cached_state::CachedState<
                        $crate::business_logic::fact_state::in_memory_state_reader::InMemoryStateReader,
                    >,
                >,
            >::new(BusinessLogicSyscallHandler::default_with(&mut state));
            hint_processor.execute_hint(
                &mut $vm,
                exec_scopes_ref!(),
                &any_box!(hint_data),
                &HashMap::new(),
            )
        }};
    }
    pub(crate) use run_syscall_hint;
}

#[cfg(test)]
mod test {
    use super::*;
    use felt::{felt_str, Felt};
    use num_traits::{One, Zero};

    #[test]
<<<<<<< HEAD
    fn test_felt_to_hash() {
        assert_eq!(felt_to_hash(&Felt::zero()), [0; 32]);
        assert_eq!(
            felt_to_hash(&Felt::one()),
            [
                0, 0, 0, 0, 0, 0, 0, 0, 0, 0, 0, 0, 0, 0, 0, 0, 0, 0, 0, 0, 0, 0, 0, 0, 0, 0, 0, 0,
                0, 0, 0, 1
            ],
        );
=======
    fn to_state_diff_storage_mapping_test() {
        let mut storage: HashMap<(Address, ClassHash), Felt> = HashMap::new();
        let address1: Address = Address(1.into());
        let key1 = [0; 32];
        let value1: Felt = 2.into();

        let address2: Address = Address(3.into());
        let key2 = [1; 32];

        let value2: Felt = 4.into();

        storage.insert((address1.clone(), key1), value1.clone());
        storage.insert((address2.clone(), key2), value2.clone());

        let map = to_state_diff_storage_mapping(storage);

>>>>>>> 17a7ab24
        assert_eq!(
            felt_to_hash(&257.into()),
            [
                0, 0, 0, 0, 0, 0, 0, 0, 0, 0, 0, 0, 0, 0, 0, 0, 0, 0, 0, 0, 0, 0, 0, 0, 0, 0, 0, 0,
                0, 0, 1, 1
            ],
        );

        assert_eq!(
            felt_to_hash(&felt_str!(
                "2151680050850558576753658069693146429350618838199373217695410689374331200218"
            )),
            [
                4, 193, 206, 200, 202, 13, 38, 110, 16, 37, 89, 67, 39, 3, 185, 128, 123, 117, 218,
                224, 80, 72, 144, 143, 109, 237, 203, 41, 241, 37, 226, 218
            ],
        );
    }

    #[test]
    fn subtract_mappings_test() {
        let mut a = HashMap::new();
        let mut b = HashMap::new();

        a.insert("a", 2);
        a.insert("b", 3);

        b.insert("c", 2);
        b.insert("d", 4);
        b.insert("a", 3);

        let res = [("a", 2), ("b", 3)]
            .into_iter()
            .collect::<HashMap<&str, i32>>();

        assert_eq!(subtract_mappings(a, b), res);

        let mut c = HashMap::new();
        let mut d = HashMap::new();

        c.insert(1, 2);
        c.insert(3, 4);
        c.insert(6, 7);

        d.insert(1, 3);
        d.insert(3, 5);
        d.insert(6, 8);

        let res = [(1, 2), (3, 4), (6, 7)]
            .into_iter()
            .collect::<HashMap<i32, i32>>();

        assert_eq!(subtract_mappings(c, d), res);

        let mut e = HashMap::new();
        let mut f = HashMap::new();
        e.insert(1, 2);
        e.insert(3, 4);
        e.insert(6, 7);

        f.insert(1, 2);
        f.insert(3, 4);
        f.insert(6, 7);

        assert_eq!(subtract_mappings(e, f), HashMap::new())
    }
<<<<<<< HEAD
=======

    #[test]

    fn to_cache_state_storage_mapping_test() {
        let mut storage: HashMap<(Address, ClassHash), Felt> = HashMap::new();
        let address1: Address = Address(1.into());
        let key1 = [0; 32];
        let value1: Felt = 2.into();

        let address2: Address = Address(3.into());
        let key2 = [1; 32];

        let value2: Felt = 4.into();

        storage.insert((address1.clone(), key1), value1.clone());
        storage.insert((address2.clone(), key2), value2.clone());

        let state_dff = to_state_diff_storage_mapping(storage);
        let cache_storage = to_cache_state_storage_mapping(state_dff);

        let mut expected_res = HashMap::new();

        expected_res.insert((Address(address1.0), key1), value1);
        expected_res.insert((Address(address2.0), key2), value2);

        assert_eq!(cache_storage, expected_res)
    }

    #[test]
    fn test_felt_to_hash() {
        assert_eq!(felt_to_hash(&Felt::zero()), [0; 32]);
        assert_eq!(
            felt_to_hash(&Felt::one()),
            [
                0, 0, 0, 0, 0, 0, 0, 0, 0, 0, 0, 0, 0, 0, 0, 0, 0, 0, 0, 0, 0, 0, 0, 0, 0, 0, 0, 0,
                0, 0, 0, 1
            ],
        );
        assert_eq!(
            felt_to_hash(&257.into()),
            [
                0, 0, 0, 0, 0, 0, 0, 0, 0, 0, 0, 0, 0, 0, 0, 0, 0, 0, 0, 0, 0, 0, 0, 0, 0, 0, 0, 0,
                0, 0, 1, 1
            ],
        );

        assert_eq!(
            felt_to_hash(&felt_str!(
                "2151680050850558576753658069693146429350618838199373217695410689374331200218"
            )),
            [
                4, 193, 206, 200, 202, 13, 38, 110, 16, 37, 89, 67, 39, 3, 185, 128, 123, 117, 218,
                224, 80, 72, 144, 143, 109, 237, 203, 41, 241, 37, 226, 218
            ],
        );
    }
>>>>>>> 17a7ab24
}<|MERGE_RESOLUTION|>--- conflicted
+++ resolved
@@ -104,34 +104,12 @@
 //    State utils
 // -------------------
 
-<<<<<<< HEAD
-=======
-/// Converts CachedState storage mapping to StateDiff storage mapping.
-/// See to_cached_state_storage_mapping documentation.
-
-pub fn to_state_diff_storage_mapping(
-    storage_writes: HashMap<StorageEntry, Felt>,
-) -> HashMap<Felt, HashMap<ClassHash, Address>> {
-    let mut storage_updates: HashMap<Felt, HashMap<ClassHash, Address>> = HashMap::new();
-    for ((address, key), value) in storage_writes {
-        let mut map = storage_updates.get(&address.0).cloned().unwrap_or_default();
-        map.insert(key, Address(value));
-        storage_updates.insert(address.0, map);
-    }
-    storage_updates
-}
-
->>>>>>> 17a7ab24
 /// Returns the total resources needed to include the most recent transaction in a StarkNet batch
 /// (recent w.r.t. application on the given state) i.e., L1 gas usage and Cairo execution resources.
 /// Used for transaction fee; calculation is made as if the transaction is the first in batch, for
 /// consistency.
-<<<<<<< HEAD
-pub fn get_call_n_deployments(call_info: CallInfo) -> usize {
-=======
 
 pub fn get_call_n_deployments(call_info: &CallInfo) -> usize {
->>>>>>> 17a7ab24
     call_info
         .gen_call_topology()
         .iter()
@@ -187,12 +165,8 @@
 /// Returns a mapping containing key-value pairs from a that are not included in b (if
 /// a key appears in b with a different value, it will be part of the output).
 /// Uses to take only updated cells from a mapping.
-<<<<<<< HEAD
-fn contained_and_not_updated<K, V>(key: &K, value: &V, map: HashMap<K, V>) -> bool
-=======
 
 fn contained_and_not_updated<K, V>(key: &K, value: &V, map: &HashMap<K, V>) -> bool
->>>>>>> 17a7ab24
 where
     K: Hash + Eq,
     V: PartialEq + Clone,
@@ -212,55 +186,16 @@
         .collect()
 }
 
-<<<<<<< HEAD
-=======
-/// Converts StateDiff storage mapping (addresses map to a key-value mapping) to CachedState
-/// storage mapping (Tuple of address and key map to the associated value).
-
-pub fn to_cache_state_storage_mapping(
-    map: HashMap<Felt, HashMap<ClassHash, Address>>,
-) -> HashMap<StorageEntry, Felt> {
-    let mut storage_writes = HashMap::new();
-    for (address, contract_storage) in map {
-        for (key, value) in contract_storage {
-            storage_writes.insert((Address(address.clone()), key), value.0);
-        }
-    }
-    storage_writes
-}
-
-// get a vector of keys from two hashmaps
-
-pub fn get_keys<K, V>(map_a: HashMap<K, V>, map_b: HashMap<K, V>) -> Vec<K>
-where
-    K: Hash + Eq,
-{
-    let mut keys1: HashSet<K> = map_a.into_keys().collect();
-    let keys2: HashSet<K> = map_b.into_keys().collect();
-
-    keys1.extend(keys2);
-
-    keys1.into_iter().collect()
-}
-
->>>>>>> 17a7ab24
 //* ----------------------------
 //* Execution entry point utils
 //* ----------------------------
 
 pub fn get_deployed_address_class_hash_at_address<S: StateReader>(
     state: &mut S,
-<<<<<<< HEAD
-    contract_address: Address,
-) -> Result<ClassHash, TransactionError> {
-    let class_hash: ClassHash = state
-        .get_class_hash_at(&contract_address)
-=======
     contract_address: &Address,
 ) -> Result<ClassHash, TransactionError> {
     let class_hash: ClassHash = state
         .get_class_hash_at(contract_address)
->>>>>>> 17a7ab24
         .map_err(|_| TransactionError::FailToReadClassHash)?
         .to_owned();
 
@@ -272,11 +207,7 @@
 
 pub fn validate_contract_deployed<S: StateReader>(
     state: &mut S,
-<<<<<<< HEAD
-    contract_address: Address,
-=======
     contract_address: &Address,
->>>>>>> 17a7ab24
 ) -> Result<ClassHash, TransactionError> {
     get_deployed_address_class_hash_at_address(state, contract_address)
 }
@@ -502,131 +433,6 @@
     use super::*;
     use felt::{felt_str, Felt};
     use num_traits::{One, Zero};
-
-    #[test]
-<<<<<<< HEAD
-    fn test_felt_to_hash() {
-        assert_eq!(felt_to_hash(&Felt::zero()), [0; 32]);
-        assert_eq!(
-            felt_to_hash(&Felt::one()),
-            [
-                0, 0, 0, 0, 0, 0, 0, 0, 0, 0, 0, 0, 0, 0, 0, 0, 0, 0, 0, 0, 0, 0, 0, 0, 0, 0, 0, 0,
-                0, 0, 0, 1
-            ],
-        );
-=======
-    fn to_state_diff_storage_mapping_test() {
-        let mut storage: HashMap<(Address, ClassHash), Felt> = HashMap::new();
-        let address1: Address = Address(1.into());
-        let key1 = [0; 32];
-        let value1: Felt = 2.into();
-
-        let address2: Address = Address(3.into());
-        let key2 = [1; 32];
-
-        let value2: Felt = 4.into();
-
-        storage.insert((address1.clone(), key1), value1.clone());
-        storage.insert((address2.clone(), key2), value2.clone());
-
-        let map = to_state_diff_storage_mapping(storage);
-
->>>>>>> 17a7ab24
-        assert_eq!(
-            felt_to_hash(&257.into()),
-            [
-                0, 0, 0, 0, 0, 0, 0, 0, 0, 0, 0, 0, 0, 0, 0, 0, 0, 0, 0, 0, 0, 0, 0, 0, 0, 0, 0, 0,
-                0, 0, 1, 1
-            ],
-        );
-
-        assert_eq!(
-            felt_to_hash(&felt_str!(
-                "2151680050850558576753658069693146429350618838199373217695410689374331200218"
-            )),
-            [
-                4, 193, 206, 200, 202, 13, 38, 110, 16, 37, 89, 67, 39, 3, 185, 128, 123, 117, 218,
-                224, 80, 72, 144, 143, 109, 237, 203, 41, 241, 37, 226, 218
-            ],
-        );
-    }
-
-    #[test]
-    fn subtract_mappings_test() {
-        let mut a = HashMap::new();
-        let mut b = HashMap::new();
-
-        a.insert("a", 2);
-        a.insert("b", 3);
-
-        b.insert("c", 2);
-        b.insert("d", 4);
-        b.insert("a", 3);
-
-        let res = [("a", 2), ("b", 3)]
-            .into_iter()
-            .collect::<HashMap<&str, i32>>();
-
-        assert_eq!(subtract_mappings(a, b), res);
-
-        let mut c = HashMap::new();
-        let mut d = HashMap::new();
-
-        c.insert(1, 2);
-        c.insert(3, 4);
-        c.insert(6, 7);
-
-        d.insert(1, 3);
-        d.insert(3, 5);
-        d.insert(6, 8);
-
-        let res = [(1, 2), (3, 4), (6, 7)]
-            .into_iter()
-            .collect::<HashMap<i32, i32>>();
-
-        assert_eq!(subtract_mappings(c, d), res);
-
-        let mut e = HashMap::new();
-        let mut f = HashMap::new();
-        e.insert(1, 2);
-        e.insert(3, 4);
-        e.insert(6, 7);
-
-        f.insert(1, 2);
-        f.insert(3, 4);
-        f.insert(6, 7);
-
-        assert_eq!(subtract_mappings(e, f), HashMap::new())
-    }
-<<<<<<< HEAD
-=======
-
-    #[test]
-
-    fn to_cache_state_storage_mapping_test() {
-        let mut storage: HashMap<(Address, ClassHash), Felt> = HashMap::new();
-        let address1: Address = Address(1.into());
-        let key1 = [0; 32];
-        let value1: Felt = 2.into();
-
-        let address2: Address = Address(3.into());
-        let key2 = [1; 32];
-
-        let value2: Felt = 4.into();
-
-        storage.insert((address1.clone(), key1), value1.clone());
-        storage.insert((address2.clone(), key2), value2.clone());
-
-        let state_dff = to_state_diff_storage_mapping(storage);
-        let cache_storage = to_cache_state_storage_mapping(state_dff);
-
-        let mut expected_res = HashMap::new();
-
-        expected_res.insert((Address(address1.0), key1), value1);
-        expected_res.insert((Address(address2.0), key2), value2);
-
-        assert_eq!(cache_storage, expected_res)
-    }
 
     #[test]
     fn test_felt_to_hash() {
@@ -656,5 +462,52 @@
             ],
         );
     }
->>>>>>> 17a7ab24
+
+    #[test]
+    fn subtract_mappings_test() {
+        let mut a = HashMap::new();
+        let mut b = HashMap::new();
+
+        a.insert("a", 2);
+        a.insert("b", 3);
+
+        b.insert("c", 2);
+        b.insert("d", 4);
+        b.insert("a", 3);
+
+        let res = [("a", 2), ("b", 3)]
+            .into_iter()
+            .collect::<HashMap<&str, i32>>();
+
+        assert_eq!(subtract_mappings(a, b), res);
+
+        let mut c = HashMap::new();
+        let mut d = HashMap::new();
+
+        c.insert(1, 2);
+        c.insert(3, 4);
+        c.insert(6, 7);
+
+        d.insert(1, 3);
+        d.insert(3, 5);
+        d.insert(6, 8);
+
+        let res = [(1, 2), (3, 4), (6, 7)]
+            .into_iter()
+            .collect::<HashMap<i32, i32>>();
+
+        assert_eq!(subtract_mappings(c, d), res);
+
+        let mut e = HashMap::new();
+        let mut f = HashMap::new();
+        e.insert(1, 2);
+        e.insert(3, 4);
+        e.insert(6, 7);
+
+        f.insert(1, 2);
+        f.insert(3, 4);
+        f.insert(6, 7);
+
+        assert_eq!(subtract_mappings(e, f), HashMap::new())
+    }
 }