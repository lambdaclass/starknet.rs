--- conflicted
+++ resolved
@@ -112,11 +112,7 @@
         ( $( $name: expr ),* ) => {
             {
                 let ids_names = vec![$( $name ),*];
-<<<<<<< HEAD
-                let references = crate::utils::test_utils::references!(ids_names.len() as i32);
-=======
                 let references = $crate::utils::test_utils::references!(ids_names.len() as i32);
->>>>>>> 10926492
                 let mut ids_data = HashMap::<String, cairo_rs::hint_processor::hint_processor_definition::HintReference>::new();
                 for (i, name) in ids_names.iter().enumerate() {
                     ids_data.insert(name.to_string(), references.get(&i).unwrap().clone());
@@ -159,11 +155,7 @@
     #[macro_export]
     macro_rules! memory_insert {
         ($vm:expr, [ $( (($si:expr, $off:expr), $val:tt) ),* ] ) => {
-<<<<<<< HEAD
-            $( crate::allocate_values!($vm, $si, $off, $val); )*
-=======
             $( $crate::allocate_values!($vm, $si, $off, $val); )*
->>>>>>> 10926492
         };
     }
     pub(crate) use memory_insert;
@@ -171,22 +163,13 @@
     #[macro_export]
     macro_rules! allocate_values {
         ($vm: expr, $si:expr, $off:expr, ($sival:expr, $offval:expr)) => {
-<<<<<<< HEAD
-            let k = crate::relocatable_value!($si, $off);
-            let v = crate::relocatable_value!($sival, $offval);
-=======
             let k = $crate::relocatable_value!($si, $off);
             let v = $crate::relocatable_value!($sival, $offval);
->>>>>>> 10926492
             $vm.insert_value(&k, &v).unwrap();
         };
         ($vm: expr, $si:expr, $off:expr, $val:expr) => {
             let v = bigint!($val);
-<<<<<<< HEAD
-            let k = crate::relocatable_value!($si, $off);
-=======
             let k = $crate::relocatable_value!($si, $off);
->>>>>>> 10926492
             $vm.insert_value(&k, v).unwrap();
         };
     }
