use crate::{
    business_logic::{
        execution::{
            execution_errors::ExecutionError, gas_usage::calculate_tx_gas_usage, objects::CallInfo,
            os_usage::get_additional_os_resources,
        },
        fact_state::{
            in_memory_state_reader::InMemoryStateReader, state::ExecutionResourcesManager,
        },
        state::{
<<<<<<< HEAD
            cached_state::{CachedState, UNINITIALIZED_CLASS_HASH},
            state_api::{State, StateReader},
=======
            cached_state::UNINITIALIZED_CLASS_HASH, state_api::StateReader,
>>>>>>> b3b4b762
            state_cache::StorageEntry,
        },
        transaction::transaction_errors::TransactionError,
    },
    core::errors::syscall_handler_errors::SyscallHandlerError,
    definitions::transaction_type::TransactionType,
    services::api::contract_class::EntryPointType,
    utils_errors::UtilsError,
};
use cairo_rs::{types::relocatable::Relocatable, vm::vm_core::VirtualMachine};
use felt::Felt;
use num_traits::ToPrimitive;
use sha3::{Digest, Keccak256};
use starknet_crypto::FieldElement;
use std::{
    collections::{HashMap, HashSet},
    hash::Hash,
};

//* -------------------
//*      Address
//* -------------------

#[derive(Debug, Clone, PartialEq, Hash, Eq, Default)]
pub struct Address(pub Felt);

impl Address {
    pub(crate) fn to_32_bytes(&self) -> Result<[u8; 32], UtilsError> {
        let mut result = self.0.to_bytes_be();
        if result.len() > 32 {
            return Err(UtilsError::FeltToFixBytesArrayFail(self.0.clone()));
        }
        for _i in result.len()..32 {
            result.insert(0, 0)
        }

        result
            .try_into()
            .map_err(|_| UtilsError::FeltToFixBytesArrayFail(self.0.clone()))
    }
}

//* -------------------
//*  Helper Functions
//* -------------------

pub fn get_integer(
    vm: &VirtualMachine,
    syscall_ptr: &Relocatable,
) -> Result<usize, SyscallHandlerError> {
    vm.get_integer(syscall_ptr)
        .map_err(|_| SyscallHandlerError::SegmentationFault)?
        .as_ref()
        .to_usize()
        .ok_or(SyscallHandlerError::FeltToUsizeFail)
}

pub fn get_big_int(
    vm: &VirtualMachine,
    syscall_ptr: &Relocatable,
) -> Result<Felt, SyscallHandlerError> {
    Ok(vm
        .get_integer(syscall_ptr)
        .map_err(|_| SyscallHandlerError::SegmentationFault)?
        .into_owned())
}

pub fn get_relocatable(
    vm: &VirtualMachine,
    syscall_ptr: &Relocatable,
) -> Result<Relocatable, SyscallHandlerError> {
    vm.get_relocatable(syscall_ptr)
        .map_err(|_| SyscallHandlerError::SegmentationFault)
}

pub fn get_integer_range(
    vm: &VirtualMachine,
    addr: &Relocatable,
    size: usize,
) -> Result<Vec<Felt>, SyscallHandlerError> {
    Ok(vm
        .get_integer_range(addr, size)
        .map_err(|_| SyscallHandlerError::SegmentationFault)?
        .into_iter()
        .map(|c| c.into_owned())
        .collect::<Vec<Felt>>())
}

pub fn felt_to_field_element(value: &Felt) -> Result<FieldElement, SyscallHandlerError> {
    FieldElement::from_dec_str(&value.to_str_radix(10))
        .map_err(|_| SyscallHandlerError::FailToComputeHash)
}

pub fn field_element_to_felt(felt: &FieldElement) -> Felt {
    Felt::from_bytes_be(&felt.to_bytes_be())
}

pub fn felt_to_hash(value: &Felt) -> [u8; 32] {
    let mut output = [0; 32];

    let bytes = value.to_bytes_be();
    output[32 - bytes.len()..].copy_from_slice(&bytes);

    output
}

// -------------------
//    STATE UTILS
// -------------------

/// Converts CachedState storage mapping to StateDiff storage mapping.
/// See to_cached_state_storage_mapping documentation.

pub fn to_state_diff_storage_mapping(
    storage_writes: HashMap<StorageEntry, Felt>,
) -> HashMap<Felt, HashMap<[u8; 32], Address>> {
    let mut storage_updates: HashMap<Felt, HashMap<[u8; 32], Address>> = HashMap::new();
    for ((address, key), value) in storage_writes {
        let mut map = storage_updates.get(&address.0).cloned().unwrap_or_default();
        map.insert(key, Address(value));
        storage_updates.insert(address.0, map);
    }
    storage_updates
}

/// Returns the total resources needed to include the most recent transaction in a StarkNet batch
/// (recent w.r.t. application on the given state) i.e., L1 gas usage and Cairo execution resources.
/// Used for transaction fee; calculation is made as if the transaction is the first in batch, for
/// consistency.

pub fn get_call_n_deployments(call_info: CallInfo) -> usize {
    call_info
        .gen_call_topology()
        .into_iter()
        .fold(0, |acc, c| match c.entry_point_type {
            Some(EntryPointType::Constructor) => acc + 1,
            _ => acc,
        })
}

pub fn calculate_tx_resources(
    resources_manager: ExecutionResourcesManager,
    call_info: &[Option<CallInfo>],
    tx_type: TransactionType,
<<<<<<< HEAD
    state: &mut CachedState<InMemoryStateReader>,
=======
    storage_changes: (usize, usize),
>>>>>>> b3b4b762
    l1_handler_payload_size: Option<usize>,
) -> Result<HashMap<String, usize>, ExecutionError> {
    let (n_modified_contracts, n_storage_changes) = storage_changes;

    let non_optional_calls: Vec<CallInfo> = call_info.iter().flatten().cloned().collect();
    let n_deployments = non_optional_calls
        .clone()
        .into_iter()
        .map(get_call_n_deployments)
        .sum();

    let mut l2_to_l1_messages = Vec::new();

    for call_info in non_optional_calls {
        l2_to_l1_messages.extend(call_info.get_sorted_l2_to_l1_messages()?)
    }

    let l1_gas_usage = calculate_tx_gas_usage(
        l2_to_l1_messages,
        n_modified_contracts,
        n_storage_changes,
        l1_handler_payload_size,
        n_deployments,
    );

    let cairo_usage = resources_manager.cairo_usage.clone();
    let tx_syscall_counter = resources_manager.syscall_counter;

    // Add additional Cairo resources needed for the OS to run the transaction.
    let additional_resources = get_additional_os_resources(tx_syscall_counter, &tx_type)?;
    let new_resources = cairo_usage + additional_resources;
    let filtered_builtins = new_resources.filter_unused_builtins();

    let mut resources: HashMap<String, usize> = HashMap::new();
    resources.insert("l1_gas_usage".to_string(), l1_gas_usage);
    for (builtin, value) in filtered_builtins.builtin_instance_counter {
        resources.insert(builtin, value);
    }

    Ok(resources)
}

/// Returns a mapping containing key-value pairs from a that are not included in b (if
/// a key appears in b with a different value, it will be part of the output).
/// Uses to take only updated cells from a mapping.

fn contained_and_not_updated<K, V>(key: &K, value: &V, map: HashMap<K, V>) -> bool
where
    K: Hash + Eq,
    V: PartialEq + Clone,
{
    let val = map.get(key);
    !(map.contains_key(key) && (Some(value) == val))
}

pub fn subtract_mappings<K, V>(map_a: HashMap<K, V>, map_b: HashMap<K, V>) -> HashMap<K, V>
where
    K: Hash + Eq + Clone,
    V: PartialEq + Clone,
{
    map_a
        .into_iter()
        .filter(|(k, v)| contained_and_not_updated(k, v, map_b.clone()))
        .collect()
}

/// Converts StateDiff storage mapping (addresses map to a key-value mapping) to CachedState
/// storage mapping (Tuple of address and key map to the associated value).

pub fn to_cache_state_storage_mapping(
    map: HashMap<Felt, HashMap<[u8; 32], Address>>,
) -> HashMap<StorageEntry, Felt> {
    let mut storage_writes = HashMap::new();
    for (address, contract_storage) in map {
        for (key, value) in contract_storage {
            storage_writes.insert((Address(address.clone()), key), value.0);
        }
    }
    storage_writes
}

// get a vector of keys from two hashmaps

pub fn get_keys<K, V>(map_a: HashMap<K, V>, map_b: HashMap<K, V>) -> Vec<K>
where
    K: Hash + Eq,
{
    let mut keys1: HashSet<K> = map_a.into_keys().collect();
    let keys2: HashSet<K> = map_b.into_keys().collect();

    keys1.extend(keys2);

    keys1.into_iter().collect()
}

//* ----------------------------
//* Execution entry point utils
//* ----------------------------

pub fn get_deployed_address_class_hash_at_address<S: StateReader>(
    state: &mut S,
    contract_address: Address,
) -> Result<[u8; 32], ExecutionError> {
    let class_hash: [u8; 32] = state
        .get_class_hash_at(&contract_address)
        .map_err(|_| ExecutionError::FailToReadClassHash)?
        .to_owned();

    if class_hash == *UNINITIALIZED_CLASS_HASH {
        return Err(ExecutionError::NotDeployedContract(class_hash));
    }
    Ok(class_hash)
}

pub fn validate_contract_deployed<S: StateReader>(
    state: &mut S,
    contract_address: Address,
) -> Result<[u8; 32], ExecutionError> {
    get_deployed_address_class_hash_at_address(state, contract_address)
}

pub fn calculate_sn_keccak(data: &[u8]) -> [u8; 32] {
    let mut hasher = Keccak256::default();
    hasher.update(data);
    let mut result: [u8; 32] = hasher.finalize().into();
    // Only the first 250 bits from the hash are used.
    result[0] &= 0b0000_0011;
    result
}

// ------------------------------------
//  Invoke internal functions utils
// ------------------------------------

// Performs validation on fields related to function invocation transaction.
// InvokeFunction transaction.
// Deduces and returns fields required for hash calculation of

pub(crate) fn preprocess_invoke_function_fields(
    entry_point_selector: Felt,
    nonce: Option<Felt>,
    max_fee: u64,
    version: u64,
) -> Result<(u64, Vec<u64>), TransactionError> {
    if version > 0 && version < u64::pow(2, 128) {
        match nonce {
            Some(_) => Err(TransactionError::InvalidNonce(
                "An InvokeFunction transaction (version = 0) cannot have a nonce.".to_string(),
            )),
            None => {
                let additional_data = Vec::new();
                let entry_point_selector_field = entry_point_selector
                    .to_u64()
                    .ok_or(TransactionError::InvalidFeltConversion)?;
                Ok((entry_point_selector_field, additional_data))
            }
        }
    } else {
        match nonce {
            Some(n) => {
                let val = n.to_u64().ok_or(TransactionError::InvalidFeltConversion)?;
                let additional_data = [val].to_vec();
                let entry_point_selector_field = 0_u64;
                Ok((entry_point_selector_field, additional_data))
            }
            None => Err(TransactionError::InvalidNonce(
                "An InvokeFunction transaction (version != 0) must have a nonce.".to_string(),
            )),
        }
    }
}

//* -------------------
//*      Macros
//* -------------------

#[cfg(test)]
#[macro_use]
pub mod test_utils {
    #![allow(unused)]

    #[macro_export]
    macro_rules! any_box {
        ($val : expr) => {
            Box::new($val) as Box<dyn Any>
        };
    }
    pub(crate) use any_box;

    macro_rules! references {
        ($num: expr) => {{
            let mut references = HashMap::<
                usize,
                cairo_rs::hint_processor::hint_processor_definition::HintReference,
            >::new();
            for i in 0..$num {
                references.insert(
                    i as usize,
                    cairo_rs::hint_processor::hint_processor_definition::HintReference::new_simple(
                        (i as i32),
                    ),
                );
            }
            references
        }};
    }
    pub(crate) use references;

    macro_rules! ids_data {
        ( $( $name: expr ),* ) => {
            {
                let ids_names = vec![$( $name ),*];
                let references = $crate::utils::test_utils::references!(ids_names.len() as i32);
                let mut ids_data = HashMap::<String, cairo_rs::hint_processor::hint_processor_definition::HintReference>::new();
                for (i, name) in ids_names.iter().enumerate() {
                    ids_data.insert(name.to_string(), references.get(&i).unwrap().clone());
                }
                ids_data
            }
        };
    }
    pub(crate) use ids_data;

    macro_rules! vm {
        () => {
            VirtualMachine::new(false)
        };

        ($use_trace:expr) => {
            VirtualMachine::new($use_trace, Vec::new())
        };
    }
    pub(crate) use vm;

    #[macro_export]
    macro_rules! add_segments {
        ($vm:expr, $n:expr) => {
            for _ in 0..$n {
                $vm.add_memory_segment();
            }
        };
    }
    pub(crate) use add_segments;

    #[macro_export]
    macro_rules! memory_insert {
        ($vm:expr, [ $( (($si:expr, $off:expr), $val:tt) ),* ] ) => {
            $( $crate::allocate_values!($vm, $si, $off, $val); )*
        };
    }
    pub(crate) use memory_insert;

    #[macro_export]
    macro_rules! allocate_values {
        ($vm: expr, $si:expr, $off:expr, ($sival:expr, $offval:expr)) => {
            let k = $crate::relocatable_value!($si, $off);
            let v = $crate::relocatable_value!($sival, $offval);
            $vm.insert_value(&k, &v).unwrap();
        };
        ($vm: expr, $si:expr, $off:expr, $val:expr) => {
            let v: felt::Felt = $val.into();
            let k = $crate::relocatable_value!($si, $off);
            $vm.insert_value(&k, v).unwrap();
        };
    }
    pub(crate) use allocate_values;

    #[macro_export]
    macro_rules! allocate_selector {
        ($vm: expr, (($si:expr, $off:expr), $val:expr)) => {
            let v = felt::Felt::from_bytes_be($val);
            let k = $crate::relocatable_value!($si, $off);
            $vm.insert_value(&k, v).unwrap();
        };
    }
    pub(crate) use allocate_selector;

    #[macro_export]
    macro_rules! relocatable_value {
        ($val1 : expr, $val2 : expr) => {
            Relocatable {
                segment_index: ($val1),
                offset: ($val2),
            }
        };
    }
    pub(crate) use relocatable_value;

    #[macro_export]
    macro_rules! exec_scopes_ref {
        () => {
            &mut ExecutionScopes::new()
        };
    }
    pub(crate) use exec_scopes_ref;

    #[macro_export]
    macro_rules! run_hint {
        ($vm:expr, $ids_data:expr, $hint_code:expr, $exec_scopes:expr, $constants:expr) => {{
            let hint_data = HintProcessorData::new_default($hint_code.to_string(), $ids_data);
            let hint_processor = BuiltinHintProcessor::new_empty();
            hint_processor.execute_hint(&mut $vm, $exec_scopes, &any_box!(hint_data), $constants)
        }};
        ($vm:expr, $ids_data:expr, $hint_code:expr, $exec_scopes:expr) => {{
            let hint_data = HintProcessorData::new_default($hint_code.to_string(), $ids_data);
            let hint_processor = BuiltinHintProcessor::new_empty();
            hint_processor.execute_hint(
                &mut $vm,
                $exec_scopes,
                &any_box!(hint_data),
                &HashMap::new(),
            )
        }};
        ($vm:expr, $ids_data:expr, $hint_code:expr) => {{
            let hint_data = HintProcessorData::new_default($hint_code.to_string(), $ids_data);
            let mut hint_processor = BuiltinHintProcessor::new_empty();
            hint_processor.execute_hint(
                &mut $vm,
                exec_scopes_ref!(),
                &any_box!(hint_data),
                &HashMap::new(),
            )
        }};
    }
    pub(crate) use run_hint;

    #[macro_export]
    macro_rules! run_syscall_hint {
        ($vm:expr, $ids_data:expr, $hint_code:expr, $exec_scopes:expr, $constants:expr) => {{
            let hint_data = HintProcessorData::new_default($hint_code.to_string(), $ids_data);
            let hint_processor = BuiltinHintProcessor::new_empty();
            hint_processor.execute_hint(&mut $vm, $exec_scopes, &any_box!(hint_data), $constants)
        }};
        ($vm:expr, $ids_data:expr, $hint_code:expr, $exec_scopes:expr) => {{
            let hint_data = HintProcessorData::new_default($hint_code.to_string(), $ids_data);
            let hint_processor = BuiltinHintProcessor::new_empty();
            hint_processor.execute_hint(
                &mut $vm,
                $exec_scopes,
                &any_box!(hint_data),
                &HashMap::new(),
            )
        }};
        ($vm:expr, $ids_data:expr, $hint_code:expr) => {{
            let hint_data = HintProcessorData::new_default($hint_code.to_string(), $ids_data);
            let mut state = CachedState::<InMemoryStateReader>::default();
            let mut hint_processor = $crate::core::syscalls::syscall_handler::SyscallHintProcessor::<
                $crate::core::syscalls::business_logic_syscall_handler::BusinessLogicSyscallHandler::<
                    $crate::business_logic::state::cached_state::CachedState<
                        $crate::business_logic::fact_state::in_memory_state_reader::InMemoryStateReader,
                    >,
                >,
            >::new(BusinessLogicSyscallHandler::default_with(&mut state));
            hint_processor.execute_hint(
                &mut $vm,
                exec_scopes_ref!(),
                &any_box!(hint_data),
                &HashMap::new(),
            )
        }};
    }
    pub(crate) use run_syscall_hint;

    macro_rules! storage_key {
        ( $key:literal ) => {{
            assert_eq!($key.len(), 64, "keys must be 64 nibbles in length.");
            let key: [u8; 32] = $key
                .as_bytes()
                .chunks_exact(2)
                .map(|x| {
                    u8::from_str_radix(std::str::from_utf8(x).unwrap(), 16)
                        .expect("Key contains non-hexadecimal characters.")
                })
                .collect::<Vec<u8>>()
                .try_into()
                .unwrap();

            key
        }};
    }
    pub(crate) use storage_key;
}

#[cfg(test)]
mod test {
    use super::{to_cache_state_storage_mapping, to_state_diff_storage_mapping};
    use crate::utils::{subtract_mappings, Address};
    use felt::Felt;
    use num_traits::Num;
    use std::collections::HashMap;

    #[test]
    fn to_state_diff_storage_mapping_test() {
        let mut storage: HashMap<(Address, [u8; 32]), Felt> = HashMap::new();
        let address1: Address = Address(1.into());
        let key1 = [0; 32];
        let value1: Felt = 2.into();

        let address2: Address = Address(3.into());
        let key2 = [1; 32];

        let value2: Felt = 4.into();

        storage.insert((address1.clone(), key1), value1.clone());
        storage.insert((address2.clone(), key2), value2.clone());

        let map = to_state_diff_storage_mapping(storage);

        assert_eq!(
            *map.get(&address1.0).unwrap().get(&key1).unwrap(),
            Address(value1)
        );
        assert_eq!(
            *map.get(&address2.0).unwrap().get(&key2).unwrap(),
            Address(value2)
        );
    }

    #[test]

    fn subtract_mappings_test() {
        let mut a = HashMap::new();
        let mut b = HashMap::new();

        a.insert("a", 2);
        a.insert("b", 3);

        b.insert("c", 2);
        b.insert("d", 4);
        b.insert("a", 3);

        let res = [("a", 2), ("b", 3)]
            .into_iter()
            .collect::<HashMap<&str, i32>>();

        assert_eq!(subtract_mappings(a, b), res);

        let mut c = HashMap::new();
        let mut d = HashMap::new();

        c.insert(1, 2);
        c.insert(3, 4);
        c.insert(6, 7);

        d.insert(1, 3);
        d.insert(3, 5);
        d.insert(6, 8);

        let res = [(1, 2), (3, 4), (6, 7)]
            .into_iter()
            .collect::<HashMap<i32, i32>>();

        assert_eq!(subtract_mappings(c, d), res);

        let mut e = HashMap::new();
        let mut f = HashMap::new();
        e.insert(1, 2);
        e.insert(3, 4);
        e.insert(6, 7);

        f.insert(1, 2);
        f.insert(3, 4);
        f.insert(6, 7);

        assert_eq!(subtract_mappings(e, f), HashMap::new())
    }

    #[test]

    fn to_cache_state_storage_mapping_test() {
        let mut storage: HashMap<(Address, [u8; 32]), Felt> = HashMap::new();
        let address1: Address = Address(1.into());
        let key1 = [0; 32];
        let value1: Felt = 2.into();

        let address2: Address = Address(3.into());
        let key2 = [1; 32];

        let value2: Felt = 4.into();

        storage.insert((address1.clone(), key1), value1.clone());
        storage.insert((address2.clone(), key2), value2.clone());

        let state_dff = to_state_diff_storage_mapping(storage);
        let cache_storage = to_cache_state_storage_mapping(state_dff);

        let mut expected_res = HashMap::new();

        expected_res.insert((Address(address1.0), key1), value1);
        expected_res.insert((Address(address2.0), key2), value2);

        assert_eq!(cache_storage, expected_res)
    }

    #[test]
    fn address_to_32_bytes() {
        assert_eq!(Address(0.into()).to_32_bytes(), Ok([0; 32]));
        assert_eq!(
            Address(1.into()).to_32_bytes(),
            Ok([
                0, 0, 0, 0, 0, 0, 0, 0, 0, 0, 0, 0, 0, 0, 0, 0, 0, 0, 0, 0, 0, 0, 0, 0, 0, 0, 0, 0,
                0, 0, 0, 1
            ])
        );
        assert_eq!(
            Address(257.into()).to_32_bytes(),
            Ok([
                0, 0, 0, 0, 0, 0, 0, 0, 0, 0, 0, 0, 0, 0, 0, 0, 0, 0, 0, 0, 0, 0, 0, 0, 0, 0, 0, 0,
                0, 0, 1, 1
            ])
        );

        let address = Address(
            Felt::from_str_radix(
                "2151680050850558576753658069693146429350618838199373217695410689374331200218",
                10,
            )
            .unwrap(),
        );
        assert_eq!(
            address.to_32_bytes(),
            Ok([
                4, 193, 206, 200, 202, 13, 38, 110, 16, 37, 89, 67, 39, 3, 185, 128, 123, 117, 218,
                224, 80, 72, 144, 143, 109, 237, 203, 41, 241, 37, 226, 218
            ])
        );
    }
}<|MERGE_RESOLUTION|>--- conflicted
+++ resolved
@@ -8,12 +8,8 @@
             in_memory_state_reader::InMemoryStateReader, state::ExecutionResourcesManager,
         },
         state::{
-<<<<<<< HEAD
             cached_state::{CachedState, UNINITIALIZED_CLASS_HASH},
             state_api::{State, StateReader},
-=======
-            cached_state::UNINITIALIZED_CLASS_HASH, state_api::StateReader,
->>>>>>> b3b4b762
             state_cache::StorageEntry,
         },
         transaction::transaction_errors::TransactionError,
@@ -154,17 +150,17 @@
         })
 }
 
-pub fn calculate_tx_resources(
+pub fn calculate_tx_resources<S>(
     resources_manager: ExecutionResourcesManager,
     call_info: &[Option<CallInfo>],
     tx_type: TransactionType,
-<<<<<<< HEAD
-    state: &mut CachedState<InMemoryStateReader>,
-=======
+    state: &mut S,
     storage_changes: (usize, usize),
->>>>>>> b3b4b762
     l1_handler_payload_size: Option<usize>,
-) -> Result<HashMap<String, usize>, ExecutionError> {
+) -> Result<HashMap<String, usize>, ExecutionError>
+where
+    S: State + StateReader + Clone,
+{
     let (n_modified_contracts, n_storage_changes) = storage_changes;
 
     let non_optional_calls: Vec<CallInfo> = call_info.iter().flatten().cloned().collect();
