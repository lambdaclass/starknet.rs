<<<<<<< HEAD
=======
use std::{
    collections::{HashMap, HashSet},
    hash::Hash,
    iter::zip,
    ops::Add,
};

>>>>>>> 0873847f
use crate::{
    business_logic::{
        execution::{
            execution_errors::ExecutionError, gas_usage::calculate_tx_gas_usage, objects::CallInfo,
            os_usage::get_additional_os_resources,
        },
        fact_state::state::ExecutionResourcesManager,
        state::{
            cached_state::UNINITIALIZED_CLASS_HASH,
            state_api::{State, StateReader},
            state_cache::StorageEntry,
            update_tracker_state::UpdatesTrackerState,
        },
    },
    core::errors::{state_errors::StateError, syscall_handler_errors::SyscallHandlerError},
    definitions::transaction_type::TransactionType,
    services::api::contract_class::EntryPointType,
    starknet_storage::storage,
    utils_errors::UtilsError,
};
use cairo_rs::{types::relocatable::Relocatable, vm::vm_core::VirtualMachine};
use felt::Felt;
use num_traits::ToPrimitive;
use std::{
    collections::{HashMap, HashSet},
    hash::Hash,
};

//* -------------------
//*      Address
//* -------------------

#[derive(Debug, Clone, PartialEq, Hash, Eq, Default)]
pub struct Address(pub Felt);

impl Address {
    pub(crate) fn to_32_bytes(&self) -> Result<[u8; 32], UtilsError> {
        let mut result = self.0.to_bytes_be();
        if result.len() > 32 {
            return Err(UtilsError::FeltToFixBytesArrayFail(self.0.clone()));
        }
        for _i in result.len()..32 {
            result.insert(0, 0)
        }

        result
            .try_into()
            .map_err(|_| UtilsError::FeltToFixBytesArrayFail(self.0.clone()))
    }
}
//* -------------------
//*  Helper Functions
//* -------------------

pub fn get_integer(
    vm: &VirtualMachine,
    syscall_ptr: &Relocatable,
) -> Result<usize, SyscallHandlerError> {
    vm.get_integer(syscall_ptr)
        .map_err(|_| SyscallHandlerError::SegmentationFault)?
        .as_ref()
        .to_usize()
        .ok_or(SyscallHandlerError::FeltToUsizeFail)
}

pub fn get_big_int(
    vm: &VirtualMachine,
    syscall_ptr: &Relocatable,
) -> Result<Felt, SyscallHandlerError> {
    Ok(vm
        .get_integer(syscall_ptr)
        .map_err(|_| SyscallHandlerError::SegmentationFault)?
        .into_owned())
}

pub fn get_relocatable(
    vm: &VirtualMachine,
    syscall_ptr: &Relocatable,
) -> Result<Relocatable, SyscallHandlerError> {
    vm.get_relocatable(syscall_ptr)
        .map_err(|_| SyscallHandlerError::SegmentationFault)
}

pub fn get_integer_range(
    vm: &VirtualMachine,
    addr: &Relocatable,
    size: usize,
) -> Result<Vec<Felt>, SyscallHandlerError> {
    Ok(vm
        .get_integer_range(addr, size)
        .map_err(|_| SyscallHandlerError::SegmentationFault)?
        .into_iter()
        .map(|c| c.into_owned())
        .collect::<Vec<Felt>>())
}

pub fn felt_to_field_element(value: &Felt) -> Result<FieldElement, SyscallHandlerError> {
    FieldElement::from_dec_str(&value.to_str_radix(10))
        .map_err(|_| SyscallHandlerError::FailToComputeHash)
}

pub fn field_element_to_felt(felt: &FieldElement) -> Felt {
    Felt::from_bytes_be(&felt.to_bytes_be())
}

// -------------------
//    STATE UTILS
// -------------------

/// Converts CachedState storage mapping to StateDiff storage mapping.
/// See to_cached_state_storage_mapping documentation.

pub fn to_state_diff_storage_mapping(
    storage_writes: HashMap<StorageEntry, Felt>,
) -> HashMap<Felt, HashMap<[u8; 32], Address>> {
    let mut storage_updates: HashMap<Felt, HashMap<[u8; 32], Address>> = HashMap::new();
    for ((address, key), value) in storage_writes {
        let mut map = storage_updates.get(&address.0).cloned().unwrap_or_default();
        map.insert(key, Address(value));
        storage_updates.insert(address.0, map);
    }
    storage_updates
}

/// Returns the total resources needed to include the most recent transaction in a StarkNet batch
/// (recent w.r.t. application on the given state) i.e., L1 gas usage and Cairo execution resources.
/// Used for transaction fee; calculation is made as if the transaction is the first in batch, for
/// consistency.

pub fn get_call_n_deployments(call_info: CallInfo) -> usize {
    call_info
        .gen_call_topology()
        .into_iter()
        .fold(0, |acc, c| match c.entry_point_type {
            Some(EntryPointType::Constructor) => acc + 1,
            _ => acc,
        })
}

pub fn calculate_tx_resources<S: State + StateReader>(
    resources_manager: ExecutionResourcesManager,
    call_info: &[Option<CallInfo>],
    tx_type: TransactionType,
    state: UpdatesTrackerState<S>,
    l1_handler_payload_size: Option<usize>,
) -> Result<HashMap<String, usize>, ExecutionError> {
    let (n_modified_contracts, n_storage_changes) = state.count_actual_storage_changes();

    let non_optional_calls: Vec<CallInfo> = call_info.iter().flatten().cloned().collect();
    let n_deployments = non_optional_calls
        .clone()
        .into_iter()
<<<<<<< HEAD
        .map(get_call_n_deployments)
        .sum();
=======
        .fold(0, |acc, c| acc + get_call_n_deployments(c));
>>>>>>> 0873847f

    let mut l2_to_l1_messages = Vec::new();

    for call_info in non_optional_calls {
        l2_to_l1_messages.extend(call_info.get_sorted_l2_to_l1_messages()?)
    }

    let l1_gas_usage = calculate_tx_gas_usage(
        l2_to_l1_messages,
        n_modified_contracts,
        n_storage_changes,
        l1_handler_payload_size,
        n_deployments,
    );

    let cairo_usage = resources_manager.cairo_usage.clone();
    let tx_syscall_counter = resources_manager.syscall_counter;

    // Add additional Cairo resources needed for the OS to run the transaction.
    let additional_resources = get_additional_os_resources(tx_syscall_counter, tx_type);
    let new_resources = cairo_usage + additional_resources;
    let filtered_builtins = new_resources.filter_unused_builtins();

    let mut resources: HashMap<String, usize> = HashMap::new();
    resources.insert("l1_gas_usage".to_string(), l1_gas_usage);
    for (builtin, value) in filtered_builtins.builtin_instance_counter {
        resources.insert(builtin, value);
    }

    Ok(resources)
}

/// Returns a mapping containing key-value pairs from a that are not included in b (if
/// a key appears in b with a different value, it will be part of the output).
/// Uses to take only updated cells from a mapping.

fn contained_and_not_updated<K, V>(key: &K, value: &V, map: HashMap<K, V>) -> bool
where
    K: Hash + Eq,
    V: PartialEq + Clone,
{
    let val = map.get(key);
    !(map.contains_key(key) && (Some(value) == val))
}

pub fn subtract_mappings<K, V>(map_a: HashMap<K, V>, map_b: HashMap<K, V>) -> HashMap<K, V>
where
    K: Hash + Eq + Clone,
    V: PartialEq + Clone,
{
    map_a
        .into_iter()
        .filter(|(k, v)| contained_and_not_updated(k, v, map_b.clone()))
        .collect()
}

/// Converts StateDiff storage mapping (addresses map to a key-value mapping) to CachedState
/// storage mapping (Tuple of address and key map to the associated value).

pub fn to_cache_state_storage_mapping(
    map: HashMap<Felt, HashMap<[u8; 32], Address>>,
) -> HashMap<StorageEntry, Felt> {
    let mut storage_writes = HashMap::new();
    for (address, contract_storage) in map {
        for (key, value) in contract_storage {
            storage_writes.insert((Address(address.clone()), key), value.0);
        }
    }
    storage_writes
}

// get a vector of keys from two hashmaps

pub fn get_keys<K, V>(map_a: HashMap<K, V>, map_b: HashMap<K, V>) -> Vec<K>
where
    K: Hash + Eq,
{
    let mut keys1: HashSet<K> = map_a.into_keys().collect();
    let keys2: HashSet<K> = map_b.into_keys().collect();

    keys1.extend(keys2);

    keys1.into_iter().collect()
}

//* ----------------------------
//* Execution entry point utils
//* ----------------------------

pub fn get_deployed_address_class_hash_at_address<S: StateReader>(
    mut state: S,
    contract_address: Address,
) -> Result<[u8; 32], ExecutionError> {
    let class_hash: [u8; 32] = state
        .get_class_hash_at(&contract_address)
        .map_err(|_| ExecutionError::FailToReadClassHash)?
        .to_owned();

    if class_hash == *UNINITIALIZED_CLASS_HASH {
        return Err(ExecutionError::NotDeployedContract(class_hash));
    }
    Ok(class_hash)
}

pub fn validate_contract_deployed<S: StateReader + Clone>(
    mut state: S,
    contract_address: Address,
) -> Result<[u8; 32], ExecutionError> {
    get_deployed_address_class_hash_at_address(state, contract_address)
}

//* -------------------
//*      Macros
//* -------------------

use starknet_crypto::FieldElement;

#[cfg(test)]
#[macro_use]
pub mod test_utils {
    #![allow(unused)]

    #[macro_export]
    macro_rules! any_box {
        ($val : expr) => {
            Box::new($val) as Box<dyn Any>
        };
    }
    pub(crate) use any_box;

    macro_rules! references {
        ($num: expr) => {{
            let mut references = HashMap::<
                usize,
                cairo_rs::hint_processor::hint_processor_definition::HintReference,
            >::new();
            for i in 0..$num {
                references.insert(
                    i as usize,
                    cairo_rs::hint_processor::hint_processor_definition::HintReference::new_simple(
                        (i as i32),
                    ),
                );
            }
            references
        }};
    }
    pub(crate) use references;

    macro_rules! ids_data {
        ( $( $name: expr ),* ) => {
            {
                let ids_names = vec![$( $name ),*];
                let references = $crate::utils::test_utils::references!(ids_names.len() as i32);
                let mut ids_data = HashMap::<String, cairo_rs::hint_processor::hint_processor_definition::HintReference>::new();
                for (i, name) in ids_names.iter().enumerate() {
                    ids_data.insert(name.to_string(), references.get(&i).unwrap().clone());
                }
                ids_data
            }
        };
    }
    pub(crate) use ids_data;

    macro_rules! vm {
        () => {
            VirtualMachine::new(false)
        };

        ($use_trace:expr) => {
            VirtualMachine::new($use_trace, Vec::new())
        };
    }
    pub(crate) use vm;

    #[macro_export]
    macro_rules! add_segments {
        ($vm:expr, $n:expr) => {
            for _ in 0..$n {
                $vm.add_memory_segment();
            }
        };
    }
    pub(crate) use add_segments;

    #[macro_export]
    macro_rules! memory_insert {
        ($vm:expr, [ $( (($si:expr, $off:expr), $val:tt) ),* ] ) => {
            $( $crate::allocate_values!($vm, $si, $off, $val); )*
        };
    }
    pub(crate) use memory_insert;

    #[macro_export]
    macro_rules! allocate_values {
        ($vm: expr, $si:expr, $off:expr, ($sival:expr, $offval:expr)) => {
            let k = $crate::relocatable_value!($si, $off);
            let v = $crate::relocatable_value!($sival, $offval);
            $vm.insert_value(&k, &v).unwrap();
        };
        ($vm: expr, $si:expr, $off:expr, $val:expr) => {
            let v: felt::Felt = $val.into();
            let k = $crate::relocatable_value!($si, $off);
            $vm.insert_value(&k, v).unwrap();
        };
    }
    pub(crate) use allocate_values;

    #[macro_export]
    macro_rules! allocate_selector {
        ($vm: expr, (($si:expr, $off:expr), $val:expr)) => {
            let v = felt::Felt::from_bytes_be($val);
            let k = $crate::relocatable_value!($si, $off);
            $vm.insert_value(&k, v).unwrap();
        };
    }
    pub(crate) use allocate_selector;

    #[macro_export]
    macro_rules! relocatable_value {
        ($val1 : expr, $val2 : expr) => {
            Relocatable {
                segment_index: ($val1),
                offset: ($val2),
            }
        };
    }
    pub(crate) use relocatable_value;

    #[macro_export]
    macro_rules! exec_scopes_ref {
        () => {
            &mut ExecutionScopes::new()
        };
    }
    pub(crate) use exec_scopes_ref;

    #[macro_export]
    macro_rules! run_hint {
        ($vm:expr, $ids_data:expr, $hint_code:expr, $exec_scopes:expr, $constants:expr) => {{
            let hint_data = HintProcessorData::new_default($hint_code.to_string(), $ids_data);
            let hint_processor = BuiltinHintProcessor::new_empty();
            hint_processor.execute_hint(&mut $vm, $exec_scopes, &any_box!(hint_data), $constants)
        }};
        ($vm:expr, $ids_data:expr, $hint_code:expr, $exec_scopes:expr) => {{
            let hint_data = HintProcessorData::new_default($hint_code.to_string(), $ids_data);
            let hint_processor = BuiltinHintProcessor::new_empty();
            hint_processor.execute_hint(
                &mut $vm,
                $exec_scopes,
                &any_box!(hint_data),
                &HashMap::new(),
            )
        }};
        ($vm:expr, $ids_data:expr, $hint_code:expr) => {{
            let hint_data = HintProcessorData::new_default($hint_code.to_string(), $ids_data);
            let mut hint_processor = BuiltinHintProcessor::new_empty();
            hint_processor.execute_hint(
                &mut $vm,
                exec_scopes_ref!(),
                &any_box!(hint_data),
                &HashMap::new(),
            )
        }};
    }
    pub(crate) use run_hint;

    #[macro_export]
    macro_rules! run_syscall_hint {
        ($vm:expr, $ids_data:expr, $hint_code:expr, $exec_scopes:expr, $constants:expr) => {{
            let hint_data = HintProcessorData::new_default($hint_code.to_string(), $ids_data);
            let hint_processor = BuiltinHintProcessor::new_empty();
            hint_processor.execute_hint(&mut $vm, $exec_scopes, &any_box!(hint_data), $constants)
        }};
        ($vm:expr, $ids_data:expr, $hint_code:expr, $exec_scopes:expr) => {{
            let hint_data = HintProcessorData::new_default($hint_code.to_string(), $ids_data);
            let hint_processor = BuiltinHintProcessor::new_empty();
            hint_processor.execute_hint(
                &mut $vm,
                $exec_scopes,
                &any_box!(hint_data),
                &HashMap::new(),
            )
        }};
        ($vm:expr, $ids_data:expr, $hint_code:expr) => {{
            let hint_data = HintProcessorData::new_default($hint_code.to_string(), $ids_data);
            let mut hint_processor = SyscallHintProcessor::new_empty();
            hint_processor.execute_hint(
                &mut $vm,
                exec_scopes_ref!(),
                &any_box!(hint_data),
                &HashMap::new(),
            )
        }};
    }
    pub(crate) use run_syscall_hint;

    macro_rules! storage_key {
        ( $key:literal ) => {{
            assert_eq!($key.len(), 64, "keys must be 64 nibbles in length.");
            let key: [u8; 32] = $key
                .as_bytes()
                .chunks_exact(2)
                .map(|x| {
                    u8::from_str_radix(std::str::from_utf8(x).unwrap(), 16)
                        .expect("Key contains non-hexadecimal characters.")
                })
                .collect::<Vec<u8>>()
                .try_into()
                .unwrap();

            key
        }};
    }
    pub(crate) use storage_key;
}

#[cfg(test)]
mod test {
    use super::{to_cache_state_storage_mapping, to_state_diff_storage_mapping};
    use crate::utils::{subtract_mappings, Address};
    use felt::Felt;
    use num_traits::Num;
    use std::collections::HashMap;

    #[test]
    fn to_state_diff_storage_mapping_test() {
        let mut storage: HashMap<(Address, [u8; 32]), Felt> = HashMap::new();
        let address1: Address = Address(1.into());
        let key1 = [0; 32];
        let value1: Felt = 2.into();

        let address2: Address = Address(3.into());
        let key2 = [1; 32];

        let value2: Felt = 4.into();

        storage.insert((address1.clone(), key1), value1.clone());
        storage.insert((address2.clone(), key2), value2.clone());

        let map = to_state_diff_storage_mapping(storage);

        assert_eq!(
            *map.get(&address1.0).unwrap().get(&key1).unwrap(),
            Address(value1)
        );
        assert_eq!(
            *map.get(&address2.0).unwrap().get(&key2).unwrap(),
            Address(value2)
        );
    }

    #[test]

    fn subtract_mappings_test() {
        let mut a = HashMap::new();
        let mut b = HashMap::new();

        a.insert("a", 2);
        a.insert("b", 3);

        b.insert("c", 2);
        b.insert("d", 4);
        b.insert("a", 3);

        let res = [("a", 2), ("b", 3)]
            .into_iter()
            .collect::<HashMap<&str, i32>>();

        assert_eq!(subtract_mappings(a, b), res);

        let mut c = HashMap::new();
        let mut d = HashMap::new();

        c.insert(1, 2);
        c.insert(3, 4);
        c.insert(6, 7);

        d.insert(1, 3);
        d.insert(3, 5);
        d.insert(6, 8);

        let res = [(1, 2), (3, 4), (6, 7)]
            .into_iter()
            .collect::<HashMap<i32, i32>>();

        assert_eq!(subtract_mappings(c, d), res);

        let mut e = HashMap::new();
        let mut f = HashMap::new();
        e.insert(1, 2);
        e.insert(3, 4);
        e.insert(6, 7);

        f.insert(1, 2);
        f.insert(3, 4);
        f.insert(6, 7);

        assert_eq!(subtract_mappings(e, f), HashMap::new())
    }

    #[test]

    fn to_cache_state_storage_mapping_test() {
        let mut storage: HashMap<(Address, [u8; 32]), Felt> = HashMap::new();
        let address1: Address = Address(1.into());
        let key1 = [0; 32];
        let value1: Felt = 2.into();

        let address2: Address = Address(3.into());
        let key2 = [1; 32];

        let value2: Felt = 4.into();

        storage.insert((address1.clone(), key1), value1.clone());
        storage.insert((address2.clone(), key2), value2.clone());

        let state_dff = to_state_diff_storage_mapping(storage);
        let cache_storage = to_cache_state_storage_mapping(state_dff);

        let mut expected_res = HashMap::new();

        expected_res.insert((Address(address1.0), key1), value1);
        expected_res.insert((Address(address2.0), key2), value2);

        assert_eq!(cache_storage, expected_res)
    }

    #[test]
    fn address_to_32_bytes() {
        assert_eq!(Address(0.into()).to_32_bytes(), Ok([0; 32]));
        assert_eq!(
            Address(1.into()).to_32_bytes(),
            Ok([
                0, 0, 0, 0, 0, 0, 0, 0, 0, 0, 0, 0, 0, 0, 0, 0, 0, 0, 0, 0, 0, 0, 0, 0, 0, 0, 0, 0,
                0, 0, 0, 1
            ])
        );
        assert_eq!(
            Address(257.into()).to_32_bytes(),
            Ok([
                0, 0, 0, 0, 0, 0, 0, 0, 0, 0, 0, 0, 0, 0, 0, 0, 0, 0, 0, 0, 0, 0, 0, 0, 0, 0, 0, 0,
                0, 0, 1, 1
            ])
        );

        let address = Address(
            Felt::from_str_radix(
                "2151680050850558576753658069693146429350618838199373217695410689374331200218",
                10,
            )
            .unwrap(),
        );
        assert_eq!(
            address.to_32_bytes(),
            Ok([
                4, 193, 206, 200, 202, 13, 38, 110, 16, 37, 89, 67, 39, 3, 185, 128, 123, 117, 218,
                224, 80, 72, 144, 143, 109, 237, 203, 41, 241, 37, 226, 218
            ])
        );
    }
}<|MERGE_RESOLUTION|>--- conflicted
+++ resolved
@@ -1,13 +1,3 @@
-<<<<<<< HEAD
-=======
-use std::{
-    collections::{HashMap, HashSet},
-    hash::Hash,
-    iter::zip,
-    ops::Add,
-};
-
->>>>>>> 0873847f
 use crate::{
     business_logic::{
         execution::{
@@ -22,10 +12,9 @@
             update_tracker_state::UpdatesTrackerState,
         },
     },
-    core::errors::{state_errors::StateError, syscall_handler_errors::SyscallHandlerError},
+    core::errors::syscall_handler_errors::SyscallHandlerError,
     definitions::transaction_type::TransactionType,
     services::api::contract_class::EntryPointType,
-    starknet_storage::storage,
     utils_errors::UtilsError,
 };
 use cairo_rs::{types::relocatable::Relocatable, vm::vm_core::VirtualMachine};
@@ -160,12 +149,8 @@
     let n_deployments = non_optional_calls
         .clone()
         .into_iter()
-<<<<<<< HEAD
         .map(get_call_n_deployments)
         .sum();
-=======
-        .fold(0, |acc, c| acc + get_call_n_deployments(c));
->>>>>>> 0873847f
 
     let mut l2_to_l1_messages = Vec::new();
 
@@ -271,7 +256,7 @@
 }
 
 pub fn validate_contract_deployed<S: StateReader + Clone>(
-    mut state: S,
+    state: S,
     contract_address: Address,
 ) -> Result<[u8; 32], ExecutionError> {
     get_deployed_address_class_hash_at_address(state, contract_address)
