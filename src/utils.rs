--- conflicted
+++ resolved
@@ -265,7 +265,6 @@
     get_deployed_address_class_hash_at_address(state, contract_address)
 }
 
-<<<<<<< HEAD
 //* ----------------------------
 //* Internal objects utils
 //* ----------------------------
@@ -280,7 +279,7 @@
         }
     }
     Ok(())
-=======
+}
 pub fn calculate_sn_keccak(data: &[u8]) -> [u8; 32] {
     let mut hasher = Keccak256::default();
     hasher.update(data);
@@ -288,7 +287,6 @@
     // Only the first 250 bits from the hash are used.
     result[0] &= 0b0000_0011;
     result
->>>>>>> ac15563e
 }
 
 //* -------------------
