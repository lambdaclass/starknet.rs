use super::starknet_runner_error::StarknetRunnerError;
use crate::{
    business_logic::transaction::error::TransactionError,
    core::syscalls::deprecated_syscall_handler::{
        SyscallHandler, SyscallHandlerPostRun, SyscallHintProcessor,
    },
};
use cairo_vm::felt::Felt252;
use cairo_vm::{
    types::relocatable::{MaybeRelocatable, Relocatable},
    vm::{
        runners::{
            builtin_runner::BuiltinRunner,
            cairo_runner::{CairoArg, CairoRunner, ExecutionResources},
        },
        vm_core::VirtualMachine,
    },
};
use num_traits::ToPrimitive;
use std::{borrow::Cow, collections::HashMap};

pub(crate) struct StarknetRunner<H>
where
    H: SyscallHandler,
{
    pub(crate) cairo_runner: CairoRunner,
    pub(crate) vm: VirtualMachine,
    pub(crate) hint_processor: SyscallHintProcessor<H>,
}

impl<H> StarknetRunner<H>
where
    H: SyscallHandler,
{
    pub fn new(
        cairo_runner: CairoRunner,
        vm: VirtualMachine,
        hint_processor: SyscallHintProcessor<H>,
    ) -> Self {
        StarknetRunner {
            cairo_runner,
            vm,
            hint_processor,
        }
    }

    pub fn run_from_entrypoint(
        &mut self,
        entrypoint: usize,
        args: &[&CairoArg],
    ) -> Result<(), TransactionError> {
        let verify_secure = true;
        let args: Vec<&CairoArg> = args.iter().map(ToOwned::to_owned).collect();

        self.cairo_runner.run_from_entrypoint(
            entrypoint,
            &args,
            verify_secure,
            None,
            &mut self.vm,
            &mut self.hint_processor,
        )?;
        Ok(())
    }

    pub fn get_execution_resources(&self) -> Result<ExecutionResources, TransactionError> {
        let execution_resources = self.cairo_runner.get_execution_resources(&self.vm)?;

        Ok(ExecutionResources {
            builtin_instance_counter: execution_resources
                .builtin_instance_counter
                .into_iter()
                .map(|(name, counter)| (name, counter))
                .collect(),
            ..execution_resources
        })
    }

    pub fn get_return_values(&self) -> Result<Vec<Felt252>, StarknetRunnerError> {
        let ret_data = self.vm.get_return_values(2)?;

        let n_rets = ret_data[0]
            .get_int_ref()
            .ok_or(StarknetRunnerError::NotAFelt)?;
        let ret_ptr = ret_data[1]
            .get_relocatable()
            .ok_or(StarknetRunnerError::NotARelocatable)?;

        let ret_data = self
            .vm
            .get_integer_range(
                ret_ptr,
                n_rets
                    .to_usize()
                    .ok_or(StarknetRunnerError::DataConversionError)?,
            )
            .map_err(|_| StarknetRunnerError::NotAFelt)?;
        Ok(ret_data.into_iter().map(Cow::into_owned).collect())
    }

    /// Returns the base and stop ptr of the OS-designated segment that starts at ptr_offset.
    pub(crate) fn get_os_segment_ptr_range(
        &self,
        ptr_offset: usize,
        os_context: Vec<MaybeRelocatable>,
    ) -> Result<(MaybeRelocatable, MaybeRelocatable), TransactionError> {
        if ptr_offset != 0 {
            return Err(TransactionError::IllegalOsPtrOffset);
        }

        let os_context_end = (self.vm.get_ap() - 2)?;
        let final_os_context_ptr = (os_context_end - os_context.len())?;
        let os_context_ptr = os_context
            .get(ptr_offset)
            .ok_or(TransactionError::InvalidPtrFetch)?
            .to_owned();

        let addr = (final_os_context_ptr + ptr_offset)?;
        let ptr_fetch_from_memory = self
            .vm
            .get_maybe(&addr)
            .ok_or(TransactionError::InvalidPtrFetch)?;

        Ok((os_context_ptr, ptr_fetch_from_memory))
    }

    pub(crate) fn validate_segment_pointers(
        &self,
        segment_base_ptr: &MaybeRelocatable,
        segment_stop_ptr: &MaybeRelocatable,
    ) -> Result<(), TransactionError> {
        let seg_base_ptr = match segment_base_ptr {
            MaybeRelocatable::RelocatableValue(val) => {
                if val.offset != 0 {
                    return Err(TransactionError::InvalidSegBasePtrOffset(val.offset));
                }
                val
            }
            _ => return Err(TransactionError::NotARelocatableValue),
        };

        let expected_stop_ptr = seg_base_ptr
            + self
                .vm
                .get_segment_used_size(seg_base_ptr.segment_index as usize)
                .ok_or(TransactionError::InvalidSegmentSize)?;

        let seg_stop_ptr: Relocatable = match segment_stop_ptr {
            MaybeRelocatable::RelocatableValue(val) => *val,
            _ => return Err(TransactionError::NotARelocatableValue),
        };

        if expected_stop_ptr != seg_stop_ptr {
            return Err(TransactionError::InvalidStopPointer(
                expected_stop_ptr,
                seg_stop_ptr,
            ));
        }
        Ok(())
    }

    /// Validates and processes an OS context that was returned by a transaction.
    /// Returns the syscall processor object containing the accumulated syscall information.
    pub(crate) fn validate_and_process_os_context(
        &mut self,
        initial_os_context: Vec<MaybeRelocatable>,
    ) -> Result<(), TransactionError>
    where
        H: SyscallHandlerPostRun,
    {
        // The returned values are os_context, retdata_size, retdata_ptr.
        let os_context_end = (self.vm.get_ap() - 2)?;
        let stack_pointer = os_context_end;

        let stack_ptr = self
            .cairo_runner
            .get_builtins_final_stack(&mut self.vm, stack_pointer)?;

        let final_os_context_ptr = (stack_ptr - 1)?;

        if final_os_context_ptr + initial_os_context.len() != Ok(os_context_end) {
            return Err(TransactionError::OsContextPtrNotEqual);
        }

        // Validate system calls
        let (syscall_base_ptr, syscall_stop_ptr) =
            self.get_os_segment_ptr_range(0, initial_os_context)?;

        self.validate_segment_pointers(&syscall_base_ptr, &syscall_stop_ptr)?;

        self.hint_processor
            .syscall_handler
            .post_run(&mut self.vm, syscall_stop_ptr.try_into()?)?;

        Ok(())
    }
}

pub(crate) fn prepare_os_context(
    vm: &mut VirtualMachine,
    cairo_runner: &mut CairoRunner,
) -> Vec<MaybeRelocatable> {
    let syscall_segment = vm.add_memory_segment();
    let mut os_context = [syscall_segment.into()].to_vec();
    let builtin_runners = vm
        .get_builtin_runners()
        .clone()
        .into_iter()
        .map(|runner| (runner.name(), runner))
        .collect::<HashMap<&str, BuiltinRunner>>();
    cairo_runner
        .get_program_builtins()
        .iter()
        .for_each(|builtin| {
            if let Some(b_runner) = builtin_runners.get(builtin.name()) {
                let stack = b_runner.initial_stack();
                os_context.extend(stack);
            }
        });
    os_context
}

#[cfg(test)]
mod test {
    use super::{prepare_os_context, StarknetRunner};
    use crate::{
        business_logic::{
            fact_state::in_memory_state_reader::InMemoryStateReader,
            state::cached_state::CachedState, transaction::error::TransactionError,
        },
<<<<<<< HEAD
        core::syscalls::deprecated_business_logic_syscall_handler::BusinessLogicSyscallHandler,
=======
        core::syscalls::business_logic_syscall_handler::DeprecatedBLSyscallHandler,
>>>>>>> b4fba736
    };
    use cairo_vm::{
        types::relocatable::{MaybeRelocatable, Relocatable},
        vm::{runners::cairo_runner::CairoRunner, vm_core::VirtualMachine},
    };
    use coverage_helper::test;

<<<<<<< HEAD
    type SyscallHintProcessor<'a> =
        crate::core::syscalls::deprecated_syscall_handler::SyscallHintProcessor<
            BusinessLogicSyscallHandler<'a, CachedState<InMemoryStateReader>>,
        >;
=======
    type SyscallHintProcessor<'a> = crate::core::syscalls::syscall_handler::SyscallHintProcessor<
        DeprecatedBLSyscallHandler<'a, CachedState<InMemoryStateReader>>,
    >;
>>>>>>> b4fba736

    #[test]
    fn prepare_os_context_test() {
        let program = cairo_vm::types::program::Program::default();
        let mut cairo_runner = CairoRunner::new(&program, "all_cairo", false).unwrap();
        let mut vm = VirtualMachine::new(true);

        let os_context = prepare_os_context(&mut vm, &mut cairo_runner);

        // is expected to return a pointer to the first segment as there is nothing more in the vm
        let expected = Vec::from([MaybeRelocatable::from((0, 0))]);

        assert_eq!(os_context, expected);
    }

    #[test]
    fn run_from_entrypoint_should_fail_with_no_exec_base() {
        let program = cairo_vm::types::program::Program::default();
        let cairo_runner = CairoRunner::new(&program, "all_cairo", false).unwrap();
        let vm = VirtualMachine::new(true);

        let mut state = CachedState::<InMemoryStateReader>::default();
        let hint_processor =
            SyscallHintProcessor::new(DeprecatedBLSyscallHandler::default_with(&mut state));

        let mut runner = StarknetRunner::new(cairo_runner, vm, hint_processor);
        assert!(runner.run_from_entrypoint(1, &[]).is_err())
    }

    #[test]
    fn get_os_segment_ptr_range_should_fail_when_ptr_offset_is_not_zero() {
        let program = cairo_vm::types::program::Program::default();
        let cairo_runner = CairoRunner::new(&program, "all_cairo", false).unwrap();
        let vm = VirtualMachine::new(true);

        let mut state = CachedState::<InMemoryStateReader>::default();
        let hint_processor =
            SyscallHintProcessor::new(BusinessLogicSyscallHandler::default_with(&mut state));

        let runner = StarknetRunner::new(cairo_runner, vm, hint_processor);
        assert_matches!(
            runner.get_os_segment_ptr_range(1, vec![]).unwrap_err(),
            TransactionError::IllegalOsPtrOffset
        );
    }

    #[test]
    fn validate_segment_pointers_should_fail_when_offset_is_not_zero() {
        let program = cairo_vm::types::program::Program::default();
        let cairo_runner = CairoRunner::new(&program, "all_cairo", false).unwrap();
        let vm = VirtualMachine::new(true);

        let mut state = CachedState::<InMemoryStateReader>::default();
        let hint_processor =
            SyscallHintProcessor::new(BusinessLogicSyscallHandler::default_with(&mut state));

        let runner = StarknetRunner::new(cairo_runner, vm, hint_processor);
        let relocatable = MaybeRelocatable::RelocatableValue((0, 1).into());
        assert_matches!(
            runner
                .validate_segment_pointers(&relocatable, &relocatable)
                .unwrap_err(),
            TransactionError::InvalidSegBasePtrOffset(1)
        );
    }

    #[test]
    fn validate_segment_pointers_should_fail_when_base_is_not_a_value() {
        let program = cairo_vm::types::program::Program::default();
        let cairo_runner = CairoRunner::new(&program, "all_cairo", false).unwrap();
        let vm = VirtualMachine::new(true);

        let mut state = CachedState::<InMemoryStateReader>::default();
        let hint_processor =
            SyscallHintProcessor::new(BusinessLogicSyscallHandler::default_with(&mut state));

        let runner = StarknetRunner::new(cairo_runner, vm, hint_processor);
        let relocatable = MaybeRelocatable::Int((1).into());
        assert_matches!(
            runner
                .validate_segment_pointers(&relocatable, &relocatable)
                .unwrap_err(),
            TransactionError::NotARelocatableValue
        );
    }

    #[test]
    fn validate_segment_pointers_should_fail_with_invalid_segment_size() {
        let program = cairo_vm::types::program::Program::default();
        let cairo_runner = CairoRunner::new(&program, "all_cairo", false).unwrap();
        let vm = VirtualMachine::new(true);

        let mut state = CachedState::<InMemoryStateReader>::default();
        let hint_processor =
            SyscallHintProcessor::new(BusinessLogicSyscallHandler::default_with(&mut state));

        let runner = StarknetRunner::new(cairo_runner, vm, hint_processor);
        let base = MaybeRelocatable::RelocatableValue((0, 0).into());
        assert_matches!(
            runner.validate_segment_pointers(&base, &base).unwrap_err(),
            TransactionError::InvalidSegmentSize
        );
    }

    #[test]
    fn validate_segment_pointers_should_fail_when_stop_is_not_a_value() {
        let program = cairo_vm::types::program::Program::default();
        let cairo_runner = CairoRunner::new(&program, "all_cairo", false).unwrap();
        let mut vm = VirtualMachine::new(true);
        vm.add_memory_segment();
        vm.compute_segments_effective_sizes();

        let mut state = CachedState::<InMemoryStateReader>::default();
        let hint_processor =
            SyscallHintProcessor::new(BusinessLogicSyscallHandler::default_with(&mut state));

        let runner = StarknetRunner::new(cairo_runner, vm, hint_processor);
        let base = MaybeRelocatable::RelocatableValue((0, 0).into());
        let stop = MaybeRelocatable::Int((1).into());
        assert_matches!(
            runner.validate_segment_pointers(&base, &stop).unwrap_err(),
            TransactionError::NotARelocatableValue
        );
    }

    #[test]
    fn validate_segment_pointers_should_fail_with_invalid_stop_pointer() {
        let program = cairo_vm::types::program::Program::default();
        let cairo_runner = CairoRunner::new(&program, "all_cairo", false).unwrap();
        let mut vm = VirtualMachine::new(true);
        vm.add_memory_segment();
        vm.compute_segments_effective_sizes();

        let mut state = CachedState::<InMemoryStateReader>::default();
        let hint_processor =
            SyscallHintProcessor::new(BusinessLogicSyscallHandler::default_with(&mut state));

        let runner = StarknetRunner::new(cairo_runner, vm, hint_processor);
        let base = MaybeRelocatable::RelocatableValue((0, 0).into());
        let stop = MaybeRelocatable::RelocatableValue((0, 1).into());
        assert_matches!(
            runner.validate_segment_pointers(&base, &stop).unwrap_err(),
            TransactionError::InvalidStopPointer(
                Relocatable {
                    segment_index: 0,
                    offset: 0,
                },
                Relocatable {
                    segment_index: 0,
                    offset: 1
                },
            )
        );
    }
}<|MERGE_RESOLUTION|>--- conflicted
+++ resolved
@@ -228,11 +228,7 @@
             fact_state::in_memory_state_reader::InMemoryStateReader,
             state::cached_state::CachedState, transaction::error::TransactionError,
         },
-<<<<<<< HEAD
-        core::syscalls::deprecated_business_logic_syscall_handler::BusinessLogicSyscallHandler,
-=======
-        core::syscalls::business_logic_syscall_handler::DeprecatedBLSyscallHandler,
->>>>>>> b4fba736
+        core::syscalls::deprecated_business_logic_syscall_handler::DeprecatedBLSyscallHandler,
     };
     use cairo_vm::{
         types::relocatable::{MaybeRelocatable, Relocatable},
@@ -240,16 +236,10 @@
     };
     use coverage_helper::test;
 
-<<<<<<< HEAD
     type SyscallHintProcessor<'a> =
         crate::core::syscalls::deprecated_syscall_handler::SyscallHintProcessor<
-            BusinessLogicSyscallHandler<'a, CachedState<InMemoryStateReader>>,
+            DeprecatedBLSyscallHandler<'a, CachedState<InMemoryStateReader>>,
         >;
-=======
-    type SyscallHintProcessor<'a> = crate::core::syscalls::syscall_handler::SyscallHintProcessor<
-        DeprecatedBLSyscallHandler<'a, CachedState<InMemoryStateReader>>,
-    >;
->>>>>>> b4fba736
 
     #[test]
     fn prepare_os_context_test() {
@@ -287,7 +277,7 @@
 
         let mut state = CachedState::<InMemoryStateReader>::default();
         let hint_processor =
-            SyscallHintProcessor::new(BusinessLogicSyscallHandler::default_with(&mut state));
+            SyscallHintProcessor::new(DeprecatedBLSyscallHandler::default_with(&mut state));
 
         let runner = StarknetRunner::new(cairo_runner, vm, hint_processor);
         assert_matches!(
@@ -304,7 +294,7 @@
 
         let mut state = CachedState::<InMemoryStateReader>::default();
         let hint_processor =
-            SyscallHintProcessor::new(BusinessLogicSyscallHandler::default_with(&mut state));
+            SyscallHintProcessor::new(DeprecatedBLSyscallHandler::default_with(&mut state));
 
         let runner = StarknetRunner::new(cairo_runner, vm, hint_processor);
         let relocatable = MaybeRelocatable::RelocatableValue((0, 1).into());
@@ -324,7 +314,7 @@
 
         let mut state = CachedState::<InMemoryStateReader>::default();
         let hint_processor =
-            SyscallHintProcessor::new(BusinessLogicSyscallHandler::default_with(&mut state));
+            SyscallHintProcessor::new(DeprecatedBLSyscallHandler::default_with(&mut state));
 
         let runner = StarknetRunner::new(cairo_runner, vm, hint_processor);
         let relocatable = MaybeRelocatable::Int((1).into());
@@ -344,7 +334,7 @@
 
         let mut state = CachedState::<InMemoryStateReader>::default();
         let hint_processor =
-            SyscallHintProcessor::new(BusinessLogicSyscallHandler::default_with(&mut state));
+            SyscallHintProcessor::new(DeprecatedBLSyscallHandler::default_with(&mut state));
 
         let runner = StarknetRunner::new(cairo_runner, vm, hint_processor);
         let base = MaybeRelocatable::RelocatableValue((0, 0).into());
@@ -364,7 +354,7 @@
 
         let mut state = CachedState::<InMemoryStateReader>::default();
         let hint_processor =
-            SyscallHintProcessor::new(BusinessLogicSyscallHandler::default_with(&mut state));
+            SyscallHintProcessor::new(DeprecatedBLSyscallHandler::default_with(&mut state));
 
         let runner = StarknetRunner::new(cairo_runner, vm, hint_processor);
         let base = MaybeRelocatable::RelocatableValue((0, 0).into());
@@ -385,7 +375,7 @@
 
         let mut state = CachedState::<InMemoryStateReader>::default();
         let hint_processor =
-            SyscallHintProcessor::new(BusinessLogicSyscallHandler::default_with(&mut state));
+            SyscallHintProcessor::new(DeprecatedBLSyscallHandler::default_with(&mut state));
 
         let runner = StarknetRunner::new(cairo_runner, vm, hint_processor);
         let base = MaybeRelocatable::RelocatableValue((0, 0).into());
