--- conflicted
+++ resolved
@@ -198,29 +198,8 @@
 }
 
 #[cfg(test)]
-<<<<<<< HEAD
-mod tests {
-    use std::{
-        collections::{HashMap, HashSet},
-        fs,
-        path::{Path, PathBuf},
-    };
-
-    use cairo_rs::{
-        types::relocatable::MaybeRelocatable,
-        vm::{
-            runners::cairo_runner::{CairoRunner, ExecutionResources},
-            vm_core::VirtualMachine,
-        },
-    };
-    use felt::Felt;
-    use num_traits::{Num, Zero};
-    use starknet_api::state::Program;
-
-=======
 mod test {
     use super::StarknetRunner;
->>>>>>> 46f28adf
     use crate::{
         business_logic::{
             execution::{
@@ -237,11 +216,7 @@
         definitions::{constants::TRANSACTION_VERSION, general_config::StarknetGeneralConfig},
         services::api::contract_class::{ContractClass, EntryPointType},
         starknet_storage::dict_storage::DictStorage,
-<<<<<<< HEAD
-        utils::{calculate_sn_keccak, test_utils::vm, Address},
-=======
-        utils::Address,
->>>>>>> 46f28adf
+        utils::{calculate_sn_keccak, Address},
     };
     use cairo_rs::{
         types::relocatable::MaybeRelocatable,
@@ -252,7 +227,10 @@
     };
     use felt::Felt;
     use num_traits::Zero;
-    use std::{collections::HashMap, path::PathBuf};
+    use std::{
+        collections::{HashMap, HashSet},
+        path::PathBuf,
+    };
 
     #[test]
     fn get_execution_resources_test_fail() {
@@ -394,7 +372,7 @@
 
         let path = PathBuf::from("starknet_programs/storage.json");
         let contract_class = ContractClass::try_from(path).unwrap();
-        let mut entry_points_by_type = contract_class.entry_points_by_type.clone();
+        let entry_points_by_type = contract_class.entry_points_by_type.clone();
 
         let storage_entrypoint_selector = entry_points_by_type
             .get(&EntryPointType::External)
@@ -409,14 +387,14 @@
         //* --------------------------------------------
 
         let ffc = DictStorage::new();
-        let mut contract_class_storage = DictStorage::new();
+        let contract_class_storage = DictStorage::new();
         let mut contract_class_cache = HashMap::new();
 
         //  ------------ contract data --------------------
 
         let address = Address(1111.into());
         let class_hash = [1; 32];
-        let contract_state = ContractState::create(class_hash, 3.into(), HashMap::new());
+        let contract_state = ContractState::new(class_hash, 3.into(), HashMap::new());
 
         contract_class_cache.insert(class_hash, contract_class);
         let mut state_reader = InMemoryStateReader::new(ffc, contract_class_storage);
