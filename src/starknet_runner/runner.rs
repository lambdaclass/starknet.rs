--- conflicted
+++ resolved
@@ -107,14 +107,8 @@
         let builtin_runners = self
             .vm
             .get_builtin_runners()
-<<<<<<< HEAD
-            .clone()
-            .into_iter()
-            .map(|b| (b.name(), b))
-=======
             .iter()
             .map(|runner| (runner.name(), runner.clone()))
->>>>>>> 3b74fb37
             .collect::<HashMap<&str, BuiltinRunner>>();
 
         self.cairo_runner
