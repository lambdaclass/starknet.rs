pub mod cached_state;
pub(crate) mod contract_storage_state;
pub mod in_memory_state_reader;
pub mod state_api;
pub mod state_cache;

use crate::{
    core::errors::state_errors::StateError,
    services::api::contract_classes::compiled_class::CompiledClass,
    utils::{get_keys, to_cache_state_storage_mapping, to_state_diff_storage_mapping},
};
use cairo_vm::{felt::Felt252, vm::runners::cairo_runner::ExecutionResources};
use getset::Getters;
use std::{collections::HashMap, sync::Arc};

use crate::{
    transaction::error::TransactionError,
    utils::{Address, ClassHash},
};

use self::{cached_state::CachedState, state_api::StateReader};

#[derive(Clone, Debug, PartialEq, Eq)]
pub struct BlockInfo {
    /// The sequence number of the last block created.
    pub block_number: u64,
    /// Timestamp of the beginning of the last block creation attempt.
    pub block_timestamp: u64,
    /// L1 gas price (in Wei) measured at the beginning of the last block creation attempt.
    pub gas_price: u128,
    /// The sequencer address of this block.
    pub sequencer_address: Address,
}

impl BlockInfo {
    pub const fn empty(sequencer_address: Address) -> Self {
        BlockInfo {
            block_number: 0, // To do: In cairo-lang, this value is set to -1
            block_timestamp: 0,
            gas_price: 0,
            sequencer_address,
        }
    }

    pub const fn validate_legal_progress(
        &self,
        next_block_info: &BlockInfo,
    ) -> Result<(), TransactionError> {
        if self.block_number + 1 != next_block_info.block_number {
            return Err(TransactionError::InvalidBlockNumber);
        }

        if self.block_timestamp >= next_block_info.block_timestamp {
            return Err(TransactionError::InvalidBlockTimestamp);
        }

        Ok(())
    }
}

impl Default for BlockInfo {
    fn default() -> Self {
        Self {
            block_number: 0,
            block_timestamp: 0,
            gas_price: 0,
            sequencer_address: Address(0.into()),
        }
    }
}

#[derive(Clone, Debug, Default)]
pub struct ExecutionResourcesManager {
    pub(crate) syscall_counter: HashMap<String, u64>,
    pub(crate) cairo_usage: ExecutionResources,
}

impl ExecutionResourcesManager {
    pub fn new(syscalls: Vec<String>, cairo_usage: ExecutionResources) -> Self {
        let mut syscall_counter = HashMap::new();
        for syscall in syscalls {
            syscall_counter.insert(syscall, 0);
        }
        ExecutionResourcesManager {
            syscall_counter,
            cairo_usage,
        }
    }

    pub fn increment_syscall_counter(&mut self, syscall_name: &str, amount: u64) {
        *self
            .syscall_counter
            .entry(syscall_name.to_string())
            .or_default() += amount
    }

    pub fn get_syscall_counter(&self, syscall_name: &str) -> Option<u64> {
        self.syscall_counter
            .get(syscall_name)
            .map(ToOwned::to_owned)
    }
}

#[derive(Default, Clone, PartialEq, Eq, Debug, Getters)]
#[getset(get = "pub")]
pub struct StateDiff {
    pub(crate) address_to_class_hash: HashMap<Address, ClassHash>,
    pub(crate) address_to_nonce: HashMap<Address, Felt252>,
    pub(crate) class_hash_to_compiled_class: HashMap<ClassHash, CompiledClass>,
    pub(crate) storage_updates: HashMap<Address, HashMap<Felt252, Felt252>>,
}

impl StateDiff {
    pub const fn new(
        address_to_class_hash: HashMap<Address, ClassHash>,
        address_to_nonce: HashMap<Address, Felt252>,
        class_hash_to_compiled_class: HashMap<ClassHash, CompiledClass>,
        storage_updates: HashMap<Address, HashMap<Felt252, Felt252>>,
    ) -> Self {
        StateDiff {
            address_to_class_hash,
            address_to_nonce,
            class_hash_to_compiled_class,
            storage_updates,
        }
    }

    pub fn from_cached_state<T>(cached_state: CachedState<T>) -> Result<Self, StateError>
    where
        T: StateReader,
    {
        let state_cache = cached_state.cache().to_owned();

<<<<<<< HEAD
        let substracted_maps = state_cache.storage_writes;
        let storage_updates = to_state_diff_storage_mapping(substracted_maps);

        let address_to_nonce = state_cache.nonce_writes;
        let class_hash_to_compiled_class = state_cache.compiled_class_hash_writes;
        let address_to_class_hash = state_cache.class_hash_writes;
=======
        let substracted_maps = subtract_mappings(
            &state_cache.storage_writes,
            &state_cache.storage_initial_values,
        );

        let storage_updates = to_state_diff_storage_mapping(substracted_maps);

        let address_to_nonce =
            subtract_mappings(&state_cache.nonce_writes, &state_cache.nonce_initial_values);

        let class_hash_to_compiled_class = subtract_mappings(
            &state_cache.compiled_class_hash_writes,
            &state_cache.compiled_class_hash_initial_values,
        );

        let address_to_class_hash = subtract_mappings(
            &state_cache.class_hash_writes,
            &state_cache.class_hash_initial_values,
        );
>>>>>>> 5454cbec

        Ok(StateDiff {
            address_to_class_hash,
            address_to_nonce,
            class_hash_to_compiled_class,
            storage_updates,
        })
    }

    pub fn to_cached_state<T>(&self, state_reader: Arc<T>) -> Result<CachedState<T>, StateError>
    where
        T: StateReader + Clone,
    {
        let mut cache_state = CachedState::new(state_reader, HashMap::new());
        let cache_storage_mapping = to_cache_state_storage_mapping(&self.storage_updates);

        cache_state.cache_mut().set_initial_values(
            &self.address_to_class_hash,
            &self.class_hash_to_compiled_class,
            &self.address_to_nonce,
            &cache_storage_mapping,
        )?;
        Ok(cache_state)
    }

    pub fn squash(&mut self, other: StateDiff) -> Self {
        self.address_to_class_hash
            .extend(other.address_to_class_hash);
        let address_to_class_hash = self.address_to_class_hash.clone();

        self.address_to_nonce.extend(other.address_to_nonce);
        let address_to_nonce = self.address_to_nonce.clone();

        self.class_hash_to_compiled_class
            .extend(other.class_hash_to_compiled_class);
        let class_hash_to_compiled_class = self.class_hash_to_compiled_class.clone();

        let mut storage_updates = HashMap::new();

        let addresses: Vec<&Address> = get_keys(&self.storage_updates, &other.storage_updates);

        for address in addresses {
            let default: HashMap<Felt252, Felt252> = HashMap::new();
            let mut map_a = self
                .storage_updates
                .get(address)
                .unwrap_or(&default)
                .to_owned();
            let map_b = other
                .storage_updates
                .get(address)
                .unwrap_or(&default)
                .to_owned();
            map_a.extend(map_b);
            storage_updates.insert(address.clone(), map_a.clone());
        }

        StateDiff {
            address_to_class_hash,
            address_to_nonce,
            class_hash_to_compiled_class,
            storage_updates,
        }
    }
}

#[test]
fn test_validate_legal_progress() {
    let first_block = BlockInfo::default();
    let next_block: BlockInfo = BlockInfo {
        block_number: 1,
        block_timestamp: 1,
        ..Default::default()
    };

    assert!(first_block.validate_legal_progress(&next_block).is_ok())
}

#[cfg(test)]
mod test {
    use std::{collections::HashMap, sync::Arc};

    use super::StateDiff;
    use crate::{
        state::in_memory_state_reader::InMemoryStateReader,
        state::{
            cached_state::CachedState,
            state_api::StateReader,
            state_cache::{StateCache, StorageEntry},
        },
        utils::Address,
    };
    use cairo_vm::felt::Felt252;

    #[test]
    fn test_from_cached_state_without_updates() {
        let mut state_reader = InMemoryStateReader::default();

        let contract_address = Address(32123.into());
        let class_hash = [9; 32];
        let nonce = Felt252::new(42);

        state_reader
            .address_to_class_hash
            .insert(contract_address.clone(), class_hash);
        state_reader
            .address_to_nonce
            .insert(contract_address, nonce);

        let cached_state = CachedState::new(Arc::new(state_reader), HashMap::new());

        let diff = StateDiff::from_cached_state(cached_state).unwrap();

        assert_eq!(0, diff.storage_updates.len());
    }

    #[test]
    fn execution_resources_manager_should_start_with_zero_syscall_counter() {
        let execution_resources_manager = super::ExecutionResourcesManager::new(
            vec!["syscall1".to_string(), "syscall2".to_string()],
            Default::default(),
        );

        assert_eq!(
            execution_resources_manager.get_syscall_counter("syscall1"),
            Some(0)
        );
        assert_eq!(
            execution_resources_manager.get_syscall_counter("syscall2"),
            Some(0)
        );
    }

    #[test]
    fn execution_resources_manager_should_increment_one_to_the_syscall_counter() {
        let mut execution_resources_manager = super::ExecutionResourcesManager::new(
            vec!["syscall1".to_string(), "syscall2".to_string()],
            Default::default(),
        );

        execution_resources_manager.increment_syscall_counter("syscall1", 1);

        assert_eq!(
            execution_resources_manager.get_syscall_counter("syscall1"),
            Some(1)
        );
        assert_eq!(
            execution_resources_manager.get_syscall_counter("syscall2"),
            Some(0)
        );
    }

    #[test]
    fn execution_resources_manager_should_add_syscall_if_not_present() {
        let mut execution_resources_manager = super::ExecutionResourcesManager::default();

        execution_resources_manager.increment_syscall_counter("syscall1", 1);

        assert_eq!(
            execution_resources_manager.get_syscall_counter("syscall1"),
            Some(1)
        );
    }

    #[test]
    fn state_diff_to_cached_state_should_return_correct_cached_state() {
        let mut state_reader = InMemoryStateReader::default();

        let contract_address = Address(32123.into());
        let class_hash = [9; 32];
        let nonce = Felt252::new(42);

        state_reader
            .address_to_class_hash
            .insert(contract_address.clone(), class_hash);
        state_reader
            .address_to_nonce
            .insert(contract_address.clone(), nonce);

        let cached_state_original =
            CachedState::new(Arc::new(state_reader.clone()), HashMap::new());

        let diff = StateDiff::from_cached_state(cached_state_original.clone()).unwrap();

        let cached_state = diff.to_cached_state(Arc::new(state_reader)).unwrap();

        assert_eq!(
            cached_state_original.contract_classes(),
            cached_state.contract_classes()
        );
        assert_eq!(
            cached_state_original
                .get_nonce_at(&contract_address)
                .unwrap(),
            cached_state.get_nonce_at(&contract_address).unwrap()
        );
    }

    #[test]
    fn state_diff_squash_with_itself_should_return_same_diff() {
        let mut state_reader = InMemoryStateReader::default();

        let contract_address = Address(32123.into());
        let class_hash = [9; 32];
        let nonce = Felt252::new(42);

        state_reader
            .address_to_class_hash
            .insert(contract_address.clone(), class_hash);
        state_reader
            .address_to_nonce
            .insert(contract_address, nonce);

        let entry: StorageEntry = (Address(555.into()), [0; 32]);
        let mut storage_writes = HashMap::new();
        storage_writes.insert(entry, Felt252::new(666));
        let cache = StateCache::new(
            HashMap::new(),
            HashMap::new(),
            HashMap::new(),
            HashMap::new(),
            HashMap::new(),
            HashMap::new(),
            HashMap::new(),
            storage_writes,
            HashMap::new(),
        );
        let cached_state =
            CachedState::new_for_testing(Arc::new(state_reader), cache, HashMap::new());

        let mut diff = StateDiff::from_cached_state(cached_state).unwrap();

        let diff_squashed = diff.squash(diff.clone());

        assert_eq!(diff, diff_squashed);
    }
}<|MERGE_RESOLUTION|>--- conflicted
+++ resolved
@@ -131,34 +131,12 @@
     {
         let state_cache = cached_state.cache().to_owned();
 
-<<<<<<< HEAD
         let substracted_maps = state_cache.storage_writes;
         let storage_updates = to_state_diff_storage_mapping(substracted_maps);
 
         let address_to_nonce = state_cache.nonce_writes;
         let class_hash_to_compiled_class = state_cache.compiled_class_hash_writes;
         let address_to_class_hash = state_cache.class_hash_writes;
-=======
-        let substracted_maps = subtract_mappings(
-            &state_cache.storage_writes,
-            &state_cache.storage_initial_values,
-        );
-
-        let storage_updates = to_state_diff_storage_mapping(substracted_maps);
-
-        let address_to_nonce =
-            subtract_mappings(&state_cache.nonce_writes, &state_cache.nonce_initial_values);
-
-        let class_hash_to_compiled_class = subtract_mappings(
-            &state_cache.compiled_class_hash_writes,
-            &state_cache.compiled_class_hash_initial_values,
-        );
-
-        let address_to_class_hash = subtract_mappings(
-            &state_cache.class_hash_writes,
-            &state_cache.class_hash_initial_values,
-        );
->>>>>>> 5454cbec
 
         Ok(StateDiff {
             address_to_class_hash,
