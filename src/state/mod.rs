use self::{
    cached_state::CachedState, contract_class_cache::ContractClassCache, state_api::StateReader,
};
use crate::{
    core::errors::state_errors::StateError,
    services::api::contract_classes::compiled_class::CompiledClass,
    transaction::error::TransactionError,
    utils::{
        get_keys, to_cache_state_storage_mapping, to_state_diff_storage_mapping, Address, ClassHash,
    },
};
use cairo_vm::{felt::Felt252, vm::runners::cairo_runner::ExecutionResources};
use getset::Getters;
use std::{collections::HashMap, sync::Arc};

<<<<<<< HEAD
pub mod cached_state;
pub mod contract_class_cache;
pub(crate) mod contract_storage_state;
pub mod in_memory_state_reader;
pub mod state_api;
pub mod state_cache;
=======
use crate::{
    transaction::error::TransactionError,
    utils::{Address, ClassHash},
};

use self::{cached_state::CachedState, state_api::StateReader, state_cache::StateCache};
>>>>>>> 484acb3e

#[derive(Clone, Debug, PartialEq, Eq)]
pub struct BlockInfo {
    /// The sequence number of the last block created.
    pub block_number: u64,
    /// Timestamp of the beginning of the last block creation attempt.
    pub block_timestamp: u64,
    /// L1 gas price (in Wei) measured at the beginning of the last block creation attempt.
    pub gas_price: u128,
    /// The sequencer address of this block.
    pub sequencer_address: Address,
}

impl BlockInfo {
    pub const fn empty(sequencer_address: Address) -> Self {
        BlockInfo {
            block_number: 0, // To do: In cairo-lang, this value is set to -1
            block_timestamp: 0,
            gas_price: 0,
            sequencer_address,
        }
    }

    pub const fn validate_legal_progress(
        &self,
        next_block_info: &BlockInfo,
    ) -> Result<(), TransactionError> {
        if self.block_number + 1 != next_block_info.block_number {
            return Err(TransactionError::InvalidBlockNumber);
        }

        if self.block_timestamp >= next_block_info.block_timestamp {
            return Err(TransactionError::InvalidBlockTimestamp);
        }

        Ok(())
    }
}

impl Default for BlockInfo {
    fn default() -> Self {
        Self {
            block_number: 0,
            block_timestamp: 0,
            gas_price: 0,
            sequencer_address: Address(0.into()),
        }
    }
}

#[derive(Clone, Debug, Default)]
pub struct ExecutionResourcesManager {
    pub(crate) syscall_counter: HashMap<String, u64>,
    pub(crate) cairo_usage: ExecutionResources,
}

impl ExecutionResourcesManager {
    pub fn new(syscalls: Vec<String>, cairo_usage: ExecutionResources) -> Self {
        let mut syscall_counter = HashMap::new();
        for syscall in syscalls {
            syscall_counter.insert(syscall, 0);
        }
        ExecutionResourcesManager {
            syscall_counter,
            cairo_usage,
        }
    }

    pub fn increment_syscall_counter(&mut self, syscall_name: &str, amount: u64) {
        *self
            .syscall_counter
            .entry(syscall_name.to_string())
            .or_default() += amount
    }

    pub fn get_syscall_counter(&self, syscall_name: &str) -> Option<u64> {
        self.syscall_counter
            .get(syscall_name)
            .map(ToOwned::to_owned)
    }
}

#[derive(Default, Clone, PartialEq, Eq, Debug, Getters)]
#[getset(get = "pub")]
pub struct StateDiff {
    pub(crate) address_to_class_hash: HashMap<Address, ClassHash>,
    pub(crate) address_to_nonce: HashMap<Address, Felt252>,
    pub(crate) class_hash_to_compiled_class: HashMap<ClassHash, CompiledClass>,
    pub(crate) storage_updates: HashMap<Address, HashMap<Felt252, Felt252>>,
}

impl StateDiff {
    pub const fn new(
        address_to_class_hash: HashMap<Address, ClassHash>,
        address_to_nonce: HashMap<Address, Felt252>,
        class_hash_to_compiled_class: HashMap<ClassHash, CompiledClass>,
        storage_updates: HashMap<Address, HashMap<Felt252, Felt252>>,
    ) -> Self {
        StateDiff {
            address_to_class_hash,
            address_to_nonce,
            class_hash_to_compiled_class,
            storage_updates,
        }
    }

<<<<<<< HEAD
    pub fn from_cached_state<T, C>(cached_state: CachedState<T, C>) -> Result<Self, StateError>
    where
        T: StateReader,
        C: ContractClassCache,
    {
        let state_cache = cached_state.cache().to_owned();

        let substracted_maps = state_cache.storage_writes;
=======
    pub fn from_cached_state(state_cache: &StateCache) -> Result<Self, StateError> {
        let substracted_maps = &state_cache.storage_writes;
>>>>>>> 484acb3e
        let storage_updates = to_state_diff_storage_mapping(substracted_maps);

        let address_to_nonce = state_cache.nonce_writes.clone();
        let class_hash_to_compiled_class = state_cache.compiled_class_hash_writes.clone();
        let address_to_class_hash = state_cache.class_hash_writes.clone();

        Ok(StateDiff {
            address_to_class_hash,
            address_to_nonce,
            class_hash_to_compiled_class,
            storage_updates,
        })
    }

    pub fn to_cached_state<T, C>(
        &self,
        state_reader: Arc<T>,
        contract_class_cache: Arc<C>,
    ) -> Result<CachedState<T, C>, StateError>
    where
        T: StateReader + Clone,
        C: ContractClassCache,
    {
        let mut cache_state = CachedState::new(state_reader, contract_class_cache);
        let cache_storage_mapping = to_cache_state_storage_mapping(&self.storage_updates);

        cache_state.cache_mut().set_initial_values(
            &self.address_to_class_hash,
            &self.class_hash_to_compiled_class,
            &self.address_to_nonce,
            &cache_storage_mapping,
        )?;
        Ok(cache_state)
    }

    pub fn squash(&mut self, other: StateDiff) -> Self {
        self.address_to_class_hash
            .extend(other.address_to_class_hash);
        let address_to_class_hash = self.address_to_class_hash.clone();

        self.address_to_nonce.extend(other.address_to_nonce);
        let address_to_nonce = self.address_to_nonce.clone();

        self.class_hash_to_compiled_class
            .extend(other.class_hash_to_compiled_class);
        let class_hash_to_compiled_class = self.class_hash_to_compiled_class.clone();

        let mut storage_updates = HashMap::new();

        let addresses: Vec<&Address> = get_keys(&self.storage_updates, &other.storage_updates);

        for address in addresses {
            let default: HashMap<Felt252, Felt252> = HashMap::new();
            let mut map_a = self
                .storage_updates
                .get(address)
                .unwrap_or(&default)
                .to_owned();
            let map_b = other
                .storage_updates
                .get(address)
                .unwrap_or(&default)
                .to_owned();
            map_a.extend(map_b);
            storage_updates.insert(address.clone(), map_a.clone());
        }

        StateDiff {
            address_to_class_hash,
            address_to_nonce,
            class_hash_to_compiled_class,
            storage_updates,
        }
    }
}

#[test]
fn test_validate_legal_progress() {
    let first_block = BlockInfo::default();
    let next_block: BlockInfo = BlockInfo {
        block_number: 1,
        block_timestamp: 1,
        ..Default::default()
    };

    assert!(first_block.validate_legal_progress(&next_block).is_ok())
}

#[cfg(test)]
mod test {
    use super::StateDiff;
    use crate::{
        state::{
            cached_state::CachedState,
            contract_class_cache::PermanentContractClassCache,
            in_memory_state_reader::InMemoryStateReader,
            state_api::StateReader,
            state_cache::{StateCache, StorageEntry},
        },
        utils::Address,
    };
    use cairo_vm::felt::Felt252;
    use std::{collections::HashMap, sync::Arc};

    #[test]
    fn test_from_cached_state_without_updates() {
        let mut state_reader = InMemoryStateReader::default();

        let contract_address = Address(32123.into());
        let class_hash = [9; 32];
        let nonce = Felt252::new(42);

        state_reader
            .address_to_class_hash
            .insert(contract_address.clone(), class_hash);
        state_reader
            .address_to_nonce
            .insert(contract_address, nonce);

        let cached_state = CachedState::new(
            Arc::new(state_reader),
            Arc::new(PermanentContractClassCache::default()),
        );

        let diff = StateDiff::from_cached_state(&cached_state.cache).unwrap();

        assert_eq!(0, diff.storage_updates.len());
    }

    #[test]
    fn execution_resources_manager_should_start_with_zero_syscall_counter() {
        let execution_resources_manager = super::ExecutionResourcesManager::new(
            vec!["syscall1".to_string(), "syscall2".to_string()],
            Default::default(),
        );

        assert_eq!(
            execution_resources_manager.get_syscall_counter("syscall1"),
            Some(0)
        );
        assert_eq!(
            execution_resources_manager.get_syscall_counter("syscall2"),
            Some(0)
        );
    }

    #[test]
    fn execution_resources_manager_should_increment_one_to_the_syscall_counter() {
        let mut execution_resources_manager = super::ExecutionResourcesManager::new(
            vec!["syscall1".to_string(), "syscall2".to_string()],
            Default::default(),
        );

        execution_resources_manager.increment_syscall_counter("syscall1", 1);

        assert_eq!(
            execution_resources_manager.get_syscall_counter("syscall1"),
            Some(1)
        );
        assert_eq!(
            execution_resources_manager.get_syscall_counter("syscall2"),
            Some(0)
        );
    }

    #[test]
    fn execution_resources_manager_should_add_syscall_if_not_present() {
        let mut execution_resources_manager = super::ExecutionResourcesManager::default();

        execution_resources_manager.increment_syscall_counter("syscall1", 1);

        assert_eq!(
            execution_resources_manager.get_syscall_counter("syscall1"),
            Some(1)
        );
    }

    #[test]
    fn state_diff_to_cached_state_should_return_correct_cached_state() {
        let mut state_reader = InMemoryStateReader::default();

        let contract_address = Address(32123.into());
        let class_hash = [9; 32];
        let nonce = Felt252::new(42);

        state_reader
            .address_to_class_hash
            .insert(contract_address.clone(), class_hash);
        state_reader
            .address_to_nonce
            .insert(contract_address.clone(), nonce);

        let cached_state_original = CachedState::new(
            Arc::new(state_reader.clone()),
            Arc::new(PermanentContractClassCache::default()),
        );

        let diff = StateDiff::from_cached_state(cached_state_original.cache()).unwrap();

        let cached_state = diff
            .to_cached_state::<_, PermanentContractClassCache>(
                Arc::new(state_reader),
                Arc::new(PermanentContractClassCache::default()),
            )
            .unwrap();

        assert_eq!(
            (&*cached_state_original.contract_class_cache().clone())
                .into_iter()
                .collect::<HashMap<_, _>>(),
            (&*cached_state.contract_class_cache().clone())
                .into_iter()
                .collect::<HashMap<_, _>>()
        );
        assert_eq!(
            cached_state_original
                .get_nonce_at(&contract_address)
                .unwrap(),
            cached_state.get_nonce_at(&contract_address).unwrap()
        );
    }

    #[test]
    fn state_diff_squash_with_itself_should_return_same_diff() {
        let mut state_reader = InMemoryStateReader::default();

        let contract_address = Address(32123.into());
        let class_hash = [9; 32];
        let nonce = Felt252::new(42);

        state_reader
            .address_to_class_hash
            .insert(contract_address.clone(), class_hash);
        state_reader
            .address_to_nonce
            .insert(contract_address, nonce);

        let entry: StorageEntry = (Address(555.into()), [0; 32]);
        let mut storage_writes = HashMap::new();
        storage_writes.insert(entry, Felt252::new(666));
        let cache = StateCache::new(
            HashMap::new(),
            HashMap::new(),
            HashMap::new(),
            HashMap::new(),
            HashMap::new(),
            HashMap::new(),
            HashMap::new(),
            storage_writes,
            HashMap::new(),
        );
        let cached_state = CachedState::new_for_testing(
            Arc::new(state_reader),
            cache,
            Arc::new(PermanentContractClassCache::default()),
        );

        let mut diff = StateDiff::from_cached_state(cached_state.cache()).unwrap();

        let diff_squashed = diff.squash(diff.clone());

        assert_eq!(diff, diff_squashed);
    }
}<|MERGE_RESOLUTION|>--- conflicted
+++ resolved
@@ -13,21 +13,12 @@
 use getset::Getters;
 use std::{collections::HashMap, sync::Arc};
 
-<<<<<<< HEAD
 pub mod cached_state;
 pub mod contract_class_cache;
 pub(crate) mod contract_storage_state;
 pub mod in_memory_state_reader;
 pub mod state_api;
 pub mod state_cache;
-=======
-use crate::{
-    transaction::error::TransactionError,
-    utils::{Address, ClassHash},
-};
-
-use self::{cached_state::CachedState, state_api::StateReader, state_cache::StateCache};
->>>>>>> 484acb3e
 
 #[derive(Clone, Debug, PartialEq, Eq)]
 pub struct BlockInfo {
@@ -134,7 +125,6 @@
         }
     }
 
-<<<<<<< HEAD
     pub fn from_cached_state<T, C>(cached_state: CachedState<T, C>) -> Result<Self, StateError>
     where
         T: StateReader,
@@ -143,11 +133,7 @@
         let state_cache = cached_state.cache().to_owned();
 
         let substracted_maps = state_cache.storage_writes;
-=======
-    pub fn from_cached_state(state_cache: &StateCache) -> Result<Self, StateError> {
-        let substracted_maps = &state_cache.storage_writes;
->>>>>>> 484acb3e
-        let storage_updates = to_state_diff_storage_mapping(substracted_maps);
+        let storage_updates = to_state_diff_storage_mapping(&substracted_maps);
 
         let address_to_nonce = state_cache.nonce_writes.clone();
         let class_hash_to_compiled_class = state_cache.compiled_class_hash_writes.clone();
@@ -271,7 +257,7 @@
             Arc::new(PermanentContractClassCache::default()),
         );
 
-        let diff = StateDiff::from_cached_state(&cached_state.cache).unwrap();
+        let diff = StateDiff::from_cached_state(cached_state).unwrap();
 
         assert_eq!(0, diff.storage_updates.len());
     }
@@ -344,7 +330,7 @@
             Arc::new(PermanentContractClassCache::default()),
         );
 
-        let diff = StateDiff::from_cached_state(cached_state_original.cache()).unwrap();
+        let diff = StateDiff::from_cached_state(cached_state_original.clone()).unwrap();
 
         let cached_state = diff
             .to_cached_state::<_, PermanentContractClassCache>(
@@ -404,7 +390,7 @@
             Arc::new(PermanentContractClassCache::default()),
         );
 
-        let mut diff = StateDiff::from_cached_state(cached_state.cache()).unwrap();
+        let mut diff = StateDiff::from_cached_state(cached_state).unwrap();
 
         let diff_squashed = diff.squash(diff.clone());
 
