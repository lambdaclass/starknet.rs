use super::{
    state_api::{State, StateReader},
    state_cache::{StateCache, StorageEntry},
};
use crate::{
    core::errors::state_errors::StateError,
    services::api::contract_classes::compiled_class::CompiledClass,
    state::StateDiff,
    utils::{
        get_erc20_balance_var_addresses, subtract_mappings, to_cache_state_storage_mapping,
        Address, ClassHash,
    },
};
<<<<<<< HEAD
use cairo_lang_starknet::casm_contract_class::CasmContractClass;
use cairo_lang_utils::bigint::BigUintAsHex;
=======
>>>>>>> 303a8d11
use cairo_vm::felt::Felt252;
use getset::{Getters, MutGetters};
use num_traits::Zero;
use starknet::core::types::FromByteArrayError;
use std::{
    collections::{HashMap, HashSet},
    sync::Arc,
};

<<<<<<< HEAD
// K: class_hash V: ContractClass
pub type ContractClassCache = HashMap<ClassHash, ContractClass>;
pub type CasmClassCache = HashMap<ClassHash, CasmContractClass>;
pub type SierraProgramCache =
    HashMap<ClassHash, cairo_lang_starknet::contract_class::ContractClass>;
=======
pub type ContractClassCache = HashMap<ClassHash, CompiledClass>;
>>>>>>> 303a8d11

pub const UNINITIALIZED_CLASS_HASH: &ClassHash = &[0u8; 32];

/// Represents a cached state of contract classes with optional caches.
#[derive(Default, Clone, Debug, Eq, Getters, MutGetters, PartialEq)]
pub struct CachedState<T: StateReader> {
    pub state_reader: Arc<T>,
    #[getset(get = "pub", get_mut = "pub")]
    pub(crate) cache: StateCache,
    #[get = "pub"]
<<<<<<< HEAD
    pub(crate) contract_classes: Option<ContractClassCache>,
    #[get = "pub"]
    pub(crate) casm_contract_classes: Option<CasmClassCache>,
    #[get = "pub"]
    pub(crate) sierra_programs: Option<SierraProgramCache>,
=======
    pub(crate) contract_classes: ContractClassCache,
>>>>>>> 303a8d11
}

impl<T: StateReader> CachedState<T> {
    /// Constructor, creates a new cached state.
<<<<<<< HEAD
    pub fn new(state_reader: Arc<T>) -> Self {
        Self {
            cache: StateCache::default(),
            contract_classes: None,
            state_reader,
            casm_contract_classes: None,
            sierra_programs: None,
=======
    pub fn new(state_reader: Arc<T>, contract_classes: ContractClassCache) -> Self {
        Self {
            cache: StateCache::default(),
            state_reader,
            contract_classes,
>>>>>>> 303a8d11
        }
    }

    /// Creates a CachedState for testing purposes.
<<<<<<< HEAD
    pub fn new_for_testing(state_reader: Arc<T>, cache: StateCache) -> Self {
=======
    pub fn new_for_testing(
        state_reader: Arc<T>,
        cache: StateCache,
        contract_classes: ContractClassCache,
    ) -> Self {
>>>>>>> 303a8d11
        Self {
            cache,
            contract_classes: None,
            state_reader,
<<<<<<< HEAD
            casm_contract_classes: None,
            sierra_programs: None,
        }
    }

    /// Sets the contract class cache.
    pub fn set_contract_classes_cache(mut self, contract_classes: ContractClassCache) -> Self {
        self.contract_classes = Some(contract_classes);
        self
    }

    /// Sets the casm classes cache.
    pub fn set_casm_classes_cache(mut self, casm_contract_classes: CasmClassCache) -> Self {
        self.casm_contract_classes = Some(casm_contract_classes);
        self
    }

    /// Sets the sierra programs cache.
    pub fn set_sierra_programs_cache(mut self, sierra_programs_cache: SierraProgramCache) -> Self {
        self.sierra_programs = Some(sierra_programs_cache);
        self
=======
        }
    }

    /// Sets the contract classes cache.
    pub fn set_contract_classes(
        &mut self,
        contract_classes: ContractClassCache,
    ) -> Result<(), StateError> {
        if !self.contract_classes.is_empty() {
            return Err(StateError::AssignedContractClassCache);
        }
        self.contract_classes = contract_classes;
        Ok(())
>>>>>>> 303a8d11
    }
}

impl<T: StateReader> StateReader for CachedState<T> {
    /// Returns the class hash for a given contract address.
    fn get_class_hash_at(&self, contract_address: &Address) -> Result<ClassHash, StateError> {
        if self.cache.get_class_hash(contract_address).is_none() {
            match self.state_reader.get_class_hash_at(contract_address) {
                Ok(class_hash) => {
                    return Ok(class_hash);
                }
                Err(StateError::NoneContractState(_)) => {
                    return Ok([0; 32]);
                }
                Err(e) => {
                    return Err(e);
                }
            }
        }

        self.cache
            .get_class_hash(contract_address)
            .ok_or_else(|| StateError::NoneClassHash(contract_address.clone()))
            .cloned()
    }

    /// Returns the nonce for a given contract address.
    fn get_nonce_at(&self, contract_address: &Address) -> Result<Felt252, StateError> {
        if self.cache.get_nonce(contract_address).is_none() {
            return self.state_reader.get_nonce_at(contract_address);
        }
        self.cache
            .get_nonce(contract_address)
            .ok_or_else(|| StateError::NoneNonce(contract_address.clone()))
            .cloned()
    }

    /// Returns storage data for a given storage entry.
    fn get_storage_at(&self, storage_entry: &StorageEntry) -> Result<Felt252, StateError> {
        if self.cache.get_storage(storage_entry).is_none() {
            match self.state_reader.get_storage_at(storage_entry) {
                Ok(storage) => {
                    return Ok(storage);
                }
                Err(
                    StateError::EmptyKeyInStorage
                    | StateError::NoneStoragLeaf(_)
                    | StateError::NoneStorage(_)
                    | StateError::NoneContractState(_),
                ) => return Ok(Felt252::zero()),
                Err(e) => {
                    return Err(e);
                }
            }
        }

        self.cache
            .get_storage(storage_entry)
            .ok_or_else(|| StateError::NoneStorage(storage_entry.clone()))
            .cloned()
    }

    // TODO: check if that the proper way to store it (converting hash to address)
    /// Returned the compiled class hash for a given class hash.
    fn get_compiled_class_hash(&self, class_hash: &ClassHash) -> Result<ClassHash, StateError> {
        if self
            .cache
            .class_hash_to_compiled_class_hash
            .get(class_hash)
            .is_none()
        {
            return self.state_reader.get_compiled_class_hash(class_hash);
        }
        self.cache
            .class_hash_to_compiled_class_hash
            .get(class_hash)
            .ok_or_else(|| StateError::NoneCompiledClass(*class_hash))
            .cloned()
    }

    /// Returns the contract class for a given class hash.
    fn get_contract_class(&self, class_hash: &ClassHash) -> Result<CompiledClass, StateError> {
        // This method can receive both compiled_class_hash & class_hash and return both casm and deprecated contract classes
        //, which can be on the cache or on the state_reader, different cases will be described below:
        if class_hash == UNINITIALIZED_CLASS_HASH {
            return Err(StateError::UninitiaizedClassHash);
        }

        // I: FETCHING FROM CACHE
        if let Some(compiled_class) = self.contract_classes.get(class_hash) {
            return Ok(compiled_class.clone());
        }

        // I: CASM CONTRACT CLASS : CLASS_HASH
        if let Some(compiled_class_hash) =
            self.cache.class_hash_to_compiled_class_hash.get(class_hash)
        {
            if let Some(casm_class) = self.contract_classes.get(compiled_class_hash) {
                return Ok(casm_class.clone());
            }
        }

        // II: FETCHING FROM STATE_READER
        self.state_reader.get_contract_class(class_hash)
    }
}

impl<T: StateReader> State for CachedState<T> {
    /// Stores a contract class in the cache.
    fn set_contract_class(
        &mut self,
        class_hash: &ClassHash,
        contract_class: &CompiledClass,
    ) -> Result<(), StateError> {
        self.contract_classes
            .insert(*class_hash, contract_class.clone());

        Ok(())
    }

    /// Deploys a new contract and updates the cache.
    fn deploy_contract(
        &mut self,
        deploy_contract_address: Address,
        class_hash: ClassHash,
    ) -> Result<(), StateError> {
        if deploy_contract_address == Address(0.into()) {
            return Err(StateError::ContractAddressOutOfRangeAddress(
                deploy_contract_address.clone(),
            ));
        }

        match self.get_class_hash_at(&deploy_contract_address) {
            Ok(x) if x == [0; 32] => {}
            Ok(_) => {
                return Err(StateError::ContractAddressUnavailable(
                    deploy_contract_address.clone(),
                ))
            }
            _ => {}
        }

        self.cache
            .class_hash_writes
            .insert(deploy_contract_address.clone(), class_hash);
        Ok(())
    }

    fn increment_nonce(&mut self, contract_address: &Address) -> Result<(), StateError> {
        let new_nonce = self.get_nonce_at(contract_address)? + Felt252::from(1);
        self.cache
            .nonce_writes
            .insert(contract_address.clone(), new_nonce);
        Ok(())
    }

    fn set_storage_at(&mut self, storage_entry: &StorageEntry, value: Felt252) {
        self.cache
            .storage_writes
            .insert(storage_entry.clone(), value);
    }

    fn set_class_hash_at(
        &mut self,
        deploy_contract_address: Address,
        class_hash: ClassHash,
    ) -> Result<(), StateError> {
        if deploy_contract_address == Address(0.into()) {
            return Err(StateError::ContractAddressOutOfRangeAddress(
                deploy_contract_address,
            ));
        }

        self.cache
            .class_hash_writes
            .insert(deploy_contract_address, class_hash);
        Ok(())
    }

    fn set_compiled_class_hash(
        &mut self,
        class_hash: &Felt252,
        compiled_class_hash: &Felt252,
    ) -> Result<(), StateError> {
        let class_hash = class_hash.to_be_bytes();
        let compiled_class_hash = compiled_class_hash.to_be_bytes();

        self.cache
            .class_hash_to_compiled_class_hash
            .insert(class_hash, compiled_class_hash);
        Ok(())
    }

    fn apply_state_update(&mut self, state_updates: &StateDiff) -> Result<(), StateError> {
        let storage_updates = to_cache_state_storage_mapping(&state_updates.storage_updates);

        self.cache.update_writes(
            &state_updates.address_to_class_hash,
            &state_updates.class_hash_to_compiled_class,
            &state_updates.address_to_nonce,
            &storage_updates,
        );
        Ok(())
    }

    fn count_actual_storage_changes(
        &mut self,
        fee_token_and_sender_address: Option<(&Address, &Address)>,
    ) -> Result<(usize, usize), FromByteArrayError> {
        let mut storage_updates = subtract_mappings(
            self.cache.storage_writes.clone(),
            self.cache.storage_initial_values.clone(),
        );

        let n_modified_contracts = {
            let storage_unique_updates = storage_updates.keys().map(|k| k.0.clone());

            let class_hash_updates: Vec<_> = subtract_mappings(
                self.cache.class_hash_writes.clone(),
                self.cache.class_hash_initial_values.clone(),
            )
            .keys()
            .cloned()
            .collect();

            let nonce_updates: Vec<_> = subtract_mappings(
                self.cache.nonce_writes.clone(),
                self.cache.nonce_initial_values.clone(),
            )
            .keys()
            .cloned()
            .collect();

            let mut modified_contracts: HashSet<Address> = HashSet::new();
            modified_contracts.extend(storage_unique_updates);
            modified_contracts.extend(class_hash_updates);
            modified_contracts.extend(nonce_updates);

            modified_contracts.len()
        };

        // Add fee transfer storage update before actually charging it, as it needs to be included in the
        // calculation of the final fee.
        if let Some((fee_token_address, sender_address)) = fee_token_and_sender_address {
            let (sender_low_key, _) = get_erc20_balance_var_addresses(sender_address)?;
            storage_updates.insert(
                (fee_token_address.clone(), sender_low_key),
                Felt252::default(),
            );
        }

        Ok((n_modified_contracts, storage_updates.len()))
    }

    fn get_class_hash_at(&mut self, contract_address: &Address) -> Result<ClassHash, StateError> {
        if self.cache.get_class_hash(contract_address).is_none() {
            let class_hash = match self.state_reader.get_class_hash_at(contract_address) {
                Ok(class_hash) => class_hash,
                Err(StateError::NoneContractState(_)) => [0; 32],
                Err(e) => return Err(e),
            };
            self.cache
                .class_hash_initial_values
                .insert(contract_address.clone(), class_hash);
        }

        self.cache
            .get_class_hash(contract_address)
            .ok_or_else(|| StateError::NoneClassHash(contract_address.clone()))
            .cloned()
    }

    fn get_nonce_at(&mut self, contract_address: &Address) -> Result<Felt252, StateError> {
        if self.cache.get_nonce(contract_address).is_none() {
            let nonce = self.state_reader.get_nonce_at(contract_address)?;
            self.cache
                .nonce_initial_values
                .insert(contract_address.clone(), nonce);
        }
        Ok(self
            .cache
            .get_nonce(contract_address)
            .unwrap_or(&Felt252::zero())
            .clone())
    }

    fn get_storage_at(&mut self, storage_entry: &StorageEntry) -> Result<Felt252, StateError> {
        if self.cache.get_storage(storage_entry).is_none() {
            let value = match self.state_reader.get_storage_at(storage_entry) {
                Ok(value) => value,
                Err(
                    StateError::EmptyKeyInStorage
                    | StateError::NoneStoragLeaf(_)
                    | StateError::NoneStorage(_)
                    | StateError::NoneContractState(_),
                ) => Felt252::zero(),
                Err(e) => return Err(e),
            };
            self.cache
                .storage_initial_values
                .insert(storage_entry.clone(), value);
        }

        self.cache
            .get_storage(storage_entry)
            .ok_or_else(|| StateError::NoneStorage(storage_entry.clone()))
            .cloned()
    }

    // TODO: check if that the proper way to store it (converting hash to address)
    fn get_compiled_class_hash(&mut self, class_hash: &ClassHash) -> Result<ClassHash, StateError> {
        let hash = self.cache.class_hash_to_compiled_class_hash.get(class_hash);
        if let Some(hash) = hash {
            Ok(*hash)
        } else {
            let compiled_class_hash = self.state_reader.get_compiled_class_hash(class_hash)?;
            let address = Address(Felt252::from_bytes_be(&compiled_class_hash));
            self.cache
                .class_hash_initial_values
                .insert(address, compiled_class_hash);
            Ok(compiled_class_hash)
        }
    }

    fn get_contract_class(&mut self, class_hash: &ClassHash) -> Result<CompiledClass, StateError> {
        // This method can receive both compiled_class_hash & class_hash and return both casm and deprecated contract classes
        //, which can be on the cache or on the state_reader, different cases will be described below:
        if class_hash == UNINITIALIZED_CLASS_HASH {
            return Err(StateError::UninitiaizedClassHash);
        }

        // I: FETCHING FROM CACHE
        // deprecated contract classes dont have compiled class hashes, so we only have one case
        if let Some(compiled_class) = self.contract_classes.get(class_hash) {
            return Ok(compiled_class.clone());
        }

        // I: CASM CONTRACT CLASS : CLASS_HASH
        if let Some(compiled_class_hash) =
            self.cache.class_hash_to_compiled_class_hash.get(class_hash)
        {
            if let Some(casm_class) = self.contract_classes.get(compiled_class_hash) {
                return Ok(casm_class.clone());
            }
        }

<<<<<<< HEAD
        if let Some(sierra_compiled_class) = self
            .sierra_programs
            .as_ref()
            .and_then(|x| x.get(class_hash))
        {
            return Ok(CompiledClass::Sierra(Arc::new(
                sierra_compiled_class.clone(),
            )));
        }
=======
>>>>>>> 303a8d11
        // II: FETCHING FROM STATE_READER
        let contract = self.state_reader.get_contract_class(class_hash)?;
        match contract {
            CompiledClass::Casm(ref casm_class) => {
                // We call this method instead of state_reader's in order to update the cache's class_hash_initial_values map
                let compiled_class_hash = self.get_compiled_class_hash(class_hash)?;
                self.set_contract_class(
                    &compiled_class_hash,
                    &CompiledClass::Casm(casm_class.clone()),
                )?;
            }
            CompiledClass::Deprecated(ref contract) => {
                self.set_contract_class(class_hash, &CompiledClass::Deprecated(contract.clone()))?
            }
            CompiledClass::Sierra(_) => todo!(),
        }
        Ok(contract)
    }

    fn set_sierra_program(
        &mut self,
        compiled_class_hash: &Felt252,
        _sierra_program: Vec<BigUintAsHex>,
    ) -> Result<(), StateError> {
        let _compiled_class_hash = compiled_class_hash.to_be_bytes();

        // TODO implement
        // self.sierra_programs
        //     .as_mut()
        //     .ok_or(StateError::MissingSierraProgramsCache)?
        //     .insert(compiled_class_hash, sierra_program);
        Ok(())
    }

    fn get_sierra_program(
        &mut self,
        _class_hash: &ClassHash,
    ) -> Result<Vec<cairo_lang_utils::bigint::BigUintAsHex>, StateError> {
        todo!()
    }
}

#[cfg(test)]
mod tests {
    use super::*;

    use crate::{
        services::api::contract_classes::deprecated_contract_class::ContractClass,
        state::in_memory_state_reader::InMemoryStateReader,
    };

    use num_traits::One;

    /// Test checks if class hashes and nonces are correctly fetched from the state reader.
    /// It also tests the increment_nonce method.
    #[test]
    fn get_class_hash_and_nonce_from_state_reader() {
        let mut state_reader = InMemoryStateReader::new(
            HashMap::new(),
            HashMap::new(),
            HashMap::new(),
            HashMap::new(),
            HashMap::new(),
        );

        let contract_address = Address(4242.into());
        let class_hash = [3; 32];
        let nonce = Felt252::new(47602);
        let storage_entry = (contract_address.clone(), [101; 32]);
        let storage_value = Felt252::new(1);

        state_reader
            .address_to_class_hash_mut()
            .insert(contract_address.clone(), class_hash);
        state_reader
            .address_to_nonce_mut()
            .insert(contract_address.clone(), nonce.clone());
        state_reader
            .address_to_storage_mut()
            .insert(storage_entry, storage_value);

<<<<<<< HEAD
        let mut cached_state = CachedState::new(Arc::new(state_reader));
=======
        let mut cached_state = CachedState::new(Arc::new(state_reader), HashMap::new());
>>>>>>> 303a8d11

        assert_eq!(
            cached_state.get_class_hash_at(&contract_address).unwrap(),
            class_hash
        );
        assert_eq!(cached_state.get_nonce_at(&contract_address).unwrap(), nonce);
        cached_state.increment_nonce(&contract_address).unwrap();
        assert_eq!(
            cached_state.get_nonce_at(&contract_address).unwrap(),
            nonce + Felt252::new(1)
        );
    }

    /// This test checks if the contract class is correctly fetched from the state reader.
    #[test]
    fn get_contract_class_from_state_reader() {
        let mut state_reader = InMemoryStateReader::new(
            HashMap::new(),
            HashMap::new(),
            HashMap::new(),
            HashMap::new(),
            HashMap::new(),
        );
        let contract_class =
            ContractClass::from_path("starknet_programs/raw_contract_classes/class_with_abi.json")
                .unwrap();

        state_reader
            .class_hash_to_compiled_class
            .insert([1; 32], CompiledClass::Deprecated(Arc::new(contract_class)));

<<<<<<< HEAD
        let cached_state =
            CachedState::new(Arc::new(state_reader)).set_contract_classes_cache(HashMap::new());
        assert!(cached_state.contract_classes.is_some());
=======
        let mut cached_state = CachedState::new(Arc::new(state_reader), HashMap::new());

        cached_state.set_contract_classes(HashMap::new()).unwrap();
>>>>>>> 303a8d11

        assert_eq!(
            cached_state.get_contract_class(&[1; 32]).unwrap(),
            cached_state
                .state_reader
                .get_contract_class(&[1; 32])
                .unwrap()
        );
    }

    /// This test verifies the correct handling of storage in the cached state.
    #[test]
    fn cached_state_storage_test() {
<<<<<<< HEAD
        let mut cached_state = CachedState::new(Arc::new(InMemoryStateReader::default()));
=======
        let mut cached_state =
            CachedState::new(Arc::new(InMemoryStateReader::default()), HashMap::new());
>>>>>>> 303a8d11

        let storage_entry: StorageEntry = (Address(31.into()), [0; 32]);
        let value = Felt252::new(10);
        cached_state.set_storage_at(&storage_entry, value.clone());

        assert_eq!(cached_state.get_storage_at(&storage_entry).unwrap(), value);

        let storage_entry_2: StorageEntry = (Address(150.into()), [1; 32]);
        assert!(cached_state
            .get_storage_at(&storage_entry_2)
            .unwrap()
            .is_zero());
    }

    /// This test checks if deploying a contract works as expected.
    #[test]
    fn cached_state_deploy_contract_test() {
        let state_reader = Arc::new(InMemoryStateReader::default());

        let contract_address = Address(32123.into());

<<<<<<< HEAD
        let mut cached_state = CachedState::new(state_reader);
=======
        let mut cached_state = CachedState::new(state_reader, HashMap::new());
>>>>>>> 303a8d11

        assert!(cached_state
            .deploy_contract(contract_address, [10; 32])
            .is_ok());
    }

    /// This test verifies the set and get storage values in the cached state.
    #[test]
    fn get_and_set_storage() {
        let state_reader = Arc::new(InMemoryStateReader::default());

        let contract_address = Address(31.into());
        let storage_key = [18; 32];
        let value = Felt252::new(912);

<<<<<<< HEAD
        let mut cached_state = CachedState::new(state_reader);
=======
        let mut cached_state = CachedState::new(state_reader, HashMap::new());
>>>>>>> 303a8d11

        // set storage_key
        cached_state.set_storage_at(&(contract_address.clone(), storage_key), value.clone());
        let result = cached_state.get_storage_at(&(contract_address.clone(), storage_key));

        assert_eq!(result.unwrap(), value);

        // rewrite storage_key
        let new_value = value + 3_usize;

        cached_state.set_storage_at(&(contract_address.clone(), storage_key), new_value.clone());

        let new_result = cached_state.get_storage_at(&(contract_address, storage_key));

        assert_eq!(new_result.unwrap(), new_value);
    }

    /// This test ensures that an error is thrown if a contract address is out of range.
    #[test]
    fn deploy_contract_address_out_of_range_error_test() {
        let state_reader = InMemoryStateReader::new(
            HashMap::new(),
            HashMap::new(),
            HashMap::new(),
            HashMap::new(),
            HashMap::new(),
        );

        let contract_address = Address(0.into());

<<<<<<< HEAD
        let mut cached_state = CachedState::new(Arc::new(state_reader));
=======
        let mut cached_state = CachedState::new(Arc::new(state_reader), HashMap::new());
>>>>>>> 303a8d11

        let result = cached_state
            .deploy_contract(contract_address.clone(), [10; 32])
            .unwrap_err();

        assert_matches!(
            result,
            StateError::ContractAddressOutOfRangeAddress(addr) if addr == contract_address
        );
    }

    /// This test ensures that an error is thrown if a contract address is already in use.
    #[test]
    fn deploy_contract_address_in_use_error_test() {
        let state_reader = InMemoryStateReader::new(
            HashMap::new(),
            HashMap::new(),
            HashMap::new(),
            HashMap::new(),
            HashMap::new(),
        );

        let contract_address = Address(42.into());

<<<<<<< HEAD
        let mut cached_state = CachedState::new(Arc::new(state_reader));
=======
        let mut cached_state = CachedState::new(Arc::new(state_reader), HashMap::new());
>>>>>>> 303a8d11

        cached_state
            .deploy_contract(contract_address.clone(), [10; 32])
            .unwrap();
        let result = cached_state
            .deploy_contract(contract_address.clone(), [10; 32])
            .unwrap_err();

        assert_matches!(
            result,
            StateError::ContractAddressUnavailable(addr) if addr == contract_address
        );
    }

    /// This test checks if replacing a contract in the cached state works correctly.
    #[test]
    fn cached_state_replace_contract_test() {
        let state_reader = InMemoryStateReader::new(
            HashMap::new(),
            HashMap::new(),
            HashMap::new(),
            HashMap::new(),
            HashMap::new(),
        );

        let contract_address = Address(32123.into());

<<<<<<< HEAD
        let mut cached_state = CachedState::new(Arc::new(state_reader));
=======
        let mut cached_state = CachedState::new(Arc::new(state_reader), HashMap::new());
>>>>>>> 303a8d11

        cached_state
            .deploy_contract(contract_address.clone(), [10; 32])
            .unwrap();

        assert!(cached_state
            .set_class_hash_at(contract_address.clone(), [12; 32])
            .is_ok());

        assert_matches!(
            cached_state.get_class_hash_at(&contract_address),
            Ok(class_hash) if class_hash == [12u8; 32]
        );
    }

    /// This test verifies  if the cached state's internal structures are correctly updated after applying a state update.
    #[test]
    fn cached_state_apply_state_update() {
        let state_reader = InMemoryStateReader::new(
            HashMap::new(),
            HashMap::new(),
            HashMap::new(),
            HashMap::new(),
            HashMap::new(),
        );

        let address_one = Address(Felt252::one());

<<<<<<< HEAD
        let mut cached_state = CachedState::new(Arc::new(state_reader));
=======
        let mut cached_state = CachedState::new(Arc::new(state_reader), HashMap::new());
>>>>>>> 303a8d11

        let state_diff = StateDiff {
            address_to_class_hash: HashMap::from([(
                address_one.clone(),
                Felt252::one().to_be_bytes(),
            )]),
            address_to_nonce: HashMap::from([(address_one.clone(), Felt252::one())]),
            class_hash_to_compiled_class: HashMap::new(),
            storage_updates: HashMap::new(),
        };
        assert!(cached_state.apply_state_update(&state_diff).is_ok());
        assert!(cached_state
            .cache
            .nonce_writes
            .get(&address_one)
            .unwrap()
            .is_one());
        assert!(Felt252::from_bytes_be(
            cached_state
                .cache
                .class_hash_writes
                .get(&address_one)
                .unwrap()
        )
        .is_one());
        assert!(cached_state.cache.storage_writes.is_empty());
        assert!(cached_state.cache.nonce_initial_values.is_empty());
        assert!(cached_state.cache.class_hash_initial_values.is_empty());
    }

    /// This test calculate the number of actual storage changes.
    #[test]
    fn count_actual_storage_changes_test() {
        let state_reader = InMemoryStateReader::default();
<<<<<<< HEAD
        let mut cached_state = CachedState::new(Arc::new(state_reader));
=======
        let mut cached_state = CachedState::new(Arc::new(state_reader), HashMap::new());
>>>>>>> 303a8d11

        let address_one = Address(1.into());
        let address_two = Address(2.into());
        let storage_key_one = Felt252::from(1).to_be_bytes();
        let storage_key_two = Felt252::from(2).to_be_bytes();

        cached_state.cache.storage_initial_values =
            HashMap::from([((address_one.clone(), storage_key_one), Felt252::from(1))]);
        cached_state.cache.storage_writes = HashMap::from([
            ((address_one.clone(), storage_key_one), Felt252::from(1)),
            ((address_one, storage_key_two), Felt252::from(1)),
            ((address_two.clone(), storage_key_one), Felt252::from(1)),
            ((address_two, storage_key_two), Felt252::from(1)),
        ]);

        let fee_token_address = Address(123.into());
        let sender_address = Address(321.into());

        let expected_changes = {
            let n_storage_updates = 3 + 1; // + 1 fee transfer balance update
            let n_modified_contracts = 2;

            (n_modified_contracts, n_storage_updates)
        };
        let changes = cached_state
            .count_actual_storage_changes(Some((&fee_token_address, &sender_address)))
            .unwrap();

        assert_eq!(changes, expected_changes);
    }
}<|MERGE_RESOLUTION|>--- conflicted
+++ resolved
@@ -11,11 +11,7 @@
         Address, ClassHash,
     },
 };
-<<<<<<< HEAD
-use cairo_lang_starknet::casm_contract_class::CasmContractClass;
 use cairo_lang_utils::bigint::BigUintAsHex;
-=======
->>>>>>> 303a8d11
 use cairo_vm::felt::Felt252;
 use getset::{Getters, MutGetters};
 use num_traits::Zero;
@@ -25,15 +21,9 @@
     sync::Arc,
 };
 
-<<<<<<< HEAD
-// K: class_hash V: ContractClass
-pub type ContractClassCache = HashMap<ClassHash, ContractClass>;
-pub type CasmClassCache = HashMap<ClassHash, CasmContractClass>;
 pub type SierraProgramCache =
     HashMap<ClassHash, cairo_lang_starknet::contract_class::ContractClass>;
-=======
 pub type ContractClassCache = HashMap<ClassHash, CompiledClass>;
->>>>>>> 303a8d11
 
 pub const UNINITIALIZED_CLASS_HASH: &ClassHash = &[0u8; 32];
 
@@ -44,74 +34,29 @@
     #[getset(get = "pub", get_mut = "pub")]
     pub(crate) cache: StateCache,
     #[get = "pub"]
-<<<<<<< HEAD
-    pub(crate) contract_classes: Option<ContractClassCache>,
-    #[get = "pub"]
-    pub(crate) casm_contract_classes: Option<CasmClassCache>,
-    #[get = "pub"]
-    pub(crate) sierra_programs: Option<SierraProgramCache>,
-=======
     pub(crate) contract_classes: ContractClassCache,
->>>>>>> 303a8d11
 }
 
 impl<T: StateReader> CachedState<T> {
     /// Constructor, creates a new cached state.
-<<<<<<< HEAD
-    pub fn new(state_reader: Arc<T>) -> Self {
-        Self {
-            cache: StateCache::default(),
-            contract_classes: None,
-            state_reader,
-            casm_contract_classes: None,
-            sierra_programs: None,
-=======
     pub fn new(state_reader: Arc<T>, contract_classes: ContractClassCache) -> Self {
         Self {
             cache: StateCache::default(),
             state_reader,
             contract_classes,
->>>>>>> 303a8d11
         }
     }
 
     /// Creates a CachedState for testing purposes.
-<<<<<<< HEAD
-    pub fn new_for_testing(state_reader: Arc<T>, cache: StateCache) -> Self {
-=======
     pub fn new_for_testing(
         state_reader: Arc<T>,
         cache: StateCache,
         contract_classes: ContractClassCache,
     ) -> Self {
->>>>>>> 303a8d11
         Self {
             cache,
-            contract_classes: None,
+            contract_classes: HashMap::new(),
             state_reader,
-<<<<<<< HEAD
-            casm_contract_classes: None,
-            sierra_programs: None,
-        }
-    }
-
-    /// Sets the contract class cache.
-    pub fn set_contract_classes_cache(mut self, contract_classes: ContractClassCache) -> Self {
-        self.contract_classes = Some(contract_classes);
-        self
-    }
-
-    /// Sets the casm classes cache.
-    pub fn set_casm_classes_cache(mut self, casm_contract_classes: CasmClassCache) -> Self {
-        self.casm_contract_classes = Some(casm_contract_classes);
-        self
-    }
-
-    /// Sets the sierra programs cache.
-    pub fn set_sierra_programs_cache(mut self, sierra_programs_cache: SierraProgramCache) -> Self {
-        self.sierra_programs = Some(sierra_programs_cache);
-        self
-=======
         }
     }
 
@@ -125,7 +70,6 @@
         }
         self.contract_classes = contract_classes;
         Ok(())
->>>>>>> 303a8d11
     }
 }
 
@@ -472,18 +416,15 @@
             }
         }
 
-<<<<<<< HEAD
-        if let Some(sierra_compiled_class) = self
-            .sierra_programs
-            .as_ref()
-            .and_then(|x| x.get(class_hash))
-        {
-            return Ok(CompiledClass::Sierra(Arc::new(
-                sierra_compiled_class.clone(),
-            )));
-        }
-=======
->>>>>>> 303a8d11
+        // if let Some(sierra_compiled_class) = self
+        //     .sierra_programs
+        //     .as_ref()
+        //     .and_then(|x| x.get(class_hash))
+        // {
+        //     return Ok(CompiledClass::Sierra(Arc::new(
+        //         sierra_compiled_class.clone(),
+        //     )));
+        // }
         // II: FETCHING FROM STATE_READER
         let contract = self.state_reader.get_contract_class(class_hash)?;
         match contract {
@@ -498,7 +439,10 @@
             CompiledClass::Deprecated(ref contract) => {
                 self.set_contract_class(class_hash, &CompiledClass::Deprecated(contract.clone()))?
             }
-            CompiledClass::Sierra(_) => todo!(),
+            CompiledClass::Sierra(ref sierra_compiled_class) => self.set_contract_class(
+                class_hash,
+                &CompiledClass::Sierra(sierra_compiled_class.clone()),
+            )?,
         }
         Ok(contract)
     }
@@ -565,11 +509,7 @@
             .address_to_storage_mut()
             .insert(storage_entry, storage_value);
 
-<<<<<<< HEAD
-        let mut cached_state = CachedState::new(Arc::new(state_reader));
-=======
         let mut cached_state = CachedState::new(Arc::new(state_reader), HashMap::new());
->>>>>>> 303a8d11
 
         assert_eq!(
             cached_state.get_class_hash_at(&contract_address).unwrap(),
@@ -601,15 +541,9 @@
             .class_hash_to_compiled_class
             .insert([1; 32], CompiledClass::Deprecated(Arc::new(contract_class)));
 
-<<<<<<< HEAD
-        let cached_state =
-            CachedState::new(Arc::new(state_reader)).set_contract_classes_cache(HashMap::new());
-        assert!(cached_state.contract_classes.is_some());
-=======
         let mut cached_state = CachedState::new(Arc::new(state_reader), HashMap::new());
 
         cached_state.set_contract_classes(HashMap::new()).unwrap();
->>>>>>> 303a8d11
 
         assert_eq!(
             cached_state.get_contract_class(&[1; 32]).unwrap(),
@@ -623,12 +557,8 @@
     /// This test verifies the correct handling of storage in the cached state.
     #[test]
     fn cached_state_storage_test() {
-<<<<<<< HEAD
-        let mut cached_state = CachedState::new(Arc::new(InMemoryStateReader::default()));
-=======
         let mut cached_state =
             CachedState::new(Arc::new(InMemoryStateReader::default()), HashMap::new());
->>>>>>> 303a8d11
 
         let storage_entry: StorageEntry = (Address(31.into()), [0; 32]);
         let value = Felt252::new(10);
@@ -650,11 +580,7 @@
 
         let contract_address = Address(32123.into());
 
-<<<<<<< HEAD
-        let mut cached_state = CachedState::new(state_reader);
-=======
         let mut cached_state = CachedState::new(state_reader, HashMap::new());
->>>>>>> 303a8d11
 
         assert!(cached_state
             .deploy_contract(contract_address, [10; 32])
@@ -670,11 +596,7 @@
         let storage_key = [18; 32];
         let value = Felt252::new(912);
 
-<<<<<<< HEAD
-        let mut cached_state = CachedState::new(state_reader);
-=======
         let mut cached_state = CachedState::new(state_reader, HashMap::new());
->>>>>>> 303a8d11
 
         // set storage_key
         cached_state.set_storage_at(&(contract_address.clone(), storage_key), value.clone());
@@ -705,11 +627,7 @@
 
         let contract_address = Address(0.into());
 
-<<<<<<< HEAD
-        let mut cached_state = CachedState::new(Arc::new(state_reader));
-=======
         let mut cached_state = CachedState::new(Arc::new(state_reader), HashMap::new());
->>>>>>> 303a8d11
 
         let result = cached_state
             .deploy_contract(contract_address.clone(), [10; 32])
@@ -734,11 +652,7 @@
 
         let contract_address = Address(42.into());
 
-<<<<<<< HEAD
-        let mut cached_state = CachedState::new(Arc::new(state_reader));
-=======
         let mut cached_state = CachedState::new(Arc::new(state_reader), HashMap::new());
->>>>>>> 303a8d11
 
         cached_state
             .deploy_contract(contract_address.clone(), [10; 32])
@@ -766,11 +680,7 @@
 
         let contract_address = Address(32123.into());
 
-<<<<<<< HEAD
-        let mut cached_state = CachedState::new(Arc::new(state_reader));
-=======
         let mut cached_state = CachedState::new(Arc::new(state_reader), HashMap::new());
->>>>>>> 303a8d11
 
         cached_state
             .deploy_contract(contract_address.clone(), [10; 32])
@@ -799,11 +709,7 @@
 
         let address_one = Address(Felt252::one());
 
-<<<<<<< HEAD
-        let mut cached_state = CachedState::new(Arc::new(state_reader));
-=======
         let mut cached_state = CachedState::new(Arc::new(state_reader), HashMap::new());
->>>>>>> 303a8d11
 
         let state_diff = StateDiff {
             address_to_class_hash: HashMap::from([(
@@ -838,11 +744,7 @@
     #[test]
     fn count_actual_storage_changes_test() {
         let state_reader = InMemoryStateReader::default();
-<<<<<<< HEAD
-        let mut cached_state = CachedState::new(Arc::new(state_reader));
-=======
         let mut cached_state = CachedState::new(Arc::new(state_reader), HashMap::new());
->>>>>>> 303a8d11
 
         let address_one = Address(1.into());
         let address_two = Address(2.into());
