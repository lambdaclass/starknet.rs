use crate::{business_logic::state::state_api_objects::BlockInfo, utils::Address};
use felt::Felt;
use getset::{CopyGetters, MutGetters};
use num_traits::Zero;

#[derive(Debug, Clone, Copy)]
pub(crate) enum StarknetChainId {
    // TODO: Remove warning inhibitor when finally used.
    #[allow(dead_code)]
    MainNet,
    TestNet,
    // TODO: Remove warning inhibitor when finally used.
    #[allow(dead_code)]
    TestNet2,
}

impl ToString for StarknetChainId {
    fn to_string(&self) -> String {
        match self {
            StarknetChainId::MainNet => "SN_MAIN",
            StarknetChainId::TestNet => "SN_GOERLI",
            StarknetChainId::TestNet2 => "SN_GOERLI2",
        }
        .to_string()
    }
}

impl StarknetChainId {
    pub(crate) fn to_felt(self) -> Felt {
        Felt::from_bytes_be(self.to_string().as_bytes())
    }
}

#[derive(Debug, Clone)]
pub(crate) struct StarknetOsConfig {
    pub(crate) chain_id: StarknetChainId,
    pub(crate) _fee_token_address: Address,
}

#[derive(Clone, Debug, CopyGetters, MutGetters)]
pub struct StarknetGeneralConfig {
    pub(crate) starknet_os_config: StarknetOsConfig,
    _contract_storage_commitment_tree_height: u64,
    _global_state_commitment_tree_height: u64,
    _sequencer_address: Address,
    #[get_copy = "pub"]
    pub(crate) invoke_tx_max_n_steps: u64,
<<<<<<< HEAD
    #[get_mut = "pub"]
    pub(crate) block_info: BlockInfo,
=======
    pub(crate) validate_max_n_steps: u64,
>>>>>>> ac15563e
}

impl StarknetGeneralConfig {
    // TODO: Remove warning inhibitor when finally used.
    #[allow(dead_code)]
    pub(crate) fn new(
        starknet_os_config: StarknetOsConfig,
        contract_storage_commitment_tree_height: u64,
        global_state_commitment_tree_height: u64,
        sequencer_address: Address,
        invoke_tx_max_n_steps: u64,
        block_info: BlockInfo,
    ) -> Self {
        Self {
            starknet_os_config,
            _contract_storage_commitment_tree_height: contract_storage_commitment_tree_height,
            _global_state_commitment_tree_height: global_state_commitment_tree_height,
            _sequencer_address: sequencer_address,
            invoke_tx_max_n_steps,
<<<<<<< HEAD
            block_info,
=======
            validate_max_n_steps: 0,
>>>>>>> ac15563e
        }
    }
}

impl Default for StarknetGeneralConfig {
    fn default() -> Self {
        Self {
            starknet_os_config: StarknetOsConfig {
                chain_id: StarknetChainId::TestNet,
                _fee_token_address: Address(Felt::zero()),
            },
            _contract_storage_commitment_tree_height: 0,
            _global_state_commitment_tree_height: 0,
            _sequencer_address: Address(0.into()),
            invoke_tx_max_n_steps: 0,
<<<<<<< HEAD
            block_info: BlockInfo::empty(Address::default()),
=======
            validate_max_n_steps: 0,
>>>>>>> ac15563e
        }
    }
}

#[cfg(test)]
mod tests {
    use super::*;
    use felt::felt_str;

    #[test]
    fn starknet_chain_to_felt() {
        assert_eq!(
            felt_str!("23448594291968334"),
            StarknetChainId::MainNet.to_felt()
        );
        assert_eq!(
            felt_str!("1536727068981429685321"),
            StarknetChainId::TestNet.to_felt()
        );
        assert_eq!(
            felt_str!("393402129659245999442226"),
            StarknetChainId::TestNet2.to_felt()
        );
    }
}<|MERGE_RESOLUTION|>--- conflicted
+++ resolved
@@ -45,12 +45,9 @@
     _sequencer_address: Address,
     #[get_copy = "pub"]
     pub(crate) invoke_tx_max_n_steps: u64,
-<<<<<<< HEAD
+    pub(crate) validate_max_n_steps: u64,
     #[get_mut = "pub"]
     pub(crate) block_info: BlockInfo,
-=======
-    pub(crate) validate_max_n_steps: u64,
->>>>>>> ac15563e
 }
 
 impl StarknetGeneralConfig {
@@ -70,11 +67,8 @@
             _global_state_commitment_tree_height: global_state_commitment_tree_height,
             _sequencer_address: sequencer_address,
             invoke_tx_max_n_steps,
-<<<<<<< HEAD
+            validate_max_n_steps: 0,
             block_info,
-=======
-            validate_max_n_steps: 0,
->>>>>>> ac15563e
         }
     }
 }
@@ -90,11 +84,8 @@
             _global_state_commitment_tree_height: 0,
             _sequencer_address: Address(0.into()),
             invoke_tx_max_n_steps: 0,
-<<<<<<< HEAD
+            validate_max_n_steps: 0,
             block_info: BlockInfo::empty(Address::default()),
-=======
-            validate_max_n_steps: 0,
->>>>>>> ac15563e
         }
     }
 }
