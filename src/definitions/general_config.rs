--- conflicted
+++ resolved
@@ -7,8 +7,12 @@
 pub(crate) enum StarknetChainId {
     // TODO: Remove warning inhibitor when finally used.
     #[allow(dead_code)]
+    // TODO: Remove warning inhibitor when finally used.
+    #[allow(dead_code)]
     MainNet,
     TestNet,
+    // TODO: Remove warning inhibitor when finally used.
+    #[allow(dead_code)]
     // TODO: Remove warning inhibitor when finally used.
     #[allow(dead_code)]
     TestNet2,
@@ -37,20 +41,13 @@
     pub(crate) _fee_token_address: Address,
 }
 
-<<<<<<< HEAD
 #[derive(Clone, Debug, CopyGetters)]
-=======
-#[derive(Debug, Clone)]
->>>>>>> ec598009
 pub struct StarknetGeneralConfig {
     pub(crate) starknet_os_config: StarknetOsConfig,
     _contract_storage_commitment_tree_height: u64,
     _global_state_commitment_tree_height: u64,
     _sequencer_address: Address,
-<<<<<<< HEAD
     #[get_copy = "pub"]
-=======
->>>>>>> ec598009
     pub(crate) invoke_tx_max_n_steps: u64,
 }
 
