use std::collections::HashMap;

use crate::utils::Address;
use felt::Felt;
use num_traits::Zero;

<<<<<<< HEAD
use super::error::StarknetChainIdError;

#[allow(unused)]
=======
>>>>>>> ac15563e
#[derive(Debug, Clone, Copy)]
pub(crate) enum StarknetChainId {
    // TODO: Remove warning inhibitor when finally used.
    #[allow(dead_code)]
    MainNet,
    TestNet,
    // TODO: Remove warning inhibitor when finally used.
    #[allow(dead_code)]
    TestNet2,
}

impl ToString for StarknetChainId {
    fn to_string(&self) -> String {
        match self {
            StarknetChainId::MainNet => "SN_MAIN",
            StarknetChainId::TestNet => "SN_GOERLI",
            StarknetChainId::TestNet2 => "SN_GOERLI2",
        }
        .to_string()
    }
}

impl StarknetChainId {
    pub(crate) fn to_felt(self) -> Felt {
        Felt::from_bytes_be(self.to_string().as_bytes())
    }

    pub(crate) fn as_u64(&self) -> Result<u64, StarknetChainIdError> {
        let mut id = self.to_string().as_bytes().to_vec();

        match id.len() {
            (0..=7) | 8 => {
                id.resize_with(8, || 0);
                let bytes = id
                    .try_into()
                    .map_err(|_| StarknetChainIdError::ConversionErrorToBytes)?;
                Ok(u64::from_ne_bytes(bytes))
            }
            _ => Err(StarknetChainIdError::ConversionErrorToBytes),
        }
    }
}

#[derive(Debug, Clone)]
pub(crate) struct StarknetOsConfig {
    pub(crate) chain_id: StarknetChainId,
<<<<<<< HEAD
    pub(crate) fee_token_address: Address,
    pub(crate) gas_price: u64,
=======
    pub(crate) _fee_token_address: Address,
>>>>>>> ac15563e
}

#[derive(Debug, Clone)]
pub struct StarknetGeneralConfig {
    pub(crate) starknet_os_config: StarknetOsConfig,
<<<<<<< HEAD
    pub(crate) contract_storage_commitment_tree_height: u64,
    global_state_commitment_tree_height: u64,
    pub(crate) sequencer_address: Address,
    pub(crate) cairo_resource_fee_weights: HashMap<String, f64>,
=======
    _contract_storage_commitment_tree_height: u64,
    _global_state_commitment_tree_height: u64,
    _sequencer_address: Address,
>>>>>>> ac15563e
    pub(crate) invoke_tx_max_n_steps: u64,
    pub(crate) validate_max_n_steps: u64,
}

impl StarknetGeneralConfig {
    // TODO: Remove warning inhibitor when finally used.
    #[allow(dead_code)]
    pub(crate) fn new(
        starknet_os_config: StarknetOsConfig,
        contract_storage_commitment_tree_height: u64,
        global_state_commitment_tree_height: u64,
        sequencer_address: Address,
        invoke_tx_max_n_steps: u64,
    ) -> Self {
        Self {
            starknet_os_config,
            _contract_storage_commitment_tree_height: contract_storage_commitment_tree_height,
            _global_state_commitment_tree_height: global_state_commitment_tree_height,
            _sequencer_address: sequencer_address,
            invoke_tx_max_n_steps,
<<<<<<< HEAD
            cairo_resource_fee_weights: HashMap::new(),
=======
            validate_max_n_steps: 0,
>>>>>>> ac15563e
        }
    }

    pub(crate) fn default() -> Self {
        Self {
            starknet_os_config: StarknetOsConfig {
                chain_id: StarknetChainId::TestNet,
<<<<<<< HEAD
                fee_token_address: Address(Felt::zero()),
                gas_price: 0,
=======
                _fee_token_address: Address(Felt::zero()),
>>>>>>> ac15563e
            },
            _contract_storage_commitment_tree_height: 0,
            _global_state_commitment_tree_height: 0,
            _sequencer_address: Address(0.into()),
            invoke_tx_max_n_steps: 0,
<<<<<<< HEAD
            cairo_resource_fee_weights: HashMap::new(),
=======
            validate_max_n_steps: 0,
>>>>>>> ac15563e
        }
    }
}

#[cfg(test)]
mod tests {
    use super::*;
    use felt::felt_str;

    #[test]
    fn starknet_chain_to_felt() {
        assert_eq!(
            felt_str!("23448594291968334"),
            StarknetChainId::MainNet.to_felt()
        );
        assert_eq!(
            felt_str!("1536727068981429685321"),
            StarknetChainId::TestNet.to_felt()
        );
        assert_eq!(
            felt_str!("393402129659245999442226"),
            StarknetChainId::TestNet2.to_felt()
        );
    }
}<|MERGE_RESOLUTION|>--- conflicted
+++ resolved
@@ -4,12 +4,9 @@
 use felt::Felt;
 use num_traits::Zero;
 
-<<<<<<< HEAD
 use super::error::StarknetChainIdError;
 
 #[allow(unused)]
-=======
->>>>>>> ac15563e
 #[derive(Debug, Clone, Copy)]
 pub(crate) enum StarknetChainId {
     // TODO: Remove warning inhibitor when finally used.
@@ -56,27 +53,17 @@
 #[derive(Debug, Clone)]
 pub(crate) struct StarknetOsConfig {
     pub(crate) chain_id: StarknetChainId,
-<<<<<<< HEAD
     pub(crate) fee_token_address: Address,
     pub(crate) gas_price: u64,
-=======
-    pub(crate) _fee_token_address: Address,
->>>>>>> ac15563e
 }
 
 #[derive(Debug, Clone)]
 pub struct StarknetGeneralConfig {
     pub(crate) starknet_os_config: StarknetOsConfig,
-<<<<<<< HEAD
     pub(crate) contract_storage_commitment_tree_height: u64,
     global_state_commitment_tree_height: u64,
     pub(crate) sequencer_address: Address,
     pub(crate) cairo_resource_fee_weights: HashMap<String, f64>,
-=======
-    _contract_storage_commitment_tree_height: u64,
-    _global_state_commitment_tree_height: u64,
-    _sequencer_address: Address,
->>>>>>> ac15563e
     pub(crate) invoke_tx_max_n_steps: u64,
     pub(crate) validate_max_n_steps: u64,
 }
@@ -93,15 +80,12 @@
     ) -> Self {
         Self {
             starknet_os_config,
-            _contract_storage_commitment_tree_height: contract_storage_commitment_tree_height,
-            _global_state_commitment_tree_height: global_state_commitment_tree_height,
-            _sequencer_address: sequencer_address,
+            contract_storage_commitment_tree_height: contract_storage_commitment_tree_height,
+            global_state_commitment_tree_height: global_state_commitment_tree_height,
+            sequencer_address: sequencer_address,
             invoke_tx_max_n_steps,
-<<<<<<< HEAD
             cairo_resource_fee_weights: HashMap::new(),
-=======
             validate_max_n_steps: 0,
->>>>>>> ac15563e
         }
     }
 
@@ -109,22 +93,15 @@
         Self {
             starknet_os_config: StarknetOsConfig {
                 chain_id: StarknetChainId::TestNet,
-<<<<<<< HEAD
                 fee_token_address: Address(Felt::zero()),
                 gas_price: 0,
-=======
-                _fee_token_address: Address(Felt::zero()),
->>>>>>> ac15563e
             },
-            _contract_storage_commitment_tree_height: 0,
-            _global_state_commitment_tree_height: 0,
-            _sequencer_address: Address(0.into()),
+            contract_storage_commitment_tree_height: 0,
+            global_state_commitment_tree_height: 0,
+            sequencer_address: Address(0.into()),
             invoke_tx_max_n_steps: 0,
-<<<<<<< HEAD
             cairo_resource_fee_weights: HashMap::new(),
-=======
             validate_max_n_steps: 0,
->>>>>>> ac15563e
         }
     }
 }
