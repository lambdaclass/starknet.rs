<<<<<<< HEAD
use std::collections::HashMap;

use crate::utils::Address;
=======
use crate::{business_logic::state::state_api_objects::BlockInfo, utils::Address};
>>>>>>> ecdf2a12
use felt::Felt;
use getset::{CopyGetters, MutGetters};
use num_traits::Zero;

use super::error::StarknetChainIdError;

#[allow(unused)]
#[derive(Debug, Clone, Copy)]
pub(crate) enum StarknetChainId {
    // TODO: Remove warning inhibitor when finally used.
    #[allow(dead_code)]
    MainNet,
    TestNet,
    // TODO: Remove warning inhibitor when finally used.
    #[allow(dead_code)]
    TestNet2,
}

impl ToString for StarknetChainId {
    fn to_string(&self) -> String {
        match self {
            StarknetChainId::MainNet => "SN_MAIN",
            StarknetChainId::TestNet => "SN_GOERLI",
            StarknetChainId::TestNet2 => "SN_GOERLI2",
        }
        .to_string()
    }
}

impl StarknetChainId {
    pub(crate) fn to_felt(self) -> Felt {
        Felt::from_bytes_be(self.to_string().as_bytes())
    }
}

#[derive(Debug, Clone)]
pub(crate) struct StarknetOsConfig {
    pub(crate) chain_id: StarknetChainId,
    pub(crate) fee_token_address: Address,
    pub(crate) gas_price: u64,
}

#[derive(Clone, Debug, CopyGetters, MutGetters)]
pub struct StarknetGeneralConfig {
    pub(crate) starknet_os_config: StarknetOsConfig,
<<<<<<< HEAD
    pub(crate) contract_storage_commitment_tree_height: u64,
    global_state_commitment_tree_height: u64,
    pub(crate) sequencer_address: Address,
    pub(crate) cairo_resource_fee_weights: HashMap<String, f64>,
=======
    _contract_storage_commitment_tree_height: u64,
    _global_state_commitment_tree_height: u64,
    #[get_copy = "pub"]
>>>>>>> ecdf2a12
    pub(crate) invoke_tx_max_n_steps: u64,
    pub(crate) validate_max_n_steps: u64,
    #[get_mut = "pub"]
    pub(crate) block_info: BlockInfo,
}

impl StarknetGeneralConfig {
    // TODO: Remove warning inhibitor when finally used.
    #[allow(dead_code)]
    pub(crate) fn new(
        starknet_os_config: StarknetOsConfig,
        contract_storage_commitment_tree_height: u64,
        global_state_commitment_tree_height: u64,
        invoke_tx_max_n_steps: u64,
        block_info: BlockInfo,
    ) -> Self {
        Self {
            starknet_os_config,
<<<<<<< HEAD
            contract_storage_commitment_tree_height: contract_storage_commitment_tree_height,
            global_state_commitment_tree_height: global_state_commitment_tree_height,
            sequencer_address: sequencer_address,
=======
            _contract_storage_commitment_tree_height: contract_storage_commitment_tree_height,
            _global_state_commitment_tree_height: global_state_commitment_tree_height,
>>>>>>> ecdf2a12
            invoke_tx_max_n_steps,
            cairo_resource_fee_weights: HashMap::new(),
            validate_max_n_steps: 0,
            block_info,
        }
    }
}

impl Default for StarknetGeneralConfig {
    fn default() -> Self {
        Self {
            starknet_os_config: StarknetOsConfig {
                chain_id: StarknetChainId::TestNet,
                fee_token_address: Address(Felt::zero()),
                gas_price: 0,
            },
<<<<<<< HEAD
            contract_storage_commitment_tree_height: 0,
            global_state_commitment_tree_height: 0,
            sequencer_address: Address(0.into()),
=======
            _contract_storage_commitment_tree_height: 0,
            _global_state_commitment_tree_height: 0,
>>>>>>> ecdf2a12
            invoke_tx_max_n_steps: 0,
            cairo_resource_fee_weights: HashMap::new(),
            validate_max_n_steps: 0,
            block_info: BlockInfo::empty(Address::default()),
        }
    }
}

#[cfg(test)]
mod tests {
    use super::*;
    use felt::felt_str;

    #[test]
    fn starknet_chain_to_felt() {
        assert_eq!(
            felt_str!("23448594291968334"),
            StarknetChainId::MainNet.to_felt()
        );
        assert_eq!(
            felt_str!("1536727068981429685321"),
            StarknetChainId::TestNet.to_felt()
        );
        assert_eq!(
            felt_str!("393402129659245999442226"),
            StarknetChainId::TestNet2.to_felt()
        );
    }
}<|MERGE_RESOLUTION|>--- conflicted
+++ resolved
@@ -1,10 +1,5 @@
-<<<<<<< HEAD
 use std::collections::HashMap;
-
-use crate::utils::Address;
-=======
 use crate::{business_logic::state::state_api_objects::BlockInfo, utils::Address};
->>>>>>> ecdf2a12
 use felt::Felt;
 use getset::{CopyGetters, MutGetters};
 use num_traits::Zero;
@@ -50,16 +45,11 @@
 #[derive(Clone, Debug, CopyGetters, MutGetters)]
 pub struct StarknetGeneralConfig {
     pub(crate) starknet_os_config: StarknetOsConfig,
-<<<<<<< HEAD
     pub(crate) contract_storage_commitment_tree_height: u64,
     global_state_commitment_tree_height: u64,
     pub(crate) sequencer_address: Address,
     pub(crate) cairo_resource_fee_weights: HashMap<String, f64>,
-=======
-    _contract_storage_commitment_tree_height: u64,
-    _global_state_commitment_tree_height: u64,
     #[get_copy = "pub"]
->>>>>>> ecdf2a12
     pub(crate) invoke_tx_max_n_steps: u64,
     pub(crate) validate_max_n_steps: u64,
     #[get_mut = "pub"]
@@ -78,14 +68,9 @@
     ) -> Self {
         Self {
             starknet_os_config,
-<<<<<<< HEAD
             contract_storage_commitment_tree_height: contract_storage_commitment_tree_height,
             global_state_commitment_tree_height: global_state_commitment_tree_height,
             sequencer_address: sequencer_address,
-=======
-            _contract_storage_commitment_tree_height: contract_storage_commitment_tree_height,
-            _global_state_commitment_tree_height: global_state_commitment_tree_height,
->>>>>>> ecdf2a12
             invoke_tx_max_n_steps,
             cairo_resource_fee_weights: HashMap::new(),
             validate_max_n_steps: 0,
@@ -102,14 +87,9 @@
                 fee_token_address: Address(Felt::zero()),
                 gas_price: 0,
             },
-<<<<<<< HEAD
             contract_storage_commitment_tree_height: 0,
             global_state_commitment_tree_height: 0,
             sequencer_address: Address(0.into()),
-=======
-            _contract_storage_commitment_tree_height: 0,
-            _global_state_commitment_tree_height: 0,
->>>>>>> ecdf2a12
             invoke_tx_max_n_steps: 0,
             cairo_resource_fee_weights: HashMap::new(),
             validate_max_n_steps: 0,
