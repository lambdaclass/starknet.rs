--- conflicted
+++ resolved
@@ -1,11 +1,7 @@
 use crate::utils::Address;
 use felt::Felt;
-<<<<<<< HEAD
 use getset::CopyGetters;
-use num_traits::{Num, Zero};
-=======
 use num_traits::Zero;
->>>>>>> 46f28adf
 
 #[allow(unused)]
 #[derive(Debug, Clone, Copy)]
@@ -68,15 +64,10 @@
             invoke_tx_max_n_steps,
         }
     }
-<<<<<<< HEAD
 }
 
 impl Default for StarknetGeneralConfig {
     fn default() -> Self {
-=======
-
-    pub(crate) fn default() -> Self {
->>>>>>> 46f28adf
         Self {
             starknet_os_config: StarknetOsConfig {
                 chain_id: StarknetChainId::TestNet,
