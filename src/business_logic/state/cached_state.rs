--- conflicted
+++ resolved
@@ -16,11 +16,7 @@
 
 pub(crate) const UNINITIALIZED_CLASS_HASH: &[u8; 32] = b"\x00\x00\x00\x00\x00\x00\x00\x00\x00\x00\x00\x00\x00\x00\x00\x00\x00\x00\x00\x00\x00\x00\x00\x00\x00\x00\x00\x00\x00\x00\x00\x00";
 
-<<<<<<< HEAD
-#[derive(Debug, Clone, Default, Getters, MutGetters)]
-=======
-#[derive(Debug, Clone, Default, Getters, PartialEq)]
->>>>>>> fa7e8144
+#[derive(Debug, Clone, Default, Eq, Getters, MutGetters, PartialEq)]
 pub struct CachedState<T: StateReader + Clone> {
     pub(crate) state_reader: T,
     #[getset(get = "pub", get_mut = "pub")]
