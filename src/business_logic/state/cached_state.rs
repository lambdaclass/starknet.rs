use super::{
    state_api::{State, StateReader},
    state_cache::{StateCache, StorageEntry},
};
use crate::{
    business_logic::fact_state::state::StateDiff,
    core::errors::state_errors::StateError,
    services::api::contract_classes::{
        compiled_class::CompiledClass, deprecated_contract_class::ContractClass,
    },
    starknet_storage::errors::storage_errors::StorageError,
    utils::{subtract_mappings, to_cache_state_storage_mapping, Address, ClassHash},
};
use cairo_lang_starknet::casm_contract_class::CasmContractClass;
use cairo_vm::felt::Felt252;
use getset::{Getters, MutGetters};
use num_traits::Zero;
use std::collections::HashMap;

// K: class_hash V: ContractClass
pub type ContractClassCache = HashMap<ClassHash, ContractClass>;
pub type CasmClassCache = HashMap<ClassHash, CasmContractClass>;

pub const UNINITIALIZED_CLASS_HASH: &ClassHash = b"\x00\x00\x00\x00\x00\x00\x00\x00\x00\x00\x00\x00\x00\x00\x00\x00\x00\x00\x00\x00\x00\x00\x00\x00\x00\x00\x00\x00\x00\x00\x00\x00";

#[derive(Default, Clone, Debug, Eq, Getters, MutGetters, PartialEq)]
pub struct CachedState<T: StateReader> {
    #[get = "pub"]
    pub(crate) state_reader: T,
    #[getset(get = "pub", get_mut = "pub")]
    pub(crate) cache: StateCache,
    #[get = "pub"]
    pub(crate) contract_classes: Option<ContractClassCache>,
    #[get = "pub"]
    pub(crate) casm_contract_classes: Option<CasmClassCache>,
}

impl<T: StateReader> CachedState<T> {
    pub fn new(
        state_reader: T,
        contract_class_cache: Option<ContractClassCache>,
        casm_class_cache: Option<CasmClassCache>,
    ) -> Self {
        Self {
            cache: StateCache::default(),
            contract_classes: contract_class_cache,
            state_reader,
            casm_contract_classes: casm_class_cache,
        }
    }

    pub fn new_for_testing(
        state_reader: T,
        contract_classes: Option<ContractClassCache>,
        cache: StateCache,
        casm_contract_classes: Option<CasmClassCache>,
    ) -> Self {
        Self {
            cache,
            contract_classes,
            state_reader,
            casm_contract_classes,
        }
    }

    pub fn set_contract_classes(
        &mut self,
        contract_classes: ContractClassCache,
    ) -> Result<(), StateError> {
        if self.contract_classes.is_some() {
            return Err(StateError::AssignedContractClassCache);
        }
        self.contract_classes = Some(contract_classes);
        Ok(())
    }

    #[allow(dead_code)]
    pub(crate) fn get_casm_classes(&mut self) -> Result<&CasmClassCache, StateError> {
        self.casm_contract_classes
            .as_ref()
            .ok_or(StateError::MissingCasmClassCache)
    }
}

impl<T: StateReader> StateReader for CachedState<T> {
    fn get_class_hash_at(&mut self, contract_address: &Address) -> Result<ClassHash, StateError> {
        if self.cache.get_class_hash(contract_address).is_none() {
            let class_hash = match self.state_reader.get_class_hash_at(contract_address) {
                Ok(x) => x,
                Err(StateError::NoneContractState(_)) => [0; 32],
                Err(e) => return Err(e),
            };
            self.cache
                .class_hash_initial_values
                .insert(contract_address.clone(), class_hash);
        }

        self.cache
            .get_class_hash(contract_address)
            .ok_or_else(|| StateError::NoneClassHash(contract_address.clone()))
            .cloned()
    }

    fn get_nonce_at(&mut self, contract_address: &Address) -> Result<Felt252, StateError> {
        if self.cache.get_nonce(contract_address).is_none() {
            let nonce = self.state_reader.get_nonce_at(contract_address)?;
            self.cache
                .nonce_initial_values
                .insert(contract_address.clone(), nonce);
        }
        self.cache
            .get_nonce(contract_address)
            .ok_or_else(|| StateError::NoneNonce(contract_address.clone()))
            .cloned()
    }

    fn get_storage_at(&mut self, storage_entry: &StorageEntry) -> Result<Felt252, StateError> {
        if self.cache.get_storage(storage_entry).is_none() {
            let value = match self.state_reader.get_storage_at(storage_entry) {
                Ok(x) => x,
                Err(
                    StateError::Storage(StorageError::ErrorFetchingData)
                    | StateError::EmptyKeyInStorage
                    | StateError::NoneStoragLeaf(_)
                    | StateError::NoneStorage(_)
                    | StateError::NoneContractState(_),
                ) => Felt252::zero(),
                Err(e) => return Err(e),
            };
            self.cache
                .storage_initial_values
                .insert(storage_entry.clone(), value);
        }

        self.cache
            .get_storage(storage_entry)
            .ok_or_else(|| StateError::NoneStorage(storage_entry.clone()))
            .cloned()
    }

<<<<<<< HEAD
    fn count_actual_storage_changes(&mut self) -> (usize, usize) {
        let storage_updates = subtract_mappings(
            self.cache.storage_writes.clone(),
            self.cache.storage_initial_values.clone(),
        );
        let modified_contracts = storage_updates.keys().map(|k| k.0.clone()).len();
        (modified_contracts, storage_updates.len())
=======
    fn get_compiled_class(
        &mut self,
        compiled_class_hash: &ClassHash,
    ) -> Result<CompiledClass, StateError> {
        if let Some(casm_class) = &mut self.casm_contract_classes {
            if let Some(class) = casm_class.get(compiled_class_hash) {
                return Ok(CompiledClass::Casm(Box::new(class.clone())));
            }
        }
        if let Some(contract_class) = &mut self.contract_classes {
            if let Some(class) = contract_class.get(compiled_class_hash) {
                return Ok(CompiledClass::Deprecated(Box::new(class.clone())));
            }
        }
        let contract = self.state_reader.get_compiled_class(compiled_class_hash);
        match contract {
            Ok(CompiledClass::Casm(class)) => {
                if let Some(casm_class) = &mut self.casm_contract_classes {
                    casm_class.insert(*compiled_class_hash, *class.clone());
                    self.casm_contract_classes = Some(casm_class.clone());
                }
                Ok(CompiledClass::Casm(class))
            }
            Ok(CompiledClass::Deprecated(class)) => {
                if let Some(contract_class) = &mut self.contract_classes {
                    contract_class.insert(*compiled_class_hash, *class.clone());
                    self.contract_classes = Some(contract_class.clone());
                }
                Ok(CompiledClass::Deprecated(class))
            }
            _ => Err(StateError::NoneCompiledClass(*compiled_class_hash)),
        }
>>>>>>> 0ebfd302
    }

    // TODO: check if that the proper way to store it (converting hash to address)
    fn get_compiled_class_hash(&mut self, class_hash: &ClassHash) -> Result<ClassHash, StateError> {
        let hash = self.cache.class_hash_to_compiled_class_hash.get(class_hash);
        if hash.is_none() {
            let compiled_class_hash = self.state_reader.get_compiled_class_hash(class_hash)?;
            let address = Address(Felt252::from_bytes_be(&compiled_class_hash));
            self.cache
                .class_hash_initial_values
                .insert(address, compiled_class_hash);
        }
        Ok(hash.unwrap().to_owned())
    }

    fn get_contract_class(&mut self, class_hash: &ClassHash) -> Result<CompiledClass, StateError> {
        // This method can receive both compiled_class_hash & class_hash and return both casm and deprecated contract classes
        //, which can be on the cache or on the state_reader, different cases will be described below:
        if class_hash == UNINITIALIZED_CLASS_HASH {
            return Err(StateError::UninitiaizedClassHash);
        }
        // I: FETCHING FROM CACHE
        // I: DEPRECATED CONTRACT CLASS
        // deprecated contract classes dont have compiled class hashes, so we only have one case
        if let Some(compiled_class) = self
            .contract_classes
            .as_ref()
            .and_then(|x| x.get(class_hash))
        {
            return Ok(CompiledClass::Deprecated(Box::new(compiled_class.clone())));
        }
        // I: CASM CONTRACT CLASS : COMPILED_CLASS_HASH
        if let Some(compiled_class) = self
            .casm_contract_classes
            .as_ref()
            .and_then(|x| x.get(class_hash))
        {
            return Ok(CompiledClass::Casm(Box::new(compiled_class.clone())));
        }
        // I: CASM CONTRACT CLASS : CLASS_HASH
        if let Some(compiled_class_hash) =
            self.cache.class_hash_to_compiled_class_hash.get(class_hash)
        {
            if let Some(casm_class) = &mut self
                .casm_contract_classes
                .as_ref()
                .and_then(|m| m.get(compiled_class_hash))
            {
                return Ok(CompiledClass::Casm(Box::new(casm_class.clone())));
            }
        }
        // II: FETCHING FROM STATE_READER
        let contract = self.state_reader.get_contract_class(class_hash)?;
        match contract {
            CompiledClass::Casm(ref class) => {
                // We call this method instead of state_reader's in order to update the cache's class_hash_initial_values map
                let compiled_class_hash = self.get_compiled_class_hash(class_hash)?;
                self.casm_contract_classes
                    .as_mut()
                    .and_then(|m| m.insert(compiled_class_hash, *class.clone()));
            }
            CompiledClass::Deprecated(ref contract) => {
                self.set_contract_class(class_hash, &contract.clone())?
            }
        }
        Ok(contract)
    }
}

impl<T: StateReader> State for CachedState<T> {
    fn set_contract_class(
        &mut self,
        class_hash: &ClassHash,
        contract_class: &ContractClass,
    ) -> Result<(), StateError> {
        self.contract_classes
            .as_mut()
            .ok_or(StateError::MissingContractClassCache)?
            .insert(*class_hash, contract_class.clone());

        Ok(())
    }

    fn deploy_contract(
        &mut self,
        deploy_contract_address: Address,
        class_hash: ClassHash,
    ) -> Result<(), StateError> {
        if deploy_contract_address == Address(0.into()) {
            return Err(StateError::ContractAddressOutOfRangeAddress(
                deploy_contract_address.clone(),
            ));
        }

        match self.get_class_hash_at(&deploy_contract_address) {
            Ok(x) if x == [0; 32] => {}
            Ok(_) => {
                return Err(StateError::ContractAddressUnavailable(
                    deploy_contract_address.clone(),
                ))
            }
            _ => {}
        }

        self.cache
            .class_hash_writes
            .insert(deploy_contract_address.clone(), class_hash);
        self.cache
            .nonce_writes_mut()
            .insert(deploy_contract_address, Felt252::zero());
        Ok(())
    }

    fn increment_nonce(&mut self, contract_address: &Address) -> Result<(), StateError> {
        let new_nonce = self.get_nonce_at(contract_address)? + Felt252::from(1);
        self.cache
            .nonce_writes
            .insert(contract_address.clone(), new_nonce);
        Ok(())
    }

    fn set_storage_at(&mut self, storage_entry: &StorageEntry, value: Felt252) {
        self.cache
            .storage_writes
            .insert(storage_entry.clone(), value);
    }

    fn set_class_hash_at(
        &mut self,
        deploy_contract_address: Address,
        class_hash: ClassHash,
    ) -> Result<(), StateError> {
        if deploy_contract_address == Address(0.into()) {
            return Err(StateError::ContractAddressOutOfRangeAddress(
                deploy_contract_address,
            ));
        }

        self.cache
            .class_hash_writes
            .insert(deploy_contract_address, class_hash);
        Ok(())
    }

    fn set_compiled_class(
        &mut self,
        compiled_class_hash: &Felt252,
        casm_class: CasmContractClass,
    ) -> Result<(), StateError> {
        let compiled_class_hash = compiled_class_hash.to_le_bytes();

        self.casm_contract_classes
            .as_mut()
            .ok_or(StateError::MissingCasmClassCache)?
            .insert(compiled_class_hash, casm_class);
        Ok(())
    }

    fn set_compiled_class_hash(
        &mut self,
        class_hash: &Felt252,
        compiled_class_hash: &Felt252,
    ) -> Result<(), StateError> {
        let class_hash = class_hash.to_le_bytes();
        let compiled_class_hash = compiled_class_hash.to_le_bytes();

        self.cache
            .class_hash_to_compiled_class_hash
            .insert(class_hash, compiled_class_hash);
        Ok(())
    }

    fn apply_state_update(&mut self, state_updates: &StateDiff) -> Result<(), StateError> {
        let storage_updates = to_cache_state_storage_mapping(&state_updates.storage_updates);

        self.cache.update_writes(
            &state_updates.address_to_class_hash,
            &state_updates.class_hash_to_compiled_class,
            &state_updates.address_to_nonce,
            &storage_updates,
        );
        Ok(())
    }

    fn count_actual_storage_changes(&mut self) -> (usize, usize) {
        let storage_updates = subtract_mappings(
            self.cache.storage_writes.clone(),
            self.cache.storage_initial_values.clone(),
        );
        let modified_contracts = storage_updates.keys().map(|k| k.0.clone()).len();
        (modified_contracts, storage_updates.len())
    }
}

#[cfg(test)]
mod tests {
    use super::*;
    use crate::{
        business_logic::fact_state::in_memory_state_reader::InMemoryStateReader,
        services::api::contract_classes::deprecated_contract_class::{
            ContractEntryPoint, EntryPointType,
        },
    };
    use cairo_vm::types::program::Program;
    use num_traits::One;

    #[test]
    fn get_class_hash_and_nonce_from_state_reader() {
        let mut state_reader = InMemoryStateReader::new(
            HashMap::new(),
            HashMap::new(),
            HashMap::new(),
            HashMap::new(),
            HashMap::new(),
            HashMap::new(),
        );

        let contract_address = Address(4242.into());
        let class_hash = [3; 32];
        let nonce = Felt252::new(47602);
        let storage_entry = (contract_address.clone(), [101; 32]);
        let storage_value = Felt252::new(1);

        state_reader
            .address_to_class_hash_mut()
            .insert(contract_address.clone(), class_hash);
        state_reader
            .address_to_nonce_mut()
            .insert(contract_address.clone(), nonce.clone());
        state_reader
            .address_to_storage_mut()
            .insert(storage_entry, storage_value);

        let mut cached_state = CachedState::new(state_reader, None, None);

        assert_eq!(
            cached_state.get_class_hash_at(&contract_address),
            Ok(class_hash)
        );
        assert_eq!(
            cached_state.get_nonce_at(&contract_address),
            Ok(nonce.clone())
        );
        cached_state.increment_nonce(&contract_address).unwrap();
        assert_eq!(
            cached_state.get_nonce_at(&contract_address),
            Ok(nonce + Felt252::new(1))
        );
    }

    #[test]
    fn get_contract_class_from_state_reader() {
        let mut state_reader = InMemoryStateReader::new(
            HashMap::new(),
            HashMap::new(),
            HashMap::new(),
            HashMap::new(),
            HashMap::new(),
            HashMap::new(),
        );

        let contract_class = ContractClass::new(
            Program::default(),
            HashMap::from([(
                EntryPointType::Constructor,
                vec![ContractEntryPoint::default()],
            )]),
            None,
        )
        .expect("Error creating contract class");

        state_reader
            .class_hash_to_contract_class
            .insert([1; 32], contract_class);

        let mut cached_state = CachedState::new(state_reader, None, None);

        cached_state.set_contract_classes(HashMap::new()).unwrap();
        assert!(cached_state.contract_classes.is_some());

        assert_eq!(
            cached_state.get_contract_class(&[1; 32]),
            cached_state.state_reader.get_contract_class(&[1; 32])
        );
    }

    #[test]
    fn cached_state_storage_test() {
        let mut cached_state = CachedState::new(
            InMemoryStateReader::new(
                HashMap::new(),
                HashMap::new(),
                HashMap::new(),
                HashMap::new(),
                HashMap::new(),
                HashMap::new(),
            ),
            None,
            None,
        );

        let storage_entry: StorageEntry = (Address(31.into()), [0; 32]);
        let value = Felt252::new(10);
        cached_state.set_storage_at(&storage_entry, value.clone());

        assert_eq!(cached_state.get_storage_at(&storage_entry), Ok(value));

        let storage_entry_2: StorageEntry = (Address(150.into()), [1; 32]);
        assert_eq!(
            cached_state.get_storage_at(&storage_entry_2).unwrap(),
            Felt252::zero(),
        );
    }

    #[test]
    fn cached_state_deploy_contract_test() {
        let state_reader = InMemoryStateReader::new(
            HashMap::new(),
            HashMap::new(),
            HashMap::new(),
            HashMap::new(),
            HashMap::new(),
            HashMap::new(),
        );

        let contract_address = Address(32123.into());

        let mut cached_state = CachedState::new(state_reader, None, None);

        assert!(cached_state
            .deploy_contract(contract_address, [10; 32])
            .is_ok());
    }

    #[test]
    fn get_and_set_storage() {
        let state_reader = InMemoryStateReader::new(
            HashMap::new(),
            HashMap::new(),
            HashMap::new(),
            HashMap::new(),
            HashMap::new(),
            HashMap::new(),
        );

        let contract_address = Address(31.into());
        let storage_key = [18; 32];
        let value = Felt252::new(912);

        let mut cached_state = CachedState::new(state_reader, None, None);

        // set storage_key
        cached_state.set_storage_at(&(contract_address.clone(), storage_key), value.clone());
        let result = cached_state.get_storage_at(&(contract_address.clone(), storage_key));

        assert_eq!(result, Ok(value.clone()));

        // rewrite storage_key
        let new_value = value + 3_usize;

        cached_state.set_storage_at(&(contract_address.clone(), storage_key), new_value.clone());

        let new_result = cached_state.get_storage_at(&(contract_address, storage_key));

        assert_eq!(new_result, Ok(new_value));
    }

    #[test]
    fn set_contract_classes_twice_error_test() {
        let state_reader = InMemoryStateReader::new(
            HashMap::new(),
            HashMap::new(),
            HashMap::new(),
            HashMap::new(),
            HashMap::new(),
            HashMap::new(),
        );
        let mut cached_state = CachedState::new(state_reader, None, None);

        cached_state.set_contract_classes(HashMap::new()).unwrap();
        let result = cached_state
            .set_contract_classes(HashMap::new())
            .unwrap_err();

        assert_eq!(result, StateError::AssignedContractClassCache);
    }

    #[test]
    fn deploy_contract_address_out_of_range_error_test() {
        let state_reader = InMemoryStateReader::new(
            HashMap::new(),
            HashMap::new(),
            HashMap::new(),
            HashMap::new(),
            HashMap::new(),
            HashMap::new(),
        );

        let contract_address = Address(0.into());

        let mut cached_state = CachedState::new(state_reader, None, None);

        let result = cached_state
            .deploy_contract(contract_address.clone(), [10; 32])
            .unwrap_err();

        assert_eq!(
            result,
            StateError::ContractAddressOutOfRangeAddress(contract_address)
        );
    }

    #[test]
    fn deploy_contract_address_in_use_error_test() {
        let state_reader = InMemoryStateReader::new(
            HashMap::new(),
            HashMap::new(),
            HashMap::new(),
            HashMap::new(),
            HashMap::new(),
            HashMap::new(),
        );

        let contract_address = Address(42.into());

        let mut cached_state = CachedState::new(state_reader, None, None);

        cached_state
            .deploy_contract(contract_address.clone(), [10; 32])
            .unwrap();
        let result = cached_state
            .deploy_contract(contract_address.clone(), [10; 32])
            .unwrap_err();

        assert_eq!(
            result,
            StateError::ContractAddressUnavailable(contract_address)
        );
    }

    #[test]
    fn cached_state_replace_contract_test() {
        let state_reader = InMemoryStateReader::new(
            HashMap::new(),
            HashMap::new(),
            HashMap::new(),
            HashMap::new(),
            HashMap::new(),
            HashMap::new(),
        );

        let contract_address = Address(32123.into());

        let mut cached_state = CachedState::new(state_reader, None, None);

        cached_state
            .deploy_contract(contract_address.clone(), [10; 32])
            .unwrap();

        assert!(cached_state
            .set_class_hash_at(contract_address.clone(), [12; 32])
            .is_ok());

        assert_matches!(
            cached_state.get_class_hash_at(&contract_address),
            Ok(class_hash) if class_hash == [12u8; 32]
        );
    }

    #[test]
    fn cached_state_apply_state_update() {
        let state_reader = InMemoryStateReader::new(
            HashMap::new(),
            HashMap::new(),
            HashMap::new(),
            HashMap::new(),
            HashMap::new(),
            HashMap::new(),
        );

        let address_one = Address(Felt252::one());

        let mut cached_state = CachedState::new(state_reader, None, None);

        let state_diff = StateDiff {
            address_to_class_hash: HashMap::from([(
                address_one.clone(),
                Felt252::one().to_be_bytes(),
            )]),
            address_to_nonce: HashMap::from([(address_one.clone(), Felt252::one())]),
            class_hash_to_compiled_class: HashMap::new(),
            storage_updates: HashMap::new(),
        };
        assert!(cached_state.apply_state_update(&state_diff).is_ok());
        assert!(cached_state
            .cache
            .nonce_writes
            .get(&address_one)
            .unwrap()
            .is_one());
        assert!(Felt252::from_bytes_be(
            cached_state
                .cache
                .class_hash_writes
                .get(&address_one)
                .unwrap()
        )
        .is_one());
        assert!(cached_state.cache.storage_writes.is_empty());
        assert!(cached_state.cache.nonce_initial_values.is_empty());
        assert!(cached_state.cache.class_hash_initial_values.is_empty());
    }
}<|MERGE_RESOLUTION|>--- conflicted
+++ resolved
@@ -136,50 +136,6 @@
             .get_storage(storage_entry)
             .ok_or_else(|| StateError::NoneStorage(storage_entry.clone()))
             .cloned()
-    }
-
-<<<<<<< HEAD
-    fn count_actual_storage_changes(&mut self) -> (usize, usize) {
-        let storage_updates = subtract_mappings(
-            self.cache.storage_writes.clone(),
-            self.cache.storage_initial_values.clone(),
-        );
-        let modified_contracts = storage_updates.keys().map(|k| k.0.clone()).len();
-        (modified_contracts, storage_updates.len())
-=======
-    fn get_compiled_class(
-        &mut self,
-        compiled_class_hash: &ClassHash,
-    ) -> Result<CompiledClass, StateError> {
-        if let Some(casm_class) = &mut self.casm_contract_classes {
-            if let Some(class) = casm_class.get(compiled_class_hash) {
-                return Ok(CompiledClass::Casm(Box::new(class.clone())));
-            }
-        }
-        if let Some(contract_class) = &mut self.contract_classes {
-            if let Some(class) = contract_class.get(compiled_class_hash) {
-                return Ok(CompiledClass::Deprecated(Box::new(class.clone())));
-            }
-        }
-        let contract = self.state_reader.get_compiled_class(compiled_class_hash);
-        match contract {
-            Ok(CompiledClass::Casm(class)) => {
-                if let Some(casm_class) = &mut self.casm_contract_classes {
-                    casm_class.insert(*compiled_class_hash, *class.clone());
-                    self.casm_contract_classes = Some(casm_class.clone());
-                }
-                Ok(CompiledClass::Casm(class))
-            }
-            Ok(CompiledClass::Deprecated(class)) => {
-                if let Some(contract_class) = &mut self.contract_classes {
-                    contract_class.insert(*compiled_class_hash, *class.clone());
-                    self.contract_classes = Some(contract_class.clone());
-                }
-                Ok(CompiledClass::Deprecated(class))
-            }
-            _ => Err(StateError::NoneCompiledClass(*compiled_class_hash)),
-        }
->>>>>>> 0ebfd302
     }
 
     // TODO: check if that the proper way to store it (converting hash to address)
