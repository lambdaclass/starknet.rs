--- conflicted
+++ resolved
@@ -208,11 +208,7 @@
             InMemoryStateReader::new(HashMap::new(), DictStorage::new(), DictStorage::new());
 
         let contract_address = Address(32123.into());
-<<<<<<< HEAD
         let contract_state = ContractState::create([8; 32], Felt::new(109), HashMap::new());
-=======
-        let contract_state = ContractState::create(vec![1, 2, 3], Felt::new(109), HashMap::new());
->>>>>>> 06bd0c37
 
         state_reader
             .global_state_root
@@ -312,11 +308,7 @@
             InMemoryStateReader::new(HashMap::new(), DictStorage::new(), DictStorage::new());
 
         let contract_address = Address(32123.into());
-<<<<<<< HEAD
         let contract_state = ContractState::create([8; 32], Felt::new(109), HashMap::new());
-=======
-        let contract_state = ContractState::create(vec![1, 2, 3], Felt::new(109), HashMap::new());
->>>>>>> 06bd0c37
 
         state_reader
             .global_state_root
@@ -328,11 +320,7 @@
         let mut cached_state = CachedState::new(BlockInfo::default(), state_reader, None);
 
         assert!(cached_state
-<<<<<<< HEAD
             .deploy_contract(contract_address, [10; 32])
-=======
-            .deploy_contract(contract_address, [5, 6, 7].to_vec())
->>>>>>> 06bd0c37
             .is_ok())
     }
 }