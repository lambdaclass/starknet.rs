use crate::{
    core::errors::state_errors::StateError,
    utils::{Address, ClassHash},
};
use felt::Felt;
use getset::{Getters, MutGetters};
use std::collections::{HashMap, HashSet};

/// (contract_address, key)
// TODO: Change [u8; 32] to Felt.
pub type StorageEntry = (Address, [u8; 32]);

#[derive(Debug, Default, Clone, Eq, Getters, MutGetters, PartialEq)]
pub struct StateCache {
    // Reader's cached information; initial values, read before any write operation (per cell)
    #[get_mut = "pub"]
    pub(crate) class_hash_initial_values: HashMap<Address, ClassHash>,
    #[getset(get = "pub", get_mut = "pub")]
    pub(crate) nonce_initial_values: HashMap<Address, Felt>,
    #[get_mut = "pub"]
    pub(crate) storage_initial_values: HashMap<StorageEntry, Felt>,

    // Writer's cached information.
    #[get_mut = "pub"]
    pub(crate) class_hash_writes: HashMap<Address, ClassHash>,
    #[get_mut = "pub"]
    pub(crate) nonce_writes: HashMap<Address, Felt>,
    #[getset(get = "pub", get_mut = "pub")]
    pub(crate) storage_writes: HashMap<StorageEntry, Felt>,
}

impl StateCache {
<<<<<<< HEAD
    // TODO: Remove warning inhibitor when finally used.
    #[allow(dead_code)]
    pub fn new() -> Self {
=======
    pub fn new(
        class_hash_initial_values: HashMap<Address, ClassHash>,
        nonce_initial_values: HashMap<Address, Felt>,
        storage_initial_values: HashMap<StorageEntry, Felt>,
        class_hash_writes: HashMap<Address, ClassHash>,
        nonce_writes: HashMap<Address, Felt>,
        storage_writes: HashMap<StorageEntry, Felt>,
    ) -> Self {
        Self {
            class_hash_initial_values,
            nonce_initial_values,
            storage_initial_values,
            class_hash_writes,
            nonce_writes,
            storage_writes,
        }
    }

    pub(crate) fn default() -> Self {
>>>>>>> 9f22fe50
        Self {
            class_hash_initial_values: HashMap::new(),
            nonce_initial_values: HashMap::new(),
            storage_initial_values: HashMap::new(),
            class_hash_writes: HashMap::new(),
            nonce_writes: HashMap::new(),
            storage_writes: HashMap::new(),
        }
    }

<<<<<<< HEAD
    pub fn new_for_testing(
        class_hash_initial_values: HashMap<Address, [u8; 32]>,
        nonce_initial_values: HashMap<Address, Felt>,
        storage_initial_values: HashMap<StorageEntry, Felt>,
        class_hash_writes: HashMap<Address, [u8; 32]>,
        nonce_writes: HashMap<Address, Felt>,
        storage_writes: HashMap<(Address, [u8; 32]), Felt>,
    ) -> Self {
        Self {
            class_hash_initial_values,
            nonce_initial_values,
            storage_initial_values,
            class_hash_writes,
            nonce_writes,
            storage_writes,
        }
    }

    pub(crate) fn get_class_hash(&self, contract_address: &Address) -> Option<&[u8; 32]> {
=======
    pub(crate) fn get_class_hash(&self, contract_address: &Address) -> Option<&ClassHash> {
>>>>>>> 9f22fe50
        if self.class_hash_writes.contains_key(contract_address) {
            return self.class_hash_writes.get(contract_address);
        }
        self.class_hash_initial_values.get(contract_address)
    }

    pub(crate) fn get_nonce(&self, contract_address: &Address) -> Option<&Felt> {
        if self.nonce_writes.contains_key(contract_address) {
            return self.nonce_writes.get(contract_address);
        }
        self.nonce_initial_values.get(contract_address)
    }

    pub(crate) fn get_storage(&self, storage_entry: &StorageEntry) -> Option<&Felt> {
        if self.storage_writes.contains_key(storage_entry) {
            return self.storage_writes.get(storage_entry);
        }
        self.storage_initial_values.get(storage_entry)
    }

    pub(crate) fn update_writes_from_other(&mut self, other: &Self) {
        self.class_hash_writes
            .extend(other.class_hash_writes.clone());
        self.nonce_writes.extend(other.nonce_writes.clone());
        self.storage_writes.extend(other.storage_writes.clone());
    }

    pub(crate) fn update_writes(
        &mut self,
        address_to_class_hash: &HashMap<Address, ClassHash>,
        address_to_nonce: &HashMap<Address, Felt>,
        storage_updates: &HashMap<StorageEntry, Felt>,
    ) {
        self.class_hash_writes.extend(address_to_class_hash.clone());
        self.nonce_writes.extend(address_to_nonce.clone());
        self.storage_writes.extend(storage_updates.clone());
    }

    pub fn set_initial_values(
        &mut self,
        address_to_class_hash: &HashMap<Address, ClassHash>,
        address_to_nonce: &HashMap<Address, Felt>,
        storage_updates: &HashMap<StorageEntry, Felt>,
    ) -> Result<(), StateError> {
        if !(self.class_hash_initial_values.is_empty()
            && self.class_hash_writes.is_empty()
            && self.nonce_initial_values.is_empty()
            && self.nonce_writes.is_empty()
            && self.storage_initial_values.is_empty()
            && self.storage_writes.is_empty())
        {
            return Err(StateError::StateCacheAlreadyInitialized);
        }
        self.update_writes(address_to_class_hash, address_to_nonce, storage_updates);
        Ok(())
    }

    // TODO: Remove warning inhibitor when finally used.
    #[allow(dead_code)]
    pub(crate) fn get_accessed_contract_addresses(&self) -> HashSet<Address> {
        let mut set: HashSet<Address> = HashSet::with_capacity(self.class_hash_writes.len());
        set.extend(self.class_hash_writes.keys().cloned());
        set.extend(self.nonce_writes.keys().cloned());
        set.extend(self.storage_writes.keys().map(|x| x.0.clone()));
        set
    }
}

#[cfg(test)]
mod tests {
    use super::*;

    #[test]
    fn state_chache_set_initial_values() {
        let mut state_cache = StateCache::default();
        let address_to_class_hash = HashMap::from([(Address(10.into()), [8; 32])]);
        let address_to_nonce = HashMap::from([(Address(9.into()), 12.into())]);
        let storage_updates = HashMap::from([((Address(4.into()), [1; 32]), 18.into())]);

        assert!(state_cache
            .set_initial_values(&address_to_class_hash, &address_to_nonce, &storage_updates)
            .is_ok());

        assert_eq!(state_cache.class_hash_writes, address_to_class_hash);
        assert_eq!(state_cache.nonce_writes, address_to_nonce);
        assert_eq!(state_cache.storage_writes, storage_updates);

        assert_eq!(
            state_cache.get_accessed_contract_addresses(),
            HashSet::from([Address(10.into()), Address(9.into()), Address(4.into())])
        );
    }

    #[test]
    fn state_chache_update_writes_from_other() {
        let mut state_cache = StateCache::default();
        let address_to_class_hash = HashMap::from([(Address(10.into()), [11; 32])]);
        let address_to_nonce = HashMap::from([(Address(9.into()), 12.into())]);
        let storage_updates = HashMap::from([((Address(20.into()), [1; 32]), 18.into())]);

        state_cache
            .set_initial_values(&address_to_class_hash, &address_to_nonce, &storage_updates)
            .expect("Error setting StateCache values");

        let mut other_state_cache = StateCache::default();
        let other_address_to_class_hash = HashMap::from([(Address(10.into()), [13; 32])]);
        let other_address_to_nonce = HashMap::from([(Address(401.into()), 100.into())]);
        let other_storage_updates = HashMap::from([((Address(4002.into()), [2; 32]), 101.into())]);

        other_state_cache
            .set_initial_values(
                &other_address_to_class_hash,
                &other_address_to_nonce,
                &other_storage_updates,
            )
            .expect("Error setting StateCache values");

        state_cache.update_writes_from_other(&other_state_cache);

        assert_eq!(
            state_cache.get_class_hash(&Address(10.into())),
            Some(&[13; 32])
        );
        assert_eq!(
            state_cache.nonce_writes,
            HashMap::from([
                (Address(9.into()), 12.into()),
                (Address(401.into()), 100.into())
            ])
        );
        assert_eq!(
            state_cache.storage_writes,
            HashMap::from([
                ((Address(20.into()), [1; 32]), 18.into()),
                ((Address(4002.into()), [2; 32]), 101.into())
            ])
        );
    }
}<|MERGE_RESOLUTION|>--- conflicted
+++ resolved
@@ -30,11 +30,6 @@
 }
 
 impl StateCache {
-<<<<<<< HEAD
-    // TODO: Remove warning inhibitor when finally used.
-    #[allow(dead_code)]
-    pub fn new() -> Self {
-=======
     pub fn new(
         class_hash_initial_values: HashMap<Address, ClassHash>,
         nonce_initial_values: HashMap<Address, Felt>,
@@ -54,7 +49,6 @@
     }
 
     pub(crate) fn default() -> Self {
->>>>>>> 9f22fe50
         Self {
             class_hash_initial_values: HashMap::new(),
             nonce_initial_values: HashMap::new(),
@@ -65,7 +59,6 @@
         }
     }
 
-<<<<<<< HEAD
     pub fn new_for_testing(
         class_hash_initial_values: HashMap<Address, [u8; 32]>,
         nonce_initial_values: HashMap<Address, Felt>,
@@ -84,10 +77,7 @@
         }
     }
 
-    pub(crate) fn get_class_hash(&self, contract_address: &Address) -> Option<&[u8; 32]> {
-=======
     pub(crate) fn get_class_hash(&self, contract_address: &Address) -> Option<&ClassHash> {
->>>>>>> 9f22fe50
         if self.class_hash_writes.contains_key(contract_address) {
             return self.class_hash_writes.get(contract_address);
         }
