use crate::{
    business_logic::state::{state_api::StateReader, state_cache::StorageEntry},
    core::errors::state_errors::StateError,
    services::api::contract_class::ContractClass,
    utils::{Address, ClassHash},
};
use felt::Felt;
use getset::{Getters, MutGetters};
use std::collections::HashMap;

#[derive(Clone, Debug, Default, MutGetters, Getters, PartialEq)]
pub struct InMemoryStateReader {
<<<<<<< HEAD
    #[getset(get_mut = "pub")]
    pub address_to_class_hash: HashMap<Address, ClassHash>,
    #[getset(get_mut = "pub")]
    pub address_to_nonce: HashMap<Address, Felt>,
    #[getset(get_mut = "pub")]
    pub address_to_storage: HashMap<StorageEntry, Felt>,
    #[getset(get_mut = "pub")]
    pub class_hash_to_contract_class: HashMap<ClassHash, ContractClass>,
=======
    #[getset(get = "pub", get_mut = "pub")]
    pub(crate) contract_states: HashMap<Address, ContractState>,
    #[getset(get = "pub", get_mut = "pub")]
    pub(crate) class_hash_to_contract_class: HashMap<ClassHash, ContractClass>,
>>>>>>> f0d06afc
}

impl InMemoryStateReader {
    pub fn new(
        address_to_class_hash: HashMap<Address, ClassHash>,
        address_to_nonce: HashMap<Address, Felt>,
        address_to_storage: HashMap<StorageEntry, Felt>,
        class_hash_to_contract_class: HashMap<ClassHash, ContractClass>,
    ) -> Self {
        Self {
            address_to_class_hash,
            address_to_nonce,
            address_to_storage,
            class_hash_to_contract_class,
        }
    }
}

impl StateReader for InMemoryStateReader {
    fn get_contract_class(&mut self, class_hash: &ClassHash) -> Result<ContractClass, StateError> {
        let contract_class = self
            .class_hash_to_contract_class
            .get(class_hash)
            .ok_or(StateError::MissingClassHash())
            .cloned()?;
        contract_class.validate()?;
        Ok(contract_class)
    }

    fn get_class_hash_at(&mut self, contract_address: &Address) -> Result<&ClassHash, StateError> {
        let class_hash = self
            .address_to_class_hash
            .get(contract_address)
            .ok_or_else(|| StateError::NoneContractState(contract_address.clone()));
        class_hash
    }

    fn get_nonce_at(&mut self, contract_address: &Address) -> Result<&Felt, StateError> {
        let nonce = self
            .address_to_nonce
            .get(contract_address)
            .ok_or_else(|| StateError::NoneContractState(contract_address.clone()));
        nonce
    }

    fn get_storage_at(&mut self, storage_entry: &StorageEntry) -> Result<&Felt, StateError> {
        let storage = self
            .address_to_storage
            .get(storage_entry)
            .ok_or_else(|| StateError::NoneStorage(storage_entry.clone()));
        storage
    }

    fn count_actual_storage_changes(&mut self) -> (usize, usize) {
        todo!()
    }
}

#[cfg(test)]
mod tests {
    use super::*;
    use crate::services::api::contract_class::{ContractEntryPoint, EntryPointType};
    use cairo_rs::types::program::Program;

    #[test]
    fn get_contract_state_test() {
        let mut state_reader = InMemoryStateReader::new(
            HashMap::new(),
            HashMap::new(),
            HashMap::new(),
            HashMap::new(),
        );

        let contract_address = Address(37810.into());
        let class_hash = [1; 32];
        let nonce = Felt::new(109);
        let storage_entry = (contract_address.clone(), [8; 32]);
        let storage_value = Felt::new(800);

        state_reader
            .address_to_class_hash
            .insert(contract_address.clone(), class_hash);
        state_reader
            .address_to_nonce
            .insert(contract_address.clone(), nonce.clone());
        state_reader
            .address_to_storage
            .insert(storage_entry.clone(), storage_value.clone());

        assert_eq!(
            state_reader.get_class_hash_at(&contract_address),
            Ok(&class_hash)
        );
        assert_eq!(state_reader.get_nonce_at(&contract_address), Ok(&nonce));
        assert_eq!(
            state_reader.get_storage_at(&storage_entry),
            Ok(&storage_value)
        );
    }

    #[test]
    fn get_contract_class_test() {
        let mut state_reader = InMemoryStateReader::new(
            HashMap::new(),
            HashMap::new(),
            HashMap::new(),
            HashMap::new(),
        );

        let contract_class_key = [0; 32];
        let contract_class = ContractClass::new(
            Program::default(),
            HashMap::from([(
                EntryPointType::Constructor,
                vec![ContractEntryPoint::default()],
            )]),
            None,
        )
        .expect("Error creating contract class");

        state_reader
            .class_hash_to_contract_class
            .insert([0; 32], contract_class.clone());
        assert_eq!(
            state_reader.get_contract_class(&contract_class_key),
            Ok(contract_class)
        )
    }
}<|MERGE_RESOLUTION|>--- conflicted
+++ resolved
@@ -10,7 +10,6 @@
 
 #[derive(Clone, Debug, Default, MutGetters, Getters, PartialEq)]
 pub struct InMemoryStateReader {
-<<<<<<< HEAD
     #[getset(get_mut = "pub")]
     pub address_to_class_hash: HashMap<Address, ClassHash>,
     #[getset(get_mut = "pub")]
@@ -19,12 +18,6 @@
     pub address_to_storage: HashMap<StorageEntry, Felt>,
     #[getset(get_mut = "pub")]
     pub class_hash_to_contract_class: HashMap<ClassHash, ContractClass>,
-=======
-    #[getset(get = "pub", get_mut = "pub")]
-    pub(crate) contract_states: HashMap<Address, ContractState>,
-    #[getset(get = "pub", get_mut = "pub")]
-    pub(crate) class_hash_to_contract_class: HashMap<ClassHash, ContractClass>,
->>>>>>> f0d06afc
 }
 
 impl InMemoryStateReader {
