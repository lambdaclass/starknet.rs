use crate::{
    business_logic::state::{cached_state::CachedState, state_api::StateReader},
    core::errors::state_errors::StateError,
<<<<<<< HEAD
    definitions::general_config::StarknetGeneralConfig,
    starknet_storage::storage::Storage,
=======
>>>>>>> 4383ce59
    starkware_utils::starkware_errors::StarkwareError,
    utils::{
        get_keys, subtract_mappings, to_cache_state_storage_mapping, to_state_diff_storage_mapping,
        Address,
    },
};
use cairo_rs::vm::runners::cairo_runner::ExecutionResources;
use felt::Felt;
use std::{cell::RefCell, collections::HashMap, rc::Rc};

#[derive(Clone, Debug, Default)]
pub struct ExecutionResourcesManager {
    pub(crate) syscall_counter: HashMap<String, u64>,
    pub(crate) cairo_usage: ExecutionResources,
}

impl ExecutionResourcesManager {
    pub fn new(syscalls: Vec<String>, cairo_usage: ExecutionResources) -> Self {
        let mut syscall_counter = HashMap::new();
        for syscall in syscalls {
            syscall_counter.insert(syscall, 0);
        }
        ExecutionResourcesManager {
            syscall_counter,
            cairo_usage,
        }
    }

    pub fn increment_syscall_counter(&mut self, syscall_name: &str, amount: u64) -> Option<()> {
        self.syscall_counter
            .get_mut(syscall_name)
            .map(|val| *val += amount)
    }

    pub fn get_syscall_counter(&self, syscall_name: &str) -> Option<u64> {
        self.syscall_counter
            .get(syscall_name)
            .map(ToOwned::to_owned)
    }
}

// ----------------------
//      SHARED STATE
// ----------------------

#[derive(Debug, Clone)]
pub(crate) struct CarriedState<T>
where
    T: StateReader + Clone,
{
    parent_state: Option<Rc<RefCell<CarriedState<T>>>>,
    state: CachedState<T>,
}

impl<T: StateReader + Clone> CarriedState<T> {
    pub fn create_from_parent_state(parent_state: CarriedState<T>) -> Self {
        let cached_state = parent_state.state.clone();
        let new_state = Some(Rc::new(RefCell::new(parent_state)));
        CarriedState {
            parent_state: new_state,
            state: cached_state,
        }
    }

    // TODO: Remove warning inhibitor when finally used.
    #[allow(dead_code)]
    pub fn create_child_state_for_querying(&self) -> Result<Self, StateError> {
        match &self.parent_state {
            Some(parent_state) => Ok(CarriedState::create_from_parent_state(
                parent_state.as_ref().borrow().clone(),
            )),
            None => Err(StateError::ParentCarriedStateIsNone),
        }
    }

    // TODO: Remove warning inhibitor when finally used.
    #[allow(dead_code)]
    fn apply(&mut self) -> Result<(), StateError> {
        match &self.parent_state {
            Some(parent_state) => {
                self.state.apply(&mut parent_state.borrow_mut().state);
                Ok(())
            }
            None => Err(StateError::ParentCarriedStateIsNone),
        }
    }
}

<<<<<<< HEAD
// ----------------------
//      SHARED STATE
// ----------------------

pub(crate) struct SharedState {
    _contract_states: HashMap<Felt, ContractState>,
    _block_info: BlockInfo,
}

impl SharedState {
    // TODO: Remove warning inhibitor when finally used.
    #[allow(dead_code)]
    pub fn empty<S>(_general_config: StarknetGeneralConfig) -> Self
    where
        S: Storage,
    {
        todo!()
    }

    // TODO: Remove warning inhibitor when finally used.
    #[allow(dead_code)]
    pub fn to_carried_state<S, R>(&self) -> CarriedState<R>
    where
        S: Storage,
        R: StateReader + Clone,
    {
        // let state_reader = "Patricia_state_reader"; // TODO: change it to patricia reader once it is available
        // let state = CachedState::new(self.block_info, state_reader, None);

        // CarriedState {
        //     parent_state: None,
        //     state,
        // }
        todo!()
    }

    // TODO: Remove warning inhibitor when finally used.
    #[allow(dead_code)]
    pub fn apply_state_updates<R>(
        &self,
        _previous_carried_state: CarriedState<R>,
        current_carried_state: CarriedState<R>,
    ) -> Result<Self, StateError>
    where
        R: StateReader + Clone,
    {
        let state_cache = current_carried_state.state.cache;
        Ok(self.apply_updates(
            state_cache.class_hash_writes,
            state_cache.nonce_writes,
            to_state_diff_storage_mapping(state_cache.storage_writes),
        ))
    }

    pub fn apply_updates(
        &self,
        address_to_class_hash: HashMap<Address, [u8; 32]>,
        address_to_nonce: HashMap<Address, Felt>,
        storage_updates: HashMap<Felt, HashMap<[u8; 32], Address>>,
    ) -> Self {
        let class_addresses: HashSet<Address> = address_to_class_hash.into_keys().collect();
        let nonce_addresses: HashSet<Address> = address_to_nonce.into_keys().collect();
        let storage_addresses: HashSet<Address> =
            storage_updates.into_keys().map(Address).collect();
        let mut accesed_addresses: HashSet<Address> = HashSet::new();
        accesed_addresses.extend(class_addresses);
        accesed_addresses.extend(nonce_addresses);
        accesed_addresses.extend(storage_addresses);

        // TODO:
        // let current_contract_states = self.contract_states.get_leaves(accesed_addresses)

        todo!()
    }
}

=======
>>>>>>> 4383ce59
#[derive(Default)]
pub(crate) struct StateDiff {
    pub(crate) address_to_class_hash: HashMap<Address, [u8; 32]>,
    pub(crate) address_to_nonce: HashMap<Address, Felt>,
    pub(crate) storage_updates: HashMap<Felt, HashMap<[u8; 32], Address>>,
}

impl StateDiff {
    // TODO: Remove warning inhibitor when finally used.
    #[allow(dead_code)]
    pub fn from_cached_state<T>(cached_state: CachedState<T>) -> Result<Self, StateError>
    where
        T: StateReader + Clone,
    {
        let state_cache = cached_state.cache;

        let substracted_maps = subtract_mappings(
            state_cache.storage_writes,
            state_cache.storage_initial_values,
        );

        let storage_updates = to_state_diff_storage_mapping(substracted_maps);

        let address_to_nonce =
            subtract_mappings(state_cache.nonce_writes, state_cache.nonce_initial_values);

        let address_to_class_hash = subtract_mappings(
            state_cache.class_hash_writes,
            state_cache.class_hash_initial_values,
        );

        Ok(StateDiff {
            address_to_class_hash,
            address_to_nonce,
            storage_updates,
        })
    }

    // TODO: Remove warning inhibitor when finally used.
    #[allow(dead_code)]
    pub fn to_cached_state<T>(&self, state_reader: T) -> Result<CachedState<T>, StateError>
    where
        T: StateReader + Clone,
    {
        let mut cache_state = CachedState::new(state_reader, None);
        let cache_storage_mapping = to_cache_state_storage_mapping(self.storage_updates.clone());

        cache_state.cache.set_initial_values(
            &self.address_to_class_hash,
            &self.address_to_nonce,
            &cache_storage_mapping,
        )?;
        Ok(cache_state)
    }

    // TODO: Remove warning inhibitor when finally used.
    #[allow(dead_code)]
    pub fn squash(&mut self, other: StateDiff) -> Result<Self, StarkwareError> {
        self.address_to_class_hash
            .extend(other.address_to_class_hash);
        let address_to_class_hash = self.address_to_class_hash.clone();

        self.address_to_nonce.extend(other.address_to_nonce);
        let address_to_nonce = self.address_to_nonce.clone();

        let mut storage_updates = HashMap::new();

        let addresses: Vec<Felt> =
            get_keys(self.storage_updates.clone(), other.storage_updates.clone());

        for address in addresses {
            let default: HashMap<[u8; 32], Address> = HashMap::new();
            let mut map_a = self
                .storage_updates
                .get(&address)
                .unwrap_or(&default)
                .to_owned();
            let map_b = other
                .storage_updates
                .get(&address)
                .unwrap_or(&default)
                .to_owned();
            map_a.extend(map_b);
            storage_updates.insert(address, map_a.clone());
        }

        Ok(StateDiff {
            address_to_class_hash,
            address_to_nonce,
            storage_updates,
        })
    }
<<<<<<< HEAD

    // TODO: Remove warning inhibitor when finally used.
    #[allow(dead_code)]
    pub fn commit<T: Storage>(&self, previous_state: SharedState) -> SharedState {
        previous_state.apply_updates(
            self.address_to_class_hash.clone(),
            self.address_to_nonce.clone(),
            self.storage_updates.clone(),
        )
    }
=======
>>>>>>> 4383ce59
}

#[cfg(test)]
mod test {
    use super::StateDiff;
    use crate::{
        business_logic::{
            fact_state::{
                contract_state::ContractState, in_memory_state_reader::InMemoryStateReader,
            },
            state::cached_state::CachedState,
        },
        starknet_storage::{dict_storage::DictStorage, storage::Storage},
        utils::Address,
    };
    use felt::Felt;
    use std::collections::HashMap;

    #[test]
    fn test_from_cached_state_without_updates() {
        let mut state_reader = InMemoryStateReader::new(DictStorage::new(), DictStorage::new());

        let contract_address = Address(32123.into());
        let contract_state = ContractState::new([8; 32], Felt::new(109), HashMap::new());

        state_reader
            .ffc
            .set_contract_state(&contract_address.to_32_bytes().unwrap(), &contract_state)
            .unwrap();

        let cached_state = CachedState::new(state_reader, None);

        let diff = StateDiff::from_cached_state(cached_state).unwrap();

        assert_eq!(0, diff.storage_updates.len());
    }
}<|MERGE_RESOLUTION|>--- conflicted
+++ resolved
@@ -1,11 +1,6 @@
 use crate::{
     business_logic::state::{cached_state::CachedState, state_api::StateReader},
     core::errors::state_errors::StateError,
-<<<<<<< HEAD
-    definitions::general_config::StarknetGeneralConfig,
-    starknet_storage::storage::Storage,
-=======
->>>>>>> 4383ce59
     starkware_utils::starkware_errors::StarkwareError,
     utils::{
         get_keys, subtract_mappings, to_cache_state_storage_mapping, to_state_diff_storage_mapping,
@@ -94,85 +89,6 @@
     }
 }
 
-<<<<<<< HEAD
-// ----------------------
-//      SHARED STATE
-// ----------------------
-
-pub(crate) struct SharedState {
-    _contract_states: HashMap<Felt, ContractState>,
-    _block_info: BlockInfo,
-}
-
-impl SharedState {
-    // TODO: Remove warning inhibitor when finally used.
-    #[allow(dead_code)]
-    pub fn empty<S>(_general_config: StarknetGeneralConfig) -> Self
-    where
-        S: Storage,
-    {
-        todo!()
-    }
-
-    // TODO: Remove warning inhibitor when finally used.
-    #[allow(dead_code)]
-    pub fn to_carried_state<S, R>(&self) -> CarriedState<R>
-    where
-        S: Storage,
-        R: StateReader + Clone,
-    {
-        // let state_reader = "Patricia_state_reader"; // TODO: change it to patricia reader once it is available
-        // let state = CachedState::new(self.block_info, state_reader, None);
-
-        // CarriedState {
-        //     parent_state: None,
-        //     state,
-        // }
-        todo!()
-    }
-
-    // TODO: Remove warning inhibitor when finally used.
-    #[allow(dead_code)]
-    pub fn apply_state_updates<R>(
-        &self,
-        _previous_carried_state: CarriedState<R>,
-        current_carried_state: CarriedState<R>,
-    ) -> Result<Self, StateError>
-    where
-        R: StateReader + Clone,
-    {
-        let state_cache = current_carried_state.state.cache;
-        Ok(self.apply_updates(
-            state_cache.class_hash_writes,
-            state_cache.nonce_writes,
-            to_state_diff_storage_mapping(state_cache.storage_writes),
-        ))
-    }
-
-    pub fn apply_updates(
-        &self,
-        address_to_class_hash: HashMap<Address, [u8; 32]>,
-        address_to_nonce: HashMap<Address, Felt>,
-        storage_updates: HashMap<Felt, HashMap<[u8; 32], Address>>,
-    ) -> Self {
-        let class_addresses: HashSet<Address> = address_to_class_hash.into_keys().collect();
-        let nonce_addresses: HashSet<Address> = address_to_nonce.into_keys().collect();
-        let storage_addresses: HashSet<Address> =
-            storage_updates.into_keys().map(Address).collect();
-        let mut accesed_addresses: HashSet<Address> = HashSet::new();
-        accesed_addresses.extend(class_addresses);
-        accesed_addresses.extend(nonce_addresses);
-        accesed_addresses.extend(storage_addresses);
-
-        // TODO:
-        // let current_contract_states = self.contract_states.get_leaves(accesed_addresses)
-
-        todo!()
-    }
-}
-
-=======
->>>>>>> 4383ce59
 #[derive(Default)]
 pub(crate) struct StateDiff {
     pub(crate) address_to_class_hash: HashMap<Address, [u8; 32]>,
@@ -265,19 +181,6 @@
             storage_updates,
         })
     }
-<<<<<<< HEAD
-
-    // TODO: Remove warning inhibitor when finally used.
-    #[allow(dead_code)]
-    pub fn commit<T: Storage>(&self, previous_state: SharedState) -> SharedState {
-        previous_state.apply_updates(
-            self.address_to_class_hash.clone(),
-            self.address_to_nonce.clone(),
-            self.storage_updates.clone(),
-        )
-    }
-=======
->>>>>>> 4383ce59
 }
 
 #[cfg(test)]
