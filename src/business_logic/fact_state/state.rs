--- conflicted
+++ resolved
@@ -1,15 +1,12 @@
 use felt::Felt;
 use std::{
-<<<<<<< HEAD
-    borrow::Borrow, cell::RefCell, collections::HashMap, hash, ops::Deref, rc::Rc, thread::current,
-=======
     borrow::Borrow,
+    cell::RefCell,
     collections::{HashMap, HashSet},
     hash,
     ops::Deref,
     rc::Rc,
     thread::current,
->>>>>>> 5101ff99
 };
 
 use crate::{
