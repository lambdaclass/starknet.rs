use cairo_rs::vm::runners::cairo_runner::ExecutionResources;
use felt::Felt;
use num_traits::Zero;
use std::{
    borrow::Borrow,
    cell::RefCell,
    collections::{HashMap, HashSet},
    hash,
    ops::Deref,
    rc::Rc,
    thread::current,
};

use crate::{
    business_logic::state::{
        cached_state::CachedState,
        state_api::{State, StateReader},
        state_api_objects::BlockInfo,
        state_cache,
    },
    core::errors::state_errors::StateError,
    definitions::general_config::{self, StarknetGeneralConfig},
    services::api::contract_class::ContractClass,
    starknet_storage::storage::{self, FactFetchingContext, Storage},
    starkware_utils::starkware_errors::StarkwareError,
    utils::{
        get_keys, subtract_mappings, to_cache_state_storage_mapping, to_state_diff_storage_mapping,
        Address,
    },
};

use super::contract_state::ContractState;

<<<<<<< HEAD
#[derive(Debug, Default, Clone)]
pub struct ExecutionResourcesManager(HashMap<String, u64>);
=======
#[derive(Debug, Default)]
pub struct ExecutionResourcesManager {
    pub(crate) syscall_counter: HashMap<String, u64>,
    pub(crate) cairo_usage: ExecutionResources,
}
>>>>>>> e479e709

impl ExecutionResourcesManager {
    pub fn new(syscalls: Vec<String>, cairo_usage: ExecutionResources) -> Self {
        let mut syscall_counter = HashMap::new();
        for syscall in syscalls {
            syscall_counter.insert(syscall, 0);
        }
        ExecutionResourcesManager {
            syscall_counter,
            cairo_usage,
        }
    }

    pub fn increment_syscall_counter(&mut self, syscall_name: &str, amount: u64) -> Option<()> {
        self.syscall_counter
            .get_mut(syscall_name)
            .map(|val| *val += amount)
    }

    pub fn get_syscall_counter(&self, syscall_name: &str) -> Option<u64> {
        self.syscall_counter
            .get(syscall_name)
            .map(ToOwned::to_owned)
    }
}

// TODO: this functions should be in cairo-rs

// Returns a copy of the execution resources where all the builtins with a usage counter
// of 0 are omitted.

pub fn filter_unused_builtins(resources: ExecutionResources) -> ExecutionResources {
    ExecutionResources {
        n_steps: resources.n_steps,
        n_memory_holes: resources.n_memory_holes,
        builtin_instance_counter: resources
            .builtin_instance_counter
            .into_iter()
            .filter(|builtin| !builtin.1.is_zero())
            .collect(),
    }
}

pub fn calculate_additional_resources(
    current_resources: ExecutionResources,
    additional_resources: ExecutionResources,
) -> ExecutionResources {
    let mut builtin_instance_counter = current_resources.builtin_instance_counter.clone();

    let n_steps = current_resources.n_steps + additional_resources.n_steps;
    let n_memory_holes = current_resources.n_memory_holes + additional_resources.n_memory_holes;

    for (k, v) in additional_resources.builtin_instance_counter {
        if builtin_instance_counter.contains_key(&k) {
            let val = builtin_instance_counter.get(&k).unwrap_or(&0).to_owned();
            builtin_instance_counter.insert(k, val + v);
        } else {
            builtin_instance_counter.remove(&k);
        }
    }

    ExecutionResources {
        n_steps,
        n_memory_holes,
        builtin_instance_counter,
    }
}

// ----------------------
//      SHARED STATE
// ----------------------

#[derive(Debug, Clone)]
pub(crate) struct CarriedState<T>
where
    T: StateReader + Clone,
{
    parent_state: Option<Rc<RefCell<CarriedState<T>>>>,
    state: CachedState<T>,
}

impl<T: StateReader + Clone> CarriedState<T> {
    pub fn create_from_parent_state(parent_state: CarriedState<T>) -> Self {
        let cached_state = parent_state.state.clone();
        let new_state = Some(Rc::new(RefCell::new(parent_state)));
        CarriedState {
            parent_state: new_state,
            state: cached_state,
        }
    }

    pub fn create_child_state_for_querying(&self) -> Result<Self, StateError> {
        match &self.parent_state {
            Some(parent_state) => Ok(CarriedState::create_from_parent_state(
                parent_state.as_ref().borrow().clone(),
            )),
            None => Err(StateError::ParentCarriedStateIsNone),
        }
    }

    fn apply(&mut self) -> Result<(), StateError> {
        match &self.parent_state {
            Some(parent_state) => {
                self.state.apply(&mut parent_state.borrow_mut().state);
                Ok(())
            }
            None => Err(StateError::ParentCarriedStateIsNone),
        }
    }

    pub fn get_block_info(&self) -> &BlockInfo {
        &self.state.block_info
    }
}

// ----------------------
//      SHARED STATE
// ----------------------

pub(crate) struct SharedState {
    contract_states: HashMap<Felt, ContractState>,
    block_info: BlockInfo,
}

impl SharedState {
    pub fn empty<S>(ffc: FactFetchingContext<S>, general_config: StarknetGeneralConfig) -> Self
    where
        S: Storage,
    {
        todo!()
    }

    pub fn to_carried_state<S, R>(&self, ffc: FactFetchingContext<S>) -> CarriedState<R>
    where
        S: Storage,
        R: StateReader + Clone,
    {
        // let state_reader = "Patricia_state_reader"; // TODO: change it to patricia reader once it is available
        // let state = CachedState::new(self.block_info, state_reader, None);

        // CarriedState {
        //     parent_state: None,
        //     state,
        // }
        todo!()
    }

    pub fn apply_state_updates<S, R>(
        &self,
        ffc: FactFetchingContext<S>,
        previous_carried_state: CarriedState<R>,
        current_carried_state: CarriedState<R>,
    ) -> Result<Self, StateError>
    where
        S: Storage,
        R: StateReader + Clone,
    {
        let state_cache = current_carried_state.state.cache;
        Ok(self.apply_updates(
            ffc,
            state_cache.class_hash_writes,
            state_cache.nonce_writes,
            to_state_diff_storage_mapping(state_cache.storage_writes)?,
            current_carried_state.state.block_info,
        ))
    }

    pub fn apply_updates<S>(
        &self,
        ffc: FactFetchingContext<S>,
        address_to_class_hash: HashMap<Address, Vec<u8>>,
        address_to_nonce: HashMap<Address, Felt>,
        storage_updates: HashMap<Felt, HashMap<[u8; 32], Address>>,
        block_info: BlockInfo,
    ) -> Self
    where
        S: Storage,
    {
        let class_addresses: HashSet<Address> = address_to_class_hash.into_keys().collect();
        let nonce_addresses: HashSet<Address> = address_to_nonce.into_keys().collect();
        let storage_addresses: HashSet<Address> =
            storage_updates.into_keys().map(Address).collect();
        let mut accesed_addresses: HashSet<Address> = HashSet::new();
        accesed_addresses.extend(class_addresses);
        accesed_addresses.extend(nonce_addresses);
        accesed_addresses.extend(storage_addresses);

        // TODO:
        // let current_contract_states = self.contract_states.get_leaves(ffc, accesed_addresses)

        todo!()
    }
}

pub(crate) struct StateDiff {
    address_to_class_hash: HashMap<Address, Vec<u8>>,
    address_to_nonce: HashMap<Address, Felt>,
    storage_updates: HashMap<Felt, HashMap<[u8; 32], Address>>,
    block_info: BlockInfo,
}

impl StateDiff {
    pub fn empty(block_info: BlockInfo) -> Self {
        StateDiff {
            address_to_class_hash: HashMap::new(),
            address_to_nonce: HashMap::new(),
            storage_updates: HashMap::new(),
            block_info,
        }
    }

    pub fn from_cached_state<T>(cached_state: CachedState<T>) -> Result<Self, StateError>
    where
        T: StateReader + Clone,
    {
        let state_cache = cached_state.cache;

        let substracted_maps = subtract_mappings(
            state_cache.storage_writes,
            state_cache.storage_initial_values,
        );

        let storage_updates = to_state_diff_storage_mapping(substracted_maps)?;

        let address_to_nonce =
            subtract_mappings(state_cache.nonce_writes, state_cache.nonce_initial_values);

        let address_to_class_hash = subtract_mappings(
            state_cache.class_hash_writes,
            state_cache.class_hash_initial_values,
        );

        let block_info = cached_state.block_info;

        Ok(StateDiff {
            address_to_class_hash,
            address_to_nonce,
            storage_updates,
            block_info,
        })
    }

    pub fn to_cached_state<T>(&self, state_reader: T) -> CachedState<T>
    where
        T: StateReader + Clone,
    {
        let mut cache_state = CachedState::new(self.block_info.clone(), state_reader, None);
        let cache_storage_mapping = to_cache_state_storage_mapping(self.storage_updates.clone());

        cache_state.cache.set_initial_values(
            &self.address_to_class_hash,
            &self.address_to_nonce,
            &cache_storage_mapping,
        );
        cache_state
    }

    pub fn squash(&mut self, other: StateDiff) -> Result<Self, StarkwareError> {
        self.address_to_class_hash
            .extend(other.address_to_class_hash);
        let address_to_class_hash = self.address_to_class_hash.clone();

        self.address_to_nonce.extend(other.address_to_nonce);
        let address_to_nonce = self.address_to_nonce.clone();

        let mut storage_updates = HashMap::new();

        let addresses: Vec<Felt> =
            get_keys(self.storage_updates.clone(), other.storage_updates.clone());

        for address in addresses {
            let default: HashMap<[u8; 32], Address> = HashMap::new();
            let mut map_a = self
                .storage_updates
                .get(&address)
                .unwrap_or(&default)
                .to_owned();
            let map_b = other
                .storage_updates
                .get(&address)
                .unwrap_or(&default)
                .to_owned();
            map_a.extend(map_b);
            storage_updates.insert(address, map_a.clone());
        }
        self.block_info
            .validate_legal_progress(other.block_info.clone())?;

        Ok(StateDiff {
            address_to_class_hash,
            address_to_nonce,
            storage_updates,
            block_info: other.block_info,
        })
    }

    pub fn commit<T: Storage>(
        &self,
        ffc: FactFetchingContext<T>,
        previos_state: SharedState,
    ) -> SharedState {
        previos_state.apply_updates(
            ffc,
            self.address_to_class_hash.clone(),
            self.address_to_nonce.clone(),
            self.storage_updates.clone(),
            self.block_info.clone(),
        )
    }
}<|MERGE_RESOLUTION|>--- conflicted
+++ resolved
@@ -31,16 +31,11 @@
 
 use super::contract_state::ContractState;
 
-<<<<<<< HEAD
 #[derive(Debug, Default, Clone)]
-pub struct ExecutionResourcesManager(HashMap<String, u64>);
-=======
-#[derive(Debug, Default)]
 pub struct ExecutionResourcesManager {
     pub(crate) syscall_counter: HashMap<String, u64>,
     pub(crate) cairo_usage: ExecutionResources,
 }
->>>>>>> e479e709
 
 impl ExecutionResourcesManager {
     pub fn new(syscalls: Vec<String>, cairo_usage: ExecutionResources) -> Self {
