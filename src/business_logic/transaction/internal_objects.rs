--- conflicted
+++ resolved
@@ -1,26 +1,25 @@
 use super::state_objects::FeeInfo;
-use crate::business_logic::execution::objects::{
-    CallInfo, TransactionExecutionContext, TransactionExecutionInfo,
+use crate::{
+    business_logic::{
+        execution::objects::{CallInfo, TransactionExecutionContext, TransactionExecutionInfo},
+        fact_state::state::ExecutionResourcesManager,
+        state::{
+            state_api::{State, StateReader},
+            update_tracker_state::UpdatesTrackerState,
+        },
+    },
+    core::{
+        contract_address::starknet_contract_address::compute_class_hash,
+        errors::syscall_handler_errors::SyscallHandlerError,
+        transaction_hash::starknet_transaction_hash::calculate_deploy_transaction_hash,
+    },
+    definitions::{general_config::StarknetGeneralConfig, transaction_type::TransactionType},
+    hash_utils::calculate_contract_address,
+    services::api::contract_class::ContractClass,
+    starkware_utils::starkware_errors::StarkwareError,
+    utils::{calculate_tx_resources, Address},
+    utils_errors::UtilsError,
 };
-use crate::business_logic::fact_state::state::ExecutionResourcesManager;
-use crate::business_logic::state::state_api::{State, StateReader};
-use crate::business_logic::state::update_tracker_state::UpdatesTrackerState;
-<<<<<<< HEAD
-=======
-use crate::core::contract_address::starknet_contract_address::compute_class_hash;
-use crate::core::errors::state_errors::StateError;
->>>>>>> 0873847f
-use crate::core::errors::syscall_handler_errors::SyscallHandlerError;
-use crate::core::transaction_hash::starknet_transaction_hash::calculate_deploy_transaction_hash;
-use crate::definitions::constants::TRANSACTION_VERSION;
-use crate::definitions::general_config::StarknetGeneralConfig;
-use crate::definitions::transaction_type::TransactionType;
-use crate::hash_utils::calculate_contract_address;
-use crate::services::api::contract_class::ContractClass;
-use crate::starknet_storage::storage::{FactFetchingContext, Storage};
-use crate::starkware_utils::starkware_errors::StarkwareError;
-use crate::utils::{calculate_tx_resources, Address};
-use crate::utils_errors::UtilsError;
 use felt::Felt;
 use num_traits::Zero;
 use std::collections::HashMap;
@@ -35,14 +34,6 @@
     tx_type: TransactionType,
 }
 
-<<<<<<< HEAD
-// TODO: this function is on another PR
-fn compute_class_hash(_contract_class: ContractClass) -> Felt {
-    todo!()
-}
-
-=======
->>>>>>> 0873847f
 impl InternalDeploy {
     pub fn new(
         contract_address_salt: Address,
@@ -82,25 +73,6 @@
         })
     }
 
-<<<<<<< HEAD
-    pub fn create_for_testing<S: Storage>(
-        _ffc: FactFetchingContext<S>,
-        contract_class: ContractClass,
-        contract_address_salt: Address,
-        constructor_calldata: Vec<Felt>,
-        chain_id: Option<u64>,
-    ) -> Result<Self, SyscallHandlerError> {
-        InternalDeploy::new(
-            contract_address_salt,
-            contract_class,
-            constructor_calldata,
-            chain_id.unwrap_or(0),
-            TRANSACTION_VERSION,
-        )
-    }
-
-=======
->>>>>>> 0873847f
     pub fn class_hash(&self) -> [u8; 32] {
         self.contract_hash
     }
