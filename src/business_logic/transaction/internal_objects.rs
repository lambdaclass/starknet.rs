--- conflicted
+++ resolved
@@ -423,17 +423,10 @@
 
 #[derive(Clone, Debug)]
 pub struct InternalDeployAccount {
-<<<<<<< HEAD
     pub contract_address: Address,
     pub contract_address_salt: Address,
     pub class_hash: [u8; 32],
     pub constructor_calldata: Vec<Felt>,
-=======
-    contract_address: Address,
-    contract_address_salt: Address,
-    class_hash: [u8; 32],
-    constructor_calldata: Vec<Felt>,
->>>>>>> 7deab5e1
     version: u64,
     nonce: u64,
     max_fee: u64,
@@ -480,11 +473,7 @@
         }
     }
 
-<<<<<<< HEAD
     pub fn _apply_specific_concurrent_changes<S>(
-=======
-    fn _apply_specific_concurrent_changes<S>(
->>>>>>> 7deab5e1
         &self,
         state: &mut S,
         general_config: &StarknetGeneralConfig,
