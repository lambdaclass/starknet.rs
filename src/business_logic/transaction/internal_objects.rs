use super::{
    error::TransactionError,
    fee::{calculate_tx_fee, execute_fee_transfer},
    state_objects::FeeInfo,
};
use crate::{
    business_logic::{
        execution::{
            execution_entry_point::ExecutionEntryPoint,
            execution_errors::ExecutionError,
<<<<<<< HEAD
            objects::{CallInfo, TransactionExecutionContext, TransactionExecutionInfo},
=======
            objects::{CallInfo, CallType, TransactionExecutionContext, TransactionExecutionInfo},
>>>>>>> 4a9498d1
        },
        fact_state::{
            in_memory_state_reader::InMemoryStateReader, state::ExecutionResourcesManager,
        },
        state::{
            cached_state::CachedState,
            state_api::{State, StateReader},
        },
    },
    core::{
        contract_address::starknet_contract_address::compute_class_hash,
        errors::syscall_handler_errors::SyscallHandlerError,
        transaction_hash::starknet_transaction_hash::{
            calculate_declare_transaction_hash, calculate_deploy_transaction_hash,
        },
    },
    definitions::{general_config::StarknetGeneralConfig, transaction_type::TransactionType},
    hash_utils::calculate_contract_address,
    services::api::contract_class::{ContractClass, EntryPointType},
    starkware_utils::starkware_errors::StarkwareError,
    utils::{calculate_tx_resources, felt_to_hash, verify_no_calls_to_other_contracts, Address},
    utils_errors::UtilsError,
};
use felt::{felt_str, Felt};
use num_traits::Zero;
use std::collections::HashMap;

pub struct InternalDeploy {
    pub(crate) hash_value: Felt,
    pub(crate) version: u64,
    pub(crate) contract_address: Address,
    pub(crate) contract_address_salt: Address,
    pub(crate) contract_hash: [u8; 32],
    pub(crate) constructor_calldata: Vec<Felt>,
    pub(crate) tx_type: TransactionType,
}

impl InternalDeploy {
    pub fn new(
        contract_address_salt: Address,
        contract_class: ContractClass,
        constructor_calldata: Vec<Felt>,
        chain_id: Felt,
        version: u64,
    ) -> Result<Self, SyscallHandlerError> {
        let class_hash = compute_class_hash(&contract_class)
            .map_err(|_| SyscallHandlerError::ErrorComputingHash)?;
        let contract_hash: [u8; 32] = class_hash
            .to_string()
            .as_bytes()
            .try_into()
            .map_err(|_| UtilsError::FeltToFixBytesArrayFail(class_hash.clone()))?;
        let contract_address = Address(calculate_contract_address(
            &contract_address_salt,
            &class_hash,
            &constructor_calldata[..],
            Address(0.into()),
        )?);

        let hash_value = calculate_deploy_transaction_hash(
            version,
            contract_address.clone(),
            &constructor_calldata,
            chain_id,
        )?;
        Ok(InternalDeploy {
            hash_value,
            version,
            contract_address,
            contract_address_salt,
            contract_hash,
            constructor_calldata,
            tx_type: TransactionType::Deploy,
        })
    }

    pub fn class_hash(&self) -> [u8; 32] {
        self.contract_hash
    }

    pub fn _apply_specific_concurrent_changes<S: Default + State + StateReader + Clone>(
        &self,
        mut state: CachedState<S>,
        _general_config: StarknetGeneralConfig,
    ) -> Result<TransactionExecutionInfo, StarkwareError> {
        state.deploy_contract(self.contract_address.clone(), self.contract_hash)?;
        let class_hash: [u8; 32] = self.contract_hash[..]
            .try_into()
            .map_err(|_| StarkwareError::IncorrectClassHashSize)?;
        state.get_contract_class(&class_hash)?;

        self.handle_empty_constructor(&mut state)
    }

    pub fn _apply_specific_sequential_changes(
        &self,
        _state: impl State,
        _general_config: StarknetGeneralConfig,
        _actual_resources: HashMap<String, Felt>,
    ) -> FeeInfo {
        let fee_transfer_info = None;
        let actual_fee = 0;
        (fee_transfer_info, actual_fee)
    }

    pub fn handle_empty_constructor<T: Default + State + StateReader + Clone>(
        &self,
        state: &mut T,
    ) -> Result<TransactionExecutionInfo, StarkwareError> {
        if self.constructor_calldata.is_empty() {
            return Err(StarkwareError::TransactionFailed);
        }

        let class_hash: [u8; 32] = self.contract_hash[..]
            .try_into()
            .map_err(|_| StarkwareError::IncorrectClassHashSize)?;
        let call_info = CallInfo::empty_constructor_call(
            self.contract_address.clone(),
            Address(0.into()),
            Some(class_hash),
        );

        let resources_manager = ExecutionResourcesManager {
            ..Default::default()
        };

        let changes = state.count_actual_storage_changes();
        let actual_resources = calculate_tx_resources(
            resources_manager,
            &[Some(call_info.clone())],
            self.tx_type.clone(),
            state,
            changes,
            None,
        )
        .map_err(|_| StarkwareError::UnexpectedHolesL2toL1Messages)?;

        Ok(
            TransactionExecutionInfo::create_concurrent_stage_execution_info(
                None,
                Some(call_info),
                actual_resources,
                Some(self.tx_type.clone()),
            ),
        )
    }

    pub fn invoke_constructor<S: Default + State + StateReader + Clone>(
        &self,
        state: &mut S,
        general_config: StarknetGeneralConfig,
    ) -> Result<TransactionExecutionInfo, ExecutionError> {
        let entry_point_selector = felt_str!(
            "1159040026212278395030414237414753050475174923702621880048416706425641521556"
        );
        let call = ExecutionEntryPoint::new(
            self.contract_address.clone(),
            self.constructor_calldata.clone(),
            entry_point_selector,
            Address(0.into()),
            EntryPointType::Constructor,
            None,
            None,
        );

        let tx_execution_context = TransactionExecutionContext::new(
            Address(Felt::zero()),
            self.hash_value.clone(),
            Vec::new(),
            0,
            Felt::zero(),
            general_config.invoke_tx_max_n_steps,
            self.version,
        );

        let mut resources_manager = ExecutionResourcesManager::default();
        let call_info = call.execute(
            state,
            &general_config,
            &mut resources_manager,
            &tx_execution_context,
        )?;

        let changes = state.count_actual_storage_changes();
        let actual_resources = calculate_tx_resources(
            resources_manager,
            &[Some(call_info.clone())],
            self.tx_type.clone(),
            state,
            changes,
            None,
        )?;

        Ok(
            TransactionExecutionInfo::create_concurrent_stage_execution_info(
                None,
                Some(call_info),
                actual_resources,
                Some(self.tx_type.clone()),
            ),
        )
    }
}

// ~~~~~~~~~~~~~~~~~~~~~~~~~~~~~~~~~~~~~~~~~~~~~~~~~~~~~~~~~~~~~~~~~~~~~~~~~~~~~~~~~~~~~~~~~~~~~~~
///  Represents an internal transaction in the StarkNet network that is a declaration of a Cairo
///  contract class.
// ~~~~~~~~~~~~~~~~~~~~~~~~~~~~~~~~~~~~~~~~~~~~~~~~~~~~~~~~~~~~~~~~~~~~~~~~~~~~~~~~~~~~~~~~~~~~~~~
pub(crate) struct InternalDeclare {
    pub(crate) class_hash: [u8; 32],
    pub(crate) sender_address: Address,
    pub(crate) tx_type: TransactionType,
    pub(crate) validate_entry_point_selector: Felt,
    pub(crate) version: u64,
    pub(crate) max_fee: u64,
    pub(crate) signature: Vec<Felt>,
    pub(crate) nonce: Felt,
    pub(crate) hash_value: Felt,
}

// ------------------------------------------------------------
//                        Functions
// ------------------------------------------------------------
impl InternalDeclare {
    #![allow(unused)] // TODO: delete once used
    pub fn new(
        contract_class: ContractClass,
        chain_id: Felt,
        sender_address: Address,
        max_fee: u64,
        version: u64,
        signature: Vec<Felt>,
        nonce: Felt,
    ) -> Result<Self, TransactionError> {
        let hash = compute_class_hash(&contract_class)?;

        let class_hash = felt_to_hash(&hash);

        let hash_value = calculate_declare_transaction_hash(
            contract_class,
            chain_id,
            sender_address.clone(),
            max_fee,
            version,
            nonce.clone(),
        )?;

        // Value generated from get_selector_from_name(VALIDATE_DECLARE_ENTRY_POINT_NAME)
        let validate_entry_point_selector = felt_str!(
            "1148189391774113786911959041662034419554430000171893651982484995704491697075"
        );

        let internal_declare = InternalDeclare {
            class_hash,
            sender_address,
            tx_type: TransactionType::Declare,
            validate_entry_point_selector,
            version,
            max_fee,
            signature,
            nonce,
            hash_value,
        };

        internal_declare.verify_version()?;

        Ok(internal_declare)
    }

    pub fn account_contract_address(&self) -> Address {
        self.sender_address.clone()
    }

    pub fn get_calldata(&self) -> Vec<Felt> {
        let bytes = Felt::from_bytes_be(&self.class_hash);
        Vec::from([bytes])
    }

    pub fn verify_version(&self) -> Result<(), TransactionError> {
        // no need to check if its lesser than 0 because it is an usize
        if self.version > 0x8000_0000_0000_0000 {
            return Err(TransactionError::StarknetError(
                "The sender_address field in Declare transactions of version 0, sender should be 1"
                    .to_string(),
            ));
        }

        if !self.max_fee.is_zero() {
            return Err(TransactionError::StarknetError(
                "The max_fee field in Declare transactions of version 0 must be 0.".to_string(),
            ));
        }

        if !self.nonce.is_zero() {
            return Err(TransactionError::StarknetError(
                "The nonce field in Declare transactions of version 0 must be 0.".to_string(),
            ));
        }

        if !self.signature.len().is_zero() {
            return Err(TransactionError::StarknetError(
                "The signature field in Declare transactions must be an empty list.".to_string(),
            ));
        }
        Ok(())
    }

    pub fn apply_specific_concurrent_changes<S: Default + State + StateReader>(
        &self,
        state: &mut S,
        general_config: StarknetGeneralConfig,
    ) -> Result<TransactionExecutionInfo, TransactionError> {
        self.verify_version()?;
        // validate transaction
        let mut resources_manager = ExecutionResourcesManager::default();

        let validate_info =
            self.run_validate_entrypoint(state, &mut resources_manager, general_config)?;

        let actual_resources = calculate_tx_resources(
            resources_manager,
            &vec![validate_info.clone()],
            TransactionType::Declare,
            state.count_actual_storage_changes(),
            None,
        )?;

        Ok(
            TransactionExecutionInfo::create_concurrent_stage_execution_info(
                validate_info,
                None,
                actual_resources,
                Some(self.tx_type.clone()),
            ),
        )
    }

    // ~~~~~~~~~~~~~~~~~~~~~~~~~~~
    // Internal Account Functions
    // ~~~~~~~~~~~~~~~~~~~~~~~~~~~

    pub fn get_execution_context(&self, n_steps: u64) -> TransactionExecutionContext {
        TransactionExecutionContext::new(
            self.sender_address.clone(),
            self.hash_value.clone(),
            self.signature.clone(),
            self.max_fee,
            self.nonce.clone(),
            n_steps,
            self.version,
        )
    }

    pub fn run_validate_entrypoint<S: Default + State + StateReader>(
        &self,
        state: &mut S,
        resources_manager: &mut ExecutionResourcesManager,
        general_config: StarknetGeneralConfig,
    ) -> Result<Option<CallInfo>, ExecutionError> {
        if self.version > 0x8000_0000_0000_0000 {
            return Ok(None);
        }

        let calldata = self.get_calldata();

        let entry_point = ExecutionEntryPoint::new(
            self.account_contract_address(),
            calldata,
            self.validate_entry_point_selector.clone(),
            Address(Felt::zero()),
            EntryPointType::External,
            Some(CallType::Delegate),
            Some(self.class_hash),
        );

        let call_info = entry_point.execute(
            state,
            &general_config,
            resources_manager,
            &self.get_execution_context(general_config.invoke_tx_max_n_steps),
        )?;

        verify_no_calls_to_other_contracts(&call_info)
            .map_err(|_| ExecutionError::UnauthorizedActionOnValidate)?;

        Ok(Some(call_info))
    }

    // ~~~~~~~~~~~~~~~~~~~~~~~~~~~~~~~~~~~~~~~~
    // Calculates and charges the actual fee.
    // ~~~~~~~~~~~~~~~~~~~~~~~~~~~~~~~~~~~~~~~~

    pub fn charge_fee(
        &self,
        state: &mut CachedState<InMemoryStateReader>,
        resources: HashMap<String, Felt>,
        general_config: StarknetGeneralConfig,
    ) -> Result<FeeInfo, TransactionError> {
        if self.max_fee.is_zero() {
            return Ok((None, 0));
        }

        let actual_fee = calculate_tx_fee(
            resources,
            general_config.starknet_os_config.gas_price,
            &general_config,
        )?;

        let tx_context = self.get_execution_context(general_config.invoke_tx_max_n_steps);
        let fee_transfer_info =
            execute_fee_transfer(state, general_config, tx_context, actual_fee)?;

        Ok((Some(fee_transfer_info), actual_fee))
    }

    fn handle_nonce(
        &self,
        state: &mut CachedState<InMemoryStateReader>,
    ) -> Result<(), TransactionError> {
        if self.version > 0x8000_0000_0000_0000 {
            return Err(TransactionError::StarknetError(
                "Don't handle nonce for version 0".to_string(),
            ));
        }

        let contract_address = self.account_contract_address();
        let current_nonce = state.get_nonce_at(&contract_address)?.to_owned();
        if current_nonce != self.nonce {
            return Err(TransactionError::InvalidTransactionNonce(
                current_nonce.to_string(),
                self.nonce.clone().to_string(),
            ));
        }

        state.increment_nonce(&contract_address)?;

        Ok(())
    }

    pub fn apply_specific_sequential_changes(
        &self,
        state: &mut CachedState<InMemoryStateReader>,
        general_config: StarknetGeneralConfig,
        actual_resources: HashMap<String, Felt>,
    ) -> Result<FeeInfo, TransactionError> {
        self.handle_nonce(state)?;

        self.charge_fee(state, actual_resources, general_config)
    }
}

// ---------------
//     Tests
// ---------------

#[cfg(test)]
mod tests {
    use felt::felt_str;
    use std::{collections::HashMap, path::PathBuf};

    use crate::{
        business_logic::{
            execution::objects::{CallInfo, CallType, TransactionExecutionInfo},
            fact_state::{
                contract_state::ContractState, in_memory_state_reader::InMemoryStateReader,
            },
            state::cached_state::CachedState,
        },
        core::contract_address::starknet_contract_address::compute_class_hash,
        definitions::{
            general_config::{StarknetChainId, StarknetGeneralConfig},
            transaction_type::TransactionType,
        },
        services::api::contract_class::{ContractClass, EntryPointType},
        starknet_storage::dict_storage::DictStorage,
        utils::{felt_to_hash, Address},
    };

    use super::InternalDeclare;

    #[test]
    fn test_internal_declare() {
        let path = PathBuf::from("starknet_programs/account_without_validation.json");
        let contract_class = ContractClass::try_from(path).unwrap();
        let chain_id = StarknetChainId::TestNet.to_felt();

        let internal_declare = InternalDeclare::new(
            contract_class.clone(),
            chain_id,
            Address(1.into()),
            0,
            0,
            Vec::new(),
            0.into(),
        )
        .unwrap();

        // Instantiate CachedState
        let mut contract_class_cache = HashMap::new();

        //  ------------ contract data --------------------

        let class_hash = internal_declare.class_hash;
        contract_class_cache.insert(class_hash, contract_class.clone());

        // store sender_address
        let sender_address = Address(1.into());
        // this is not conceptually correct as the sender address would be an
        // Account contract (not the contract that we are currently declaring)
        // but for testing reasons its ok
        let contract_state = ContractState::new(class_hash, 3.into(), HashMap::new());

        contract_class_cache.insert(class_hash, contract_class.clone());

        let mut state_reader = InMemoryStateReader::new(DictStorage::new(), DictStorage::new());
        state_reader
            .contract_states
            .insert(sender_address, contract_state);
        //* ---------------------------------------
        //*    Create state with previous data
        //* ---------------------------------------

        let mut state = CachedState::new(state_reader, Some(contract_class_cache));

        //* ---------------------------------------
        //              Expected result
        //* ---------------------------------------

        // Value generated from selector _validate_declare_
        let entry_point_selector = Some(felt_str!(
            "1148189391774113786911959041662034419554430000171893651982484995704491697075"
        ));

        let class_hash_felt = compute_class_hash(&contract_class).unwrap();
        let expected_class_hash = felt_to_hash(&class_hash_felt);

        // Calldata is the class hash represented as a Felt
        let calldata = [felt_str!(
            "2901640178084440408246930713802824082113120028809962300981437495334608520882"
        )]
        .to_vec();

        let validate_info = Some(CallInfo {
            caller_address: Address(0.into()),
            call_type: Some(CallType::Delegate),
            contract_address: Address(1.into()),
            entry_point_selector,
            entry_point_type: Some(EntryPointType::External),
            calldata,
            class_hash: Some(expected_class_hash),
            ..Default::default()
        });

        let mut actual_resources = HashMap::new();
        actual_resources.insert("l1_gas_usage".to_string(), 0);
        let transaction_exec_info = TransactionExecutionInfo {
            validate_info,
            call_info: None,
            fee_transfer_info: None,
            actual_fee: 0,
            actual_resources,
            tx_type: Some(TransactionType::Declare),
        };

        // ---------------------
        //      Comparison
        // ---------------------
        assert_eq!(
            internal_declare
                .apply_specific_concurrent_changes(&mut state, StarknetGeneralConfig::default())
                .unwrap(),
            transaction_exec_info
        );
    }
}<|MERGE_RESOLUTION|>--- conflicted
+++ resolved
@@ -8,11 +8,7 @@
         execution::{
             execution_entry_point::ExecutionEntryPoint,
             execution_errors::ExecutionError,
-<<<<<<< HEAD
-            objects::{CallInfo, TransactionExecutionContext, TransactionExecutionInfo},
-=======
             objects::{CallInfo, CallType, TransactionExecutionContext, TransactionExecutionInfo},
->>>>>>> 4a9498d1
         },
         fact_state::{
             in_memory_state_reader::InMemoryStateReader, state::ExecutionResourcesManager,
@@ -320,7 +316,7 @@
         Ok(())
     }
 
-    pub fn apply_specific_concurrent_changes<S: Default + State + StateReader>(
+    pub fn apply_specific_concurrent_changes<S: Default + State + StateReader + Clone>(
         &self,
         state: &mut S,
         general_config: StarknetGeneralConfig,
@@ -336,6 +332,7 @@
             resources_manager,
             &vec![validate_info.clone()],
             TransactionType::Declare,
+            state,
             state.count_actual_storage_changes(),
             None,
         )?;
