--- conflicted
+++ resolved
@@ -3,10 +3,7 @@
         contract_address_errors::ContractAddressError, state_errors::StateError,
         syscall_handler_errors::SyscallHandlerError,
     },
-<<<<<<< HEAD
-=======
     starkware_utils::starkware_errors::StarkwareError,
->>>>>>> 35924ceb
 };
 use thiserror::Error;
 
@@ -25,8 +22,6 @@
     FeeError(String),
     #[error("Cairo resource names must be contained in fee weights dict")]
     ResourcesError,
-<<<<<<< HEAD
-=======
     #[error("Could not calculate resources")]
     ResourcesCalculationError,
     #[error("{0}")]
@@ -37,7 +32,6 @@
     NotImplemented,
     #[error("{0}")]
     InvokeExecutionError(String),
->>>>>>> 35924ceb
     #[error(transparent)]
     ContractAddressError(#[from] ContractAddressError),
     #[error(transparent)]
