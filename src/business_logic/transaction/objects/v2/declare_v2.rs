--- conflicted
+++ resolved
@@ -340,11 +340,7 @@
         .unwrap();
 
         let casm_class = match state
-<<<<<<< HEAD
-            .get_compiled_class(&internal_declare.compiled_class_hash.to_be_bytes())
-=======
-            .get_contract_class(&internal_declare.compiled_class_hash.to_le_bytes())
->>>>>>> eff565ce
+            .get_contract_class(&internal_declare.compiled_class_hash.to_be_bytes())
             .unwrap()
         {
             CompiledClass::Casm(casm) => *casm,
