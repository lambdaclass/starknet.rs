--- conflicted
+++ resolved
@@ -209,13 +209,6 @@
 
 #[cfg(test)]
 mod tests {
-    use std::{collections::HashMap, path::PathBuf};
-<<<<<<< HEAD
-
-    use cairo_rs::types::program::Program;
-=======
->>>>>>> 53df28c6
-
     use super::*;
     use crate::{
         business_logic::{
@@ -224,6 +217,8 @@
         },
         utils::calculate_sn_keccak,
     };
+    use cairo_rs::types::program::Program;
+    use std::{collections::HashMap, path::PathBuf};
 
     #[test]
     fn invoke_constructor_test() {
@@ -274,7 +269,6 @@
     }
 
     #[test]
-<<<<<<< HEAD
     fn new_should_fail_with_error_computing_hash() {
         let result = InternalDeploy::new(
             Address(0.into()),
@@ -307,7 +301,8 @@
             .unwrap_err();
 
         assert_matches!(result, StarkwareError::TransactionFailed);
-=======
+    }
+
     fn invoke_constructor_no_calldata_should_fail() {
         // Instantiate CachedState
         let state_reader = InMemoryStateReader::default();
@@ -396,6 +391,5 @@
             internal_deploy_error.unwrap_err(),
             SyscallHandlerError::ErrorComputingHash
         )
->>>>>>> 53df28c6
     }
 }