use super::internal_invoke_function::verify_no_calls_to_other_contracts;
use crate::{
    business_logic::{
        execution::{
            execution_entry_point::ExecutionEntryPoint,
            objects::{CallInfo, TransactionExecutionContext, TransactionExecutionInfo},
        },
        fact_state::state::ExecutionResourcesManager,
        state::state_api::{State, StateReader},
        transaction::{
            error::TransactionError,
            fee::{calculate_tx_fee, execute_fee_transfer, FeeInfo},
        },
    },
    core::{
        errors::syscall_handler_errors::SyscallHandlerError,
        transaction_hash::starknet_transaction_hash::calculate_deploy_account_transaction_hash,
    },
    definitions::{
        constants::{CONSTRUCTOR_ENTRY_POINT_SELECTOR, VALIDATE_DEPLOY_ENTRY_POINT_SELECTOR},
        general_config::{StarknetChainId, StarknetGeneralConfig},
        transaction_type::TransactionType,
    },
    hash_utils::calculate_contract_address,
    services::api::contract_class::{ContractClass, EntryPointType},
    starkware_utils::starkware_errors::StarkwareError,
    utils::{calculate_tx_resources, Address, ClassHash},
};
use felt::Felt252;
use getset::Getters;
use num_traits::Zero;
use std::collections::HashMap;

#[derive(Clone, Debug, PartialEq, Eq)]
pub struct StateSelector {
    pub contract_addresses: Vec<Address>,
    pub class_hashes: Vec<ClassHash>,
}

#[derive(Clone, Debug, Getters)]
pub struct InternalDeployAccount {
    #[getset(get = "pub")]
    contract_address: Address,
    #[getset(get = "pub")]
    contract_address_salt: Address,
    #[getset(get = "pub")]
    class_hash: ClassHash,
    #[getset(get = "pub")]
    constructor_calldata: Vec<Felt252>,
    version: u64,
    nonce: Felt252,
    max_fee: u64,
    #[getset(get = "pub")]
    hash_value: Felt252,
    #[getset(get = "pub")]
    signature: Vec<Felt252>,
    chain_id: StarknetChainId,
}

impl InternalDeployAccount {
    #[allow(clippy::too_many_arguments)]
    pub fn new(
        class_hash: ClassHash,
        max_fee: u64,
        version: u64,
        nonce: Felt252,
        constructor_calldata: Vec<Felt252>,
        signature: Vec<Felt252>,
        contract_address_salt: Address,
        chain_id: StarknetChainId,
    ) -> Result<Self, SyscallHandlerError> {
        let contract_address = Address(calculate_contract_address(
            &contract_address_salt,
            &Felt252::from_bytes_be(&class_hash),
            &constructor_calldata,
            Address(Felt252::zero()),
        )?);

        let hash_value = calculate_deploy_account_transaction_hash(
            version,
            &contract_address,
            Felt252::from_bytes_be(&class_hash),
            &constructor_calldata,
            max_fee,
            nonce.clone(),
            contract_address_salt.0.clone(),
            chain_id.to_felt(),
        )?;

        Ok(Self {
            contract_address,
            contract_address_salt,
            class_hash,
            constructor_calldata,
            version,
            nonce,
            max_fee,
            hash_value,
            signature,
            chain_id,
        })
    }

    pub fn get_state_selector(&self, _general_config: StarknetGeneralConfig) -> StateSelector {
        StateSelector {
            contract_addresses: vec![self.contract_address.clone()],
            class_hashes: vec![self.class_hash],
        }
    }

    pub fn execute<S>(
        &self,
        state: &mut S,
        general_config: &StarknetGeneralConfig,
    ) -> Result<TransactionExecutionInfo, TransactionError>
    where
        S: Clone + Default + State + StateReader,
    {
        let tx_info = self.apply(state, general_config)?;

        self.handle_nonce(state)?;
        let (fee_transfer_info, actual_fee) =
            self.charge_fee(state, &tx_info.actual_resources, general_config)?;

        Ok(
            TransactionExecutionInfo::from_concurrent_state_execution_info(
                tx_info,
                actual_fee,
                fee_transfer_info,
            ),
        )
    }

    /// Execute a call to the cairo-vm using the accounts_validation.cairo contract to validate
    /// the contract that is being declared. Then it returns the transaction execution info of the run.
    fn apply<S>(
        &self,
        state: &mut S,
        general_config: &StarknetGeneralConfig,
    ) -> Result<TransactionExecutionInfo, TransactionError>
    where
        S: Default + State + StateReader,
    {
        let contract_class = state.get_contract_class(&self.class_hash)?;

        state.deploy_contract(self.contract_address.clone(), self.class_hash)?;

        let mut resources_manager = ExecutionResourcesManager::default();
        let constructor_call_info = self.handle_constructor(
            contract_class,
            state,
            general_config,
            &mut resources_manager,
        )?;

        let validate_info =
            self.run_validate_entrypoint(state, &mut resources_manager, general_config)?;

        let actual_resources = calculate_tx_resources(
            resources_manager,
            &[Some(constructor_call_info.clone()), validate_info.clone()],
            TransactionType::DeployAccount,
            state.count_actual_storage_changes(),
            None,
        )
        .map_err::<TransactionError, _>(|_| TransactionError::ResourcesCalculation)?;

        Ok(
            TransactionExecutionInfo::create_concurrent_stage_execution_info(
                validate_info,
                Some(constructor_call_info),
                actual_resources,
                Some(TransactionType::DeployAccount),
            ),
        )
    }

    pub fn handle_constructor<S>(
        &self,
        contract_class: ContractClass,
        state: &mut S,
        general_config: &StarknetGeneralConfig,
        resources_manager: &mut ExecutionResourcesManager,
    ) -> Result<CallInfo, TransactionError>
    where
        S: Default + State + StateReader,
    {
        let num_constructors = contract_class
            .entry_points_by_type
            .get(&EntryPointType::Constructor)
            .map(Vec::len)
            .unwrap_or(0);

        match num_constructors {
            0 => {
                if !self.constructor_calldata.is_empty() {
                    return Err(TransactionError::Starkware(
                        StarkwareError::TransactionFailed,
                    ));
                }

                Ok(CallInfo::empty_constructor_call(
                    self.contract_address.clone(),
                    Address(Felt252::zero()),
                    Some(self.class_hash),
                ))
            }
            _ => self.run_constructor_entrypoint(state, general_config, resources_manager),
        }
    }

    fn handle_nonce<S: Default + State + StateReader + Clone>(
        &self,
        state: &mut S,
    ) -> Result<(), TransactionError> {
        if self.version == 0 {
            return Ok(());
        }

        let current_nonce = state.get_nonce_at(&self.contract_address)?.to_owned();
        if current_nonce != self.nonce {
            return Err(TransactionError::InvalidTransactionNonce(
                current_nonce.to_string(),
                self.nonce.to_string(),
            ));
        }

        state.increment_nonce(&self.contract_address)?;

        Ok(())
    }

    pub fn run_constructor_entrypoint<S>(
        &self,
        state: &mut S,
        general_config: &StarknetGeneralConfig,
        resources_manager: &mut ExecutionResourcesManager,
    ) -> Result<CallInfo, TransactionError>
    where
        S: Default + State + StateReader,
    {
        let entry_point = ExecutionEntryPoint::new(
            self.contract_address.clone(),
            self.constructor_calldata.clone(),
            CONSTRUCTOR_ENTRY_POINT_SELECTOR.clone(),
            Address(Felt252::zero()),
            EntryPointType::Constructor,
            None,
            None,
        );

        let call_info = entry_point.execute(
            state,
            general_config,
            resources_manager,
            &self.get_execution_context(general_config.validate_max_n_steps),
        )?;

        verify_no_calls_to_other_contracts(&call_info)
            .map_err(|_| TransactionError::InvalidContractCall)?;
        Ok(call_info)
    }

    pub fn get_execution_context(&self, n_steps: u64) -> TransactionExecutionContext {
        TransactionExecutionContext::new(
            self.contract_address.clone(),
            calculate_deploy_account_transaction_hash(
                self.version,
                &self.contract_address,
                Felt252::from_bytes_be(&self.class_hash),
                &self.constructor_calldata,
                self.max_fee,
                self.nonce.clone(),
                self.contract_address_salt.0.clone(),
                self.chain_id.to_felt(),
            )
            .unwrap(),
            self.signature.clone(),
            self.max_fee,
            self.nonce.clone(),
            n_steps,
            self.version,
        )
    }

    pub fn run_validate_entrypoint<S>(
        &self,
        state: &mut S,
        resources_manager: &mut ExecutionResourcesManager,
        general_config: &StarknetGeneralConfig,
    ) -> Result<Option<CallInfo>, TransactionError>
    where
        S: Default + State + StateReader,
    {
        if self.version == 0 {
            return Ok(None);
        }

        let call = ExecutionEntryPoint::new(
            self.contract_address.clone(),
            [
                Felt252::from_bytes_be(&self.class_hash),
                self.contract_address_salt.0.clone(),
            ]
            .into_iter()
            .chain(self.constructor_calldata.iter().cloned())
            .collect(),
            VALIDATE_DEPLOY_ENTRY_POINT_SELECTOR.clone(),
            Address(Felt252::zero()),
            EntryPointType::External,
            None,
            None,
        );

        let call_info = call.execute(
            state,
            general_config,
            resources_manager,
            &self.get_execution_context(general_config.validate_max_n_steps),
        )?;

        verify_no_calls_to_other_contracts(&call_info)
            .map_err(|_| TransactionError::InvalidContractCall)?;

        Ok(Some(call_info))
    }

    fn charge_fee<S>(
        &self,
        state: &mut S,
        resources: &HashMap<String, usize>,
        general_config: &StarknetGeneralConfig,
    ) -> Result<FeeInfo, TransactionError>
    where
        S: Clone + Default + State + StateReader,
    {
        if self.max_fee.is_zero() {
            return Ok((None, 0));
        }

        let actual_fee = calculate_tx_fee(
            resources,
            general_config.starknet_os_config.gas_price,
            general_config,
        )?;

        let tx_context = self.get_execution_context(general_config.invoke_tx_max_n_steps);
        let fee_transfer_info =
            execute_fee_transfer(state, general_config, &tx_context, actual_fee)?;

        Ok((Some(fee_transfer_info), actual_fee))
    }
}

#[cfg(test)]
mod tests {
<<<<<<< HEAD
    use crate::core::errors::state_errors::StateError;
=======
    use coverage_helper::test;
>>>>>>> be443b55
    use std::path::PathBuf;

    use super::*;
    use crate::{
        business_logic::{
            fact_state::in_memory_state_reader::InMemoryStateReader,
            state::cached_state::CachedState,
        },
        core::contract_address::starknet_contract_address::compute_class_hash,
    };

    #[test]
    fn get_state_selector() {
        let path = PathBuf::from("starknet_programs/constructor.json");
        let contract = ContractClass::try_from(path).unwrap();

        let hash = compute_class_hash(&contract).unwrap();
        let class_hash = hash.to_be_bytes();

        let general_config = StarknetGeneralConfig::default();
        let mut _state = CachedState::new(InMemoryStateReader::default(), Some(Default::default()));

        let internal_deploy = InternalDeployAccount::new(
            class_hash,
            0,
            0,
            0.into(),
            vec![10.into()],
            Vec::new(),
            Address(0.into()),
            StarknetChainId::TestNet2,
        )
        .unwrap();

        let state_selector = internal_deploy.get_state_selector(general_config);

        assert_eq!(
            state_selector.contract_addresses,
            vec![internal_deploy.contract_address]
        );
        assert_eq!(state_selector.class_hashes, vec![class_hash]);
    }

    #[test]
    fn deploy_account_twice_should_fail() {
        let path = PathBuf::from("starknet_programs/constructor.json");
        let contract = ContractClass::try_from(path).unwrap();

        let hash = compute_class_hash(&contract).unwrap();
        let class_hash = hash.to_be_bytes();

        let general_config = StarknetGeneralConfig::default();
        let mut state = CachedState::new(InMemoryStateReader::default(), Some(Default::default()));

        let internal_deploy = InternalDeployAccount::new(
            class_hash,
            0,
            0,
            0.into(),
            vec![10.into()],
            Vec::new(),
            Address(0.into()),
            StarknetChainId::TestNet2,
        )
        .unwrap();

        let internal_deploy_error = InternalDeployAccount::new(
            class_hash,
            0,
            0,
            0.into(),
            vec![10.into()],
            Vec::new(),
            Address(0.into()),
            StarknetChainId::TestNet2,
        )
        .unwrap();

        let class_hash = internal_deploy.class_hash();
        state.set_contract_class(class_hash, &contract).unwrap();
        internal_deploy
            .execute(&mut state, &general_config)
            .unwrap();
        assert_matches!(
            internal_deploy_error
                .execute(&mut state, &general_config)
                .unwrap_err(),
            TransactionError::State(StateError::ContractAddressUnavailable(..))
        )
    }

    #[test]
    #[should_panic]
    // Should panic at no calldata for constructor. Error managment not implemented yet.
    fn deploy_account_constructor_should_fail() {
        let path = PathBuf::from("starknet_programs/constructor.json");
        let contract = ContractClass::try_from(path).unwrap();

        let hash = compute_class_hash(&contract).unwrap();
        let class_hash = hash.to_be_bytes();

        let general_config = StarknetGeneralConfig::default();
        let mut state = CachedState::new(InMemoryStateReader::default(), Some(Default::default()));

        let internal_deploy = InternalDeployAccount::new(
            class_hash,
            0,
            0,
            0.into(),
            Vec::new(),
            Vec::new(),
            Address(0.into()),
            StarknetChainId::TestNet2,
        )
        .unwrap();

        let class_hash = internal_deploy.class_hash();
        state.set_contract_class(class_hash, &contract).unwrap();
        internal_deploy
            .execute(&mut state, &general_config)
            .unwrap();
    }
}<|MERGE_RESOLUTION|>--- conflicted
+++ resolved
@@ -354,11 +354,8 @@
 
 #[cfg(test)]
 mod tests {
-<<<<<<< HEAD
     use crate::core::errors::state_errors::StateError;
-=======
     use coverage_helper::test;
->>>>>>> be443b55
     use std::path::PathBuf;
 
     use super::*;
