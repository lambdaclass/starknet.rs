use crate::{
    business_logic::{
        execution::{
            execution_entry_point::ExecutionEntryPoint,
            objects::{CallInfo, TransactionExecutionContext, TransactionExecutionInfo},
        },
        fact_state::state::ExecutionResourcesManager,
        state::state_api::{State, StateReader},
        transaction::{
            error::TransactionError,
            fee::{calculate_tx_fee, execute_fee_transfer, FeeInfo},
        },
    },
    core::{
        contract_address::starknet_contract_address::compute_class_hash,
        errors::state_errors::StateError,
        transaction_hash::starknet_transaction_hash::calculate_declare_transaction_hash,
    },
    definitions::{
        constants::VALIDATE_DECLARE_ENTRY_POINT_SELECTOR, general_config::StarknetGeneralConfig,
        transaction_type::TransactionType,
    },
    services::api::contract_class::{ContractClass, EntryPointType},
    utils::{calculate_tx_resources, felt_to_hash, verify_no_calls_to_other_contracts, Address},
};
use felt::Felt;
use num_traits::Zero;
use std::collections::HashMap;

///  Represents an internal transaction in the StarkNet network that is a declaration of a Cairo
///  contract class.
pub struct InternalDeclare {
    pub class_hash: [u8; 32],
    pub sender_address: Address,
    pub tx_type: TransactionType,
    pub validate_entry_point_selector: Felt,
    pub version: u64,
    pub max_fee: u64,
    pub signature: Vec<Felt>,
    pub nonce: Felt,
    pub hash_value: Felt,
    pub contract_class: ContractClass,
}

// ------------------------------------------------------------
//                        Functions
// ------------------------------------------------------------
impl InternalDeclare {
    pub fn new(
        contract_class: ContractClass,
        chain_id: Felt,
        sender_address: Address,
        max_fee: u64,
        version: u64,
        signature: Vec<Felt>,
        nonce: Felt,
    ) -> Result<Self, TransactionError> {
        let hash = compute_class_hash(&contract_class)?;
        let class_hash = felt_to_hash(&hash);

        let hash_value = calculate_declare_transaction_hash(
            &contract_class,
            chain_id,
            &sender_address,
            max_fee,
            version,
            nonce.clone(),
        )?;

        let validate_entry_point_selector = VALIDATE_DECLARE_ENTRY_POINT_SELECTOR.clone();

        let internal_declare = InternalDeclare {
            class_hash,
            sender_address,
            tx_type: TransactionType::Declare,
            validate_entry_point_selector,
            version,
            max_fee,
            signature,
            nonce,
            hash_value,
            contract_class,
        };

        internal_declare.verify_version()?;

        Ok(internal_declare)
    }

    pub fn get_calldata(&self) -> Vec<Felt> {
        let bytes = Felt::from_bytes_be(&self.class_hash);
        Vec::from([bytes])
    }

    pub fn verify_version(&self) -> Result<(), TransactionError> {
        if self.version.is_zero() {
            if !self.max_fee.is_zero() {
                return Err(TransactionError::StarknetError(
                    "The max_fee field in Declare transactions of version 0 must be 0.".to_string(),
                ));
            }

            if !self.nonce.is_zero() {
                return Err(TransactionError::StarknetError(
                    "The nonce field in Declare transactions of version 0 must be 0.".to_string(),
                ));
            }
        }

        if !self.signature.len().is_zero() {
            return Err(TransactionError::StarknetError(
                "The signature field in Declare transactions must be an empty list.".to_string(),
            ));
        }
        Ok(())
    }

    /// Executes a call to the cairo-vm using the accounts_validation.cairo contract to validate
    /// the contract that is being declared. Then it returns the transaction execution info of the run.
    pub fn apply<S: Default + State + StateReader + Clone>(
        &self,
        state: &mut S,
        general_config: &StarknetGeneralConfig,
    ) -> Result<TransactionExecutionInfo, TransactionError> {
        self.verify_version()?;

        // validate transaction
        let mut resources_manager = ExecutionResourcesManager::default();
        let validate_info =
            self.run_validate_entrypoint(state, &mut resources_manager, general_config)?;

        let changes = state.count_actual_storage_changes();
        let actual_resources = calculate_tx_resources(
            resources_manager,
            &vec![validate_info.clone()],
            TransactionType::Declare,
            changes,
            None,
        )
        .map_err(|_| TransactionError::ResourcesCalculation)?;

        Ok(
            TransactionExecutionInfo::create_concurrent_stage_execution_info(
                validate_info,
                None,
                actual_resources,
                Some(self.tx_type),
            ),
        )
    }

    // ~~~~~~~~~~~~~~~~~~~~~~~~~~~
    // Internal Account Functions
    // ~~~~~~~~~~~~~~~~~~~~~~~~~~~
    pub fn get_execution_context(&self, n_steps: u64) -> TransactionExecutionContext {
        TransactionExecutionContext::new(
            self.sender_address.clone(),
            self.hash_value.clone(),
            self.signature.clone(),
            self.max_fee,
            self.nonce.clone(),
            n_steps,
            self.version,
        )
    }

    pub fn run_validate_entrypoint<S: Default + State + StateReader>(
        &self,
        state: &mut S,
        resources_manager: &mut ExecutionResourcesManager,
        general_config: &StarknetGeneralConfig,
<<<<<<< HEAD
    ) -> Result<Option<CallInfo>, TransactionError> {
        if self.version > 0x8000_0000_0000_0000 {
=======
    ) -> Result<Option<CallInfo>, ExecutionError> {
        if self.version == 0 {
>>>>>>> 26f0fe93
            return Ok(None);
        }

        let calldata = self.get_calldata();

        let entry_point = ExecutionEntryPoint::new(
            self.sender_address.clone(),
            calldata,
            self.validate_entry_point_selector.clone(),
            Address(Felt::zero()),
            EntryPointType::External,
            None,
            None,
        );

        let call_info = entry_point.execute(
            state,
            general_config,
            resources_manager,
            &self.get_execution_context(general_config.invoke_tx_max_n_steps),
        )?;

        verify_no_calls_to_other_contracts(&call_info)
            .map_err(|_| TransactionError::UnauthorizedActionOnValidate)?;

        Ok(Some(call_info))
    }

    /// Calculates and charges the actual fee.
    pub fn charge_fee<S: Default + State + StateReader + Clone>(
        &self,
        state: &mut S,
        resources: &HashMap<String, usize>,
        general_config: &StarknetGeneralConfig,
    ) -> Result<FeeInfo, TransactionError> {
        if self.max_fee.is_zero() {
            return Ok((None, 0));
        }

        let actual_fee = calculate_tx_fee(
            resources,
            general_config.starknet_os_config.gas_price,
            general_config,
        )?;

        let tx_context = self.get_execution_context(general_config.invoke_tx_max_n_steps);
        let fee_transfer_info =
            execute_fee_transfer(state, general_config, &tx_context, actual_fee)?;

        Ok((Some(fee_transfer_info), actual_fee))
    }

    fn handle_nonce<S: Default + State + StateReader + Clone>(
        &self,
        state: &mut S,
    ) -> Result<(), TransactionError> {
        if self.version == 0 {
            return Ok(());
        }

        let contract_address = &self.sender_address;
        let current_nonce = state.get_nonce_at(contract_address)?.to_owned();
        if current_nonce != self.nonce {
            return Err(TransactionError::InvalidTransactionNonce(
                current_nonce.to_string(),
                self.nonce.to_string(),
            ));
        }

        state.increment_nonce(contract_address)?;

        Ok(())
    }

    /// Calculates actual fee used by the transaction using the execution
    /// info returned by apply(), then updates the transaction execution info with the data of the fee.
    pub fn execute<S: Default + State + StateReader + Clone>(
        &self,
        state: &mut S,
        general_config: &StarknetGeneralConfig,
    ) -> Result<TransactionExecutionInfo, TransactionError> {
        let concurrent_exec_info = self.apply(state, general_config)?;

        self.handle_nonce(state)?;
        // Set contract class
        match state.get_contract_class(&self.class_hash) {
            Err(StateError::MissingClassHash()) => {
                // Class is undeclared; declare it.
                state.set_contract_class(&self.class_hash, &self.contract_class)?;
            }
            Err(error) => return Err(error.into()),
            Ok(_) => {
                // Class is already declared; cannot redeclare.
                return Err(TransactionError::ClassAlreadyDeclared(self.class_hash));
            }
        }

        let (fee_transfer_info, actual_fee) = self.charge_fee(
            state,
            &concurrent_exec_info.actual_resources,
            general_config,
        )?;

        Ok(
            TransactionExecutionInfo::from_concurrent_state_execution_info(
                concurrent_exec_info,
                actual_fee,
                fee_transfer_info,
            ),
        )
    }
}

// ---------------
//     Tests
// ---------------

#[cfg(test)]
mod tests {
    use felt::{felt_str, Felt};
    use num_traits::{One, Zero};
    use std::{collections::HashMap, path::PathBuf};

    use crate::{
        business_logic::{
            execution::objects::{CallInfo, CallType, TransactionExecutionInfo},
            fact_state::{
                contract_state::ContractState, in_memory_state_reader::InMemoryStateReader,
            },
            state::cached_state::CachedState,
        },
        core::contract_address::starknet_contract_address::compute_class_hash,
        definitions::{
            constants::VALIDATE_DECLARE_ENTRY_POINT_SELECTOR,
            general_config::{StarknetChainId, StarknetGeneralConfig},
            transaction_type::TransactionType,
        },
        services::api::contract_class::{ContractClass, EntryPointType},
        utils::{felt_to_hash, Address},
    };

    use super::InternalDeclare;

    #[test]
    fn declare_fibonacci() {
        // accounts contract class must be store before running declarartion of fibonacci
        let path = PathBuf::from("starknet_programs/account_without_validation.json");
        let contract_class = ContractClass::try_from(path).unwrap();

        // Instantiate CachedState
        let mut contract_class_cache = HashMap::new();

        //  ------------ contract data --------------------
        let hash = compute_class_hash(&contract_class).unwrap();
        let class_hash = felt_to_hash(&hash);

        contract_class_cache.insert(class_hash, contract_class.clone());

        // store sender_address
        let sender_address = Address(1.into());
        // this is not conceptually correct as the sender address would be an
        // Account contract (not the contract that we are currently declaring)
        // but for testing reasons its ok
        let contract_state = ContractState::new(class_hash, 1.into(), HashMap::new());

        let mut state_reader = InMemoryStateReader::new(HashMap::new(), HashMap::new());
        state_reader
            .contract_states
            .insert(sender_address, contract_state);

        let mut state = CachedState::new(state_reader, Some(contract_class_cache));

        //* ---------------------------------------
        //*    Test declare with previous data
        //* ---------------------------------------

        let fib_path = PathBuf::from("starknet_programs/fibonacci.json");
        let fib_contract_class = ContractClass::try_from(fib_path).unwrap();

        let chain_id = StarknetChainId::TestNet.to_felt();

        // declare tx
        let internal_declare = InternalDeclare::new(
            fib_contract_class,
            chain_id,
            Address(Felt::one()),
            0,
            1,
            Vec::new(),
            Felt::zero(),
        )
        .unwrap();

        //* ---------------------------------------
        //              Expected result
        //* ---------------------------------------

        // Value generated from selector _validate_declare_
        let entry_point_selector = Some(VALIDATE_DECLARE_ENTRY_POINT_SELECTOR.clone());

        let class_hash_felt = compute_class_hash(&contract_class).unwrap();
        let expected_class_hash = felt_to_hash(&class_hash_felt);

        // Calldata is the class hash represented as a Felt
        let calldata = [felt_str!(
            "3263750508471340057496742110279857589794844827005189048727502686976772849721"
        )]
        .to_vec();

        let validate_info = Some(CallInfo {
            caller_address: Address(0.into()),
            call_type: Some(CallType::Call),
            contract_address: Address(Felt::one()),
            entry_point_selector,
            entry_point_type: Some(EntryPointType::External),
            calldata,
            class_hash: Some(expected_class_hash),
            ..Default::default()
        });

        let mut actual_resources = HashMap::new();
        actual_resources.insert("l1_gas_usage".to_string(), 0);
        let transaction_exec_info = TransactionExecutionInfo {
            validate_info,
            call_info: None,
            fee_transfer_info: None,
            actual_fee: 0,
            actual_resources,
            tx_type: Some(TransactionType::Declare),
        };

        // ---------------------
        //      Comparison
        // ---------------------
        assert_eq!(
            internal_declare
                .apply(&mut state, &StarknetGeneralConfig::default())
                .unwrap(),
            transaction_exec_info
        );
    }
}<|MERGE_RESOLUTION|>--- conflicted
+++ resolved
@@ -169,13 +169,8 @@
         state: &mut S,
         resources_manager: &mut ExecutionResourcesManager,
         general_config: &StarknetGeneralConfig,
-<<<<<<< HEAD
     ) -> Result<Option<CallInfo>, TransactionError> {
-        if self.version > 0x8000_0000_0000_0000 {
-=======
-    ) -> Result<Option<CallInfo>, ExecutionError> {
         if self.version == 0 {
->>>>>>> 26f0fe93
             return Ok(None);
         }
 
