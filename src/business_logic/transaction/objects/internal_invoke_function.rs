use crate::{
    business_logic::{
        execution::{
            execution_entry_point::ExecutionEntryPoint,
            execution_errors::ExecutionError,
            objects::{CallInfo, TransactionExecutionContext, TransactionExecutionInfo},
        },
        fact_state::state::ExecutionResourcesManager,
<<<<<<< HEAD
        state::{
            state_api::{State, StateReader},
            update_tracker_state::UpdatesTrackerState,
        },
=======
        state::state_api::{State, StateReader},
>>>>>>> 1271d8d7
        transaction::transaction_errors::TransactionError,
    },
    definitions::{
        constants::EXECUTE_ENTRY_POINT_SELECTOR, general_config::StarknetGeneralConfig,
        transaction_type::TransactionType,
    },
    services::api::contract_class::EntryPointType,
    utils::{calculate_tx_resources, Address},
};
use felt::Felt;

#[allow(dead_code)]
pub(crate) struct InternalInvokeFunction {
    contract_address: Address,
    entry_point_selector: Felt,
    _entry_point_type: EntryPointType,
    calldata: Vec<Felt>,
    _tx_type: TransactionType,
    version: u64,
    validate_entry_point_selector: Felt,
    hash_value: Felt,
    signature: Vec<Felt>,
    max_fee: u64,
    nonce: Felt,
}

impl InternalInvokeFunction {
    #[allow(dead_code)]
    fn get_execution_context(&self, n_steps: u64) -> TransactionExecutionContext {
        TransactionExecutionContext::new(
            self.contract_address.clone(),
            self.hash_value.clone(),
            self.signature.clone(),
            self.max_fee,
            self.nonce.clone(),
            n_steps,
            self.version,
        )
    }

    #[allow(dead_code)]
    fn run_validate_entrypoint<T>(
        &self,
        state: &mut T,
        resources_manager: &mut ExecutionResourcesManager,
        general_config: &StarknetGeneralConfig,
    ) -> Result<Option<CallInfo>, ExecutionError>
    where
        T: Default + State + StateReader,
    {
        if self.entry_point_selector != *EXECUTE_ENTRY_POINT_SELECTOR {
            return Ok(None);
        }

        if self.version == 0 {
            return Ok(None);
        }

        let call = ExecutionEntryPoint::new(
            self.contract_address.clone(),
            self.calldata.clone(),
            self.validate_entry_point_selector.clone(),
            Address(0.into()),
            EntryPointType::External,
            None,
            None,
        );

        let call_info = call.execute(
            state,
            general_config,
            resources_manager,
            &self.get_execution_context(general_config.validate_max_n_steps),
        )?;

        verify_no_calls_to_other_contracts(&call_info)?;

        Ok(Some(call_info))
    }

    /// Builds the transaction execution context and executes the entry point.
    /// Returns the CallInfo.
    #[allow(dead_code)]
    fn run_execute_entrypoint<T>(
        &self,
        state: &mut T,
        general_config: &StarknetGeneralConfig,
        resources_manager: &mut ExecutionResourcesManager,
    ) -> Result<CallInfo, ExecutionError>
    where
        T: Default + State + StateReader,
    {
        let call = ExecutionEntryPoint::new(
            self.contract_address.clone(),
            self.calldata.clone(),
            self.entry_point_selector.clone(),
            Address(0.into()),
            EntryPointType::External,
            None,
            None,
        );

        call.execute(
            state,
            general_config,
            resources_manager,
            &self.get_execution_context(general_config.invoke_tx_max_n_steps),
        )
    }

    fn _apply_specific_concurrent_changes<T>(
        &self,
        state: &mut T,
        general_config: &StarknetGeneralConfig,
    ) -> Result<TransactionExecutionInfo, ExecutionError>
    where
        T: Default + State + StateReader,
    {
        let mut resources_manager = ExecutionResourcesManager::default();
        let validate_info =
            self.run_validate_entrypoint(state, &mut resources_manager, general_config)?;

        // Execute transaction
        let call_info =
            self.run_execute_entrypoint(state, general_config, &mut resources_manager)?;
<<<<<<< HEAD
        let updates_tracker_state = UpdatesTrackerState::new(state);
=======
>>>>>>> 1271d8d7
        let actual_resources = calculate_tx_resources(
            resources_manager,
            &vec![Some(call_info.clone()), validate_info.clone()],
            self._tx_type.clone(),
<<<<<<< HEAD
            updates_tracker_state,
=======
            state.count_actual_storage_changes(),
>>>>>>> 1271d8d7
            None,
        )?;
        let transaction_execution_info =
            TransactionExecutionInfo::create_concurrent_stage_execution_info(
                validate_info,
                Some(call_info),
                actual_resources,
                Some(self._tx_type.clone()),
            );
        Ok(transaction_execution_info)
    }
}

fn verify_no_calls_to_other_contracts(call_info: &CallInfo) -> Result<(), TransactionError> {
    let invoked_contract_address = call_info.contract_address.clone();
    for internal_call in call_info.gen_call_topology() {
        if internal_call.contract_address != invoked_contract_address {
            return Err(TransactionError::UnauthorizedActionOnValidate);
        }
    }
    Ok(())
}

#[cfg(test)]
mod tests {
    use super::*;
    use crate::{
        business_logic::{
            fact_state::{
                contract_state::ContractState, in_memory_state_reader::InMemoryStateReader,
            },
            state::cached_state::CachedState,
        },
        services::api::contract_class::ContractClass,
        starknet_storage::{dict_storage::DictStorage, storage::Storage},
    };
    use num_traits::Num;
    use std::{collections::HashMap, path::PathBuf};

    #[test]
    fn test_apply_specific_concurrent_changes() {
        let internal_invoke_function = InternalInvokeFunction {
            contract_address: Address(0.into()),
            entry_point_selector: Felt::from_str_radix(
                "112e35f48499939272000bd72eb840e502ca4c3aefa8800992e8defb746e0c9",
                16,
            )
            .unwrap(),
            _entry_point_type: EntryPointType::External,
            calldata: vec![1.into(), 1.into(), 10.into()],
            _tx_type: TransactionType::InvokeFunction,
            version: 0,
            validate_entry_point_selector: 0.into(),
            hash_value: 0.into(),
            signature: Vec::new(),
            max_fee: 0,
            nonce: 0.into(),
        };

        // Instantiate CachedState
        let state_reader = InMemoryStateReader::new(DictStorage::new(), DictStorage::new());
        let mut state = CachedState::new(state_reader, None);

        // Initialize state.contract_classes
        state.set_contract_classes(HashMap::new()).unwrap();

        // Set contract_class
        let class_hash: [u8; 32] = [1; 32];
        let contract_class =
            ContractClass::try_from(PathBuf::from("tests/fibonacci.json")).unwrap();
        state
            .set_contract_class(&class_hash, &contract_class)
            .unwrap();

        // Set contact_state
        let contract_state = ContractState::new([1; 32], Felt::new(0), HashMap::new());
        state
            .state_reader
            .ffc
            .set_contract_state(
                &internal_invoke_function
                    .contract_address
                    .to_32_bytes()
                    .unwrap(),
                &contract_state,
            )
            .unwrap();

        let result = internal_invoke_function
            ._apply_specific_concurrent_changes(&mut state, &StarknetGeneralConfig::default())
            .unwrap();

        assert_eq!(result.tx_type, Some(TransactionType::InvokeFunction));
        assert_eq!(
            result.call_info.as_ref().unwrap().class_hash,
            Some(class_hash)
        );
        assert_eq!(
            result.call_info.as_ref().unwrap().entry_point_selector,
            Some(internal_invoke_function.entry_point_selector)
        );
        assert_eq!(
            result.call_info.as_ref().unwrap().calldata,
            internal_invoke_function.calldata
        );
        assert_eq!(result.call_info.unwrap().retdata, vec![Felt::new(144)]);
    }
}<|MERGE_RESOLUTION|>--- conflicted
+++ resolved
@@ -6,14 +6,7 @@
             objects::{CallInfo, TransactionExecutionContext, TransactionExecutionInfo},
         },
         fact_state::state::ExecutionResourcesManager,
-<<<<<<< HEAD
-        state::{
-            state_api::{State, StateReader},
-            update_tracker_state::UpdatesTrackerState,
-        },
-=======
         state::state_api::{State, StateReader},
->>>>>>> 1271d8d7
         transaction::transaction_errors::TransactionError,
     },
     definitions::{
@@ -139,19 +132,11 @@
         // Execute transaction
         let call_info =
             self.run_execute_entrypoint(state, general_config, &mut resources_manager)?;
-<<<<<<< HEAD
-        let updates_tracker_state = UpdatesTrackerState::new(state);
-=======
->>>>>>> 1271d8d7
         let actual_resources = calculate_tx_resources(
             resources_manager,
             &vec![Some(call_info.clone()), validate_info.clone()],
             self._tx_type.clone(),
-<<<<<<< HEAD
-            updates_tracker_state,
-=======
             state.count_actual_storage_changes(),
->>>>>>> 1271d8d7
             None,
         )?;
         let transaction_execution_info =
