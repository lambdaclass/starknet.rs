--- conflicted
+++ resolved
@@ -19,11 +19,6 @@
         general_config::StarknetGeneralConfig,
         transaction_type::TransactionType,
     },
-<<<<<<< HEAD
-    services::api::contract_classes::deprecated_contract_class::EntryPointType,
-=======
-    public::abi::VALIDATE_ENTRY_POINT_SELECTOR,
->>>>>>> 8f890012
     utils::{calculate_tx_resources, Address},
 };
 use cairo_vm::felt::Felt252;
