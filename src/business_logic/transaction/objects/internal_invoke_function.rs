use std::collections::HashMap;

use crate::{
    business_logic::{
        execution::{
            execution_entry_point::ExecutionEntryPoint,
            objects::{CallInfo, TransactionExecutionContext, TransactionExecutionInfo},
        },
        fact_state::state::ExecutionResourcesManager,
        state::state_api::{State, StateReader},
        transaction::{
            error::TransactionError,
            fee::{calculate_tx_fee, execute_fee_transfer, FeeInfo},
        },
    },
    core::transaction_hash::starknet_transaction_hash::{
        calculate_transaction_hash_common, TransactionHashPrefix,
    },
    definitions::{
        constants::{EXECUTE_ENTRY_POINT_SELECTOR, TRANSACTION_VERSION},
        general_config::StarknetGeneralConfig,
        transaction_type::TransactionType,
    },
    public::abi::VALIDATE_ENTRY_POINT_SELECTOR,
    services::api::contract_class::EntryPointType,
    utils::{calculate_tx_resources, Address},
};
use felt::Felt;
use num_traits::Zero;

pub struct InternalInvokeFunction {
    pub(crate) contract_address: Address,
    entry_point_selector: Felt,
    #[allow(dead_code)]
    entry_point_type: EntryPointType,
    calldata: Vec<Felt>,
    tx_type: TransactionType,
    version: u64,
    validate_entry_point_selector: Felt,
    hash_value: Felt,
    signature: Vec<Felt>,
    max_fee: u64,
    nonce: Option<Felt>,
}

impl InternalInvokeFunction {
    pub fn new(
        contract_address: Address,
        entry_point_selector: Felt,
        max_fee: u64,
        calldata: Vec<Felt>,
        signature: Vec<Felt>,
        chain_id: Felt,
        nonce: Option<Felt>,
    ) -> Result<Self, TransactionError> {
        let version = TRANSACTION_VERSION;
        let (entry_point_selector_field, additional_data) = preprocess_invoke_function_fields(
            entry_point_selector.clone(),
            nonce.clone(),
            version,
        )?;
        let hash_value = calculate_transaction_hash_common(
            TransactionHashPrefix::Invoke,
            version,
            &contract_address,
            entry_point_selector_field,
            &calldata,
            max_fee,
            chain_id,
            &additional_data,
        )?;
        let validate_entry_point_selector = VALIDATE_ENTRY_POINT_SELECTOR.clone();

        Ok(InternalInvokeFunction {
            contract_address,
            entry_point_selector,
            entry_point_type: EntryPointType::External,
            calldata,
            tx_type: TransactionType::InvokeFunction,
            version,
            max_fee,
            signature,
            validate_entry_point_selector,
            nonce,
            hash_value,
        })
    }

    fn get_execution_context(
        &self,
        n_steps: u64,
    ) -> Result<TransactionExecutionContext, TransactionError> {
        Ok(TransactionExecutionContext::new(
            self.contract_address.clone(),
            self.hash_value.clone(),
            self.signature.clone(),
            self.max_fee,
            self.nonce.clone().ok_or(TransactionError::MissingNonce)?,
            n_steps,
            self.version,
        ))
    }

    fn run_validate_entrypoint<T>(
        &self,
        state: &mut T,
        resources_manager: &mut ExecutionResourcesManager,
        general_config: &StarknetGeneralConfig,
    ) -> Result<Option<CallInfo>, TransactionError>
    where
        T: Default + State + StateReader,
    {
        if self.entry_point_selector != *EXECUTE_ENTRY_POINT_SELECTOR {
            return Ok(None);
        }
        if self.version == 0 {
            return Ok(None);
        }

        let call = ExecutionEntryPoint::new(
            self.contract_address.clone(),
            self.calldata.clone(),
            self.validate_entry_point_selector.clone(),
            Address(0.into()),
            EntryPointType::External,
            None,
            None,
        );

        let call_info = call.execute(
            state,
            general_config,
            resources_manager,
            &self
                .get_execution_context(general_config.validate_max_n_steps)
                .map_err(|_| TransactionError::InvalidTxContext)?,
        )?;

        verify_no_calls_to_other_contracts(&call_info)
            .map_err(|_| TransactionError::InvalidContractCall)?;

        Ok(Some(call_info))
    }

    /// Builds the transaction execution context and executes the entry point.
    /// Returns the CallInfo.
    fn run_execute_entrypoint<T>(
        &self,
        state: &mut T,
        general_config: &StarknetGeneralConfig,
        resources_manager: &mut ExecutionResourcesManager,
    ) -> Result<CallInfo, TransactionError>
    where
        T: Default + State + StateReader,
    {
        let call = ExecutionEntryPoint::new(
            self.contract_address.clone(),
            self.calldata.clone(),
            self.entry_point_selector.clone(),
            Address(0.into()),
            EntryPointType::External,
            None,
            None,
        );

        call.execute(
            state,
            general_config,
            resources_manager,
            &self
                .get_execution_context(general_config.invoke_tx_max_n_steps)
                .map_err(|_| TransactionError::InvalidTxContext)?,
        )
    }

    /// Execute a call to the cairo-vm using the accounts_validation.cairo contract to validate
    /// the contract that is being declared. Then it returns the transaction execution info of the run.
    pub fn apply<T>(
        &self,
        state: &mut T,
        general_config: &StarknetGeneralConfig,
    ) -> Result<TransactionExecutionInfo, TransactionError>
    where
        T: Default + State + StateReader + Clone,
    {
        let mut resources_manager = ExecutionResourcesManager::default();
        let validate_info =
            self.run_validate_entrypoint(state, &mut resources_manager, general_config)?;

        // Execute transaction
        let call_info =
            self.run_execute_entrypoint(state, general_config, &mut resources_manager)?;

        let changes = state.count_actual_storage_changes();
        let actual_resources = calculate_tx_resources(
            resources_manager,
            &vec![Some(call_info.clone()), validate_info.clone()],
            self.tx_type,
            changes,
            None,
        )?;

        let transaction_execution_info =
            TransactionExecutionInfo::create_concurrent_stage_execution_info(
                validate_info,
                Some(call_info),
                actual_resources,
                Some(self.tx_type),
            );
        Ok(transaction_execution_info)
    }

    fn charge_fee<S>(
        &self,
        state: &mut S,
        resources: &HashMap<String, usize>,
        general_config: &StarknetGeneralConfig,
    ) -> Result<FeeInfo, TransactionError>
    where
        S: Clone + Default + State + StateReader,
    {
        if self.max_fee.is_zero() {
            return Ok((None, 0));
        }

        let actual_fee = calculate_tx_fee(
            resources,
            general_config.starknet_os_config.gas_price,
            general_config,
        )?;

        let tx_context = self.get_execution_context(general_config.invoke_tx_max_n_steps)?;
        let fee_transfer_info =
            execute_fee_transfer(state, general_config, &tx_context, actual_fee)?;

        Ok((Some(fee_transfer_info), actual_fee))
    }

    /// Calculates actual fee used by the transaction using the execution
    /// info returned by apply(), then updates the transaction execution info with the data of the fee.
    pub fn execute<S: Default + State + StateReader + Clone>(
        &self,
        state: &mut S,
        general_config: &StarknetGeneralConfig,
    ) -> Result<TransactionExecutionInfo, TransactionError> {
        let concurrent_exec_info = self.apply(state, general_config)?;
        let (fee_transfer_info, actual_fee) = self.charge_fee(
            state,
            &concurrent_exec_info.actual_resources,
            general_config,
        )?;

        Ok(
            TransactionExecutionInfo::from_concurrent_state_execution_info(
                concurrent_exec_info,
                actual_fee,
                fee_transfer_info,
            ),
        )
    }
}

// ------------------------------------
//  Invoke internal functions utils
// ------------------------------------

pub fn verify_no_calls_to_other_contracts(call_info: &CallInfo) -> Result<(), TransactionError> {
    let invoked_contract_address = call_info.contract_address.clone();
    for internal_call in call_info.gen_call_topology() {
        if internal_call.contract_address != invoked_contract_address {
            return Err(TransactionError::UnauthorizedActionOnValidate);
        }
    }
    Ok(())
}

// Performs validation on fields related to function invocation transaction.
// InvokeFunction transaction.
// Deduces and returns fields required for hash calculation of

pub(crate) fn preprocess_invoke_function_fields(
    entry_point_selector: Felt,
    nonce: Option<Felt>,
    version: u64,
) -> Result<(Felt, Vec<Felt>), TransactionError> {
    if version == 0 || version == u64::MAX {
        match nonce {
            Some(_) => Err(TransactionError::InvokeFunctionZeroHasNonce),
            None => {
                let additional_data = Vec::new();
                let entry_point_selector_field = entry_point_selector;
                Ok((entry_point_selector_field, additional_data))
            }
        }
    } else {
        match nonce {
            Some(n) => {
<<<<<<< HEAD
                let val = n
                    .to_u64()
                    .ok_or(TransactionError::InvalidFeltConversionU64)?;
                let additional_data = [val].to_vec();
=======
                let additional_data = vec![n];
>>>>>>> 3942a1c0
                let entry_point_selector_field = Felt::zero();
                Ok((entry_point_selector_field, additional_data))
            }
            None => Err(TransactionError::InvokeFunctionNonZeroMissingNonce),
        }
    }
}

#[cfg(test)]
mod tests {
    use super::*;
    use crate::{
        business_logic::{
            fact_state::{
                contract_state::ContractState, in_memory_state_reader::InMemoryStateReader,
            },
            state::cached_state::CachedState,
        },
        services::api::contract_class::ContractClass,
    };
    use num_traits::Num;
    use std::{collections::HashMap, path::PathBuf};

    #[test]
    fn test_apply_specific_concurrent_changes() {
        let internal_invoke_function = InternalInvokeFunction {
            contract_address: Address(0.into()),
            entry_point_selector: Felt::from_str_radix(
                "112e35f48499939272000bd72eb840e502ca4c3aefa8800992e8defb746e0c9",
                16,
            )
            .unwrap(),
            entry_point_type: EntryPointType::External,
            calldata: vec![1.into(), 1.into(), 10.into()],
            tx_type: TransactionType::InvokeFunction,
            version: 0,
            validate_entry_point_selector: 0.into(),
            hash_value: 0.into(),
            signature: Vec::new(),
            max_fee: 0,
            nonce: Some(0.into()),
        };

        // Instantiate CachedState
        let state_reader = InMemoryStateReader::new(HashMap::new(), HashMap::new());
        let mut state = CachedState::new(state_reader, None);

        // Initialize state.contract_classes
        state.set_contract_classes(HashMap::new()).unwrap();

        // Set contract_class
        let class_hash: [u8; 32] = [1; 32];
        let contract_class =
            ContractClass::try_from(PathBuf::from("starknet_programs/fibonacci.json")).unwrap();
        state
            .set_contract_class(&class_hash, &contract_class)
            .unwrap();

        // Set contact_state
        let contract_state = ContractState::new([1; 32], Felt::new(0), HashMap::new());
        state.state_reader.contract_states.insert(
            internal_invoke_function.contract_address.clone(),
            contract_state,
        );

        let result = internal_invoke_function
            .apply(&mut state, &StarknetGeneralConfig::default())
            .unwrap();

        assert_eq!(result.tx_type, Some(TransactionType::InvokeFunction));
        assert_eq!(
            result.call_info.as_ref().unwrap().class_hash,
            Some(class_hash)
        );
        assert_eq!(
            result.call_info.as_ref().unwrap().entry_point_selector,
            Some(internal_invoke_function.entry_point_selector)
        );
        assert_eq!(
            result.call_info.as_ref().unwrap().calldata,
            internal_invoke_function.calldata
        );
        assert_eq!(result.call_info.unwrap().retdata, vec![Felt::new(144)]);
    }
}<|MERGE_RESOLUTION|>--- conflicted
+++ resolved
@@ -295,14 +295,7 @@
     } else {
         match nonce {
             Some(n) => {
-<<<<<<< HEAD
-                let val = n
-                    .to_u64()
-                    .ok_or(TransactionError::InvalidFeltConversionU64)?;
-                let additional_data = [val].to_vec();
-=======
                 let additional_data = vec![n];
->>>>>>> 3942a1c0
                 let entry_point_selector_field = Felt::zero();
                 Ok((entry_point_selector_field, additional_data))
             }
