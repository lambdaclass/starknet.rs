--- conflicted
+++ resolved
@@ -7,7 +7,7 @@
         },
         fact_state::state::ExecutionResourcesManager,
         state::state_api::{State, StateReader},
-        transaction::transaction_errors::TransactionError,
+        transaction::error::TransactionError,
     },
     core::transaction_hash::starknet_transaction_hash::{
         calculate_transaction_hash_common, TransactionHashPrefix,
@@ -182,11 +182,8 @@
         // Execute transaction
         let call_info =
             self.run_execute_entrypoint(state, general_config, &mut resources_manager)?;
-<<<<<<< HEAD
 
         let changes = state.count_actual_storage_changes();
-=======
->>>>>>> 4a9498d1
         let actual_resources = calculate_tx_resources(
             resources_manager,
             &vec![Some(call_info.clone()), validate_info.clone()],
