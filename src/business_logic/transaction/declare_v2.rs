--- conflicted
+++ resolved
@@ -14,12 +14,8 @@
     },
     core::transaction_hash::calculate_declare_v2_transaction_hash,
     definitions::{
-<<<<<<< HEAD
-        constants::VALIDATE_DECLARE_ENTRY_POINT_SELECTOR, general_config::BlockContext,
-=======
         constants::{INITIAL_GAS_COST, VALIDATE_DECLARE_ENTRY_POINT_SELECTOR},
-        general_config::TransactionContext,
->>>>>>> f81fd3cd
+        general_config::BlockContext,
         transaction_type::TransactionType,
     },
     utils::{calculate_tx_resources, Address},
@@ -182,29 +178,20 @@
     pub fn execute<S: State + StateReader>(
         &self,
         state: &mut S,
-<<<<<<< HEAD
         tx_context: &BlockContext,
-        remaining_gas: u128,
-=======
-        general_config: &TransactionContext,
->>>>>>> f81fd3cd
     ) -> Result<TransactionExecutionInfo, TransactionError> {
         self.verify_version()?;
 
         let initial_gas = INITIAL_GAS_COST;
 
         let mut resources_manager = ExecutionResourcesManager::default();
-<<<<<<< HEAD
-        let (validate_info, _remaining_gas) =
-            self.run_validate_entrypoint(remaining_gas, state, &mut resources_manager, tx_context)?;
-=======
+
         let (validate_info, _remaining_gas) = self.run_validate_entrypoint(
             initial_gas,
             state,
             &mut resources_manager,
-            general_config,
+            tx_context,
         )?;
->>>>>>> f81fd3cd
 
         let storage_changes = state.count_actual_storage_changes();
         let actual_resources = calculate_tx_resources(
