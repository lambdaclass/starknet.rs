--- conflicted
+++ resolved
@@ -60,23 +60,13 @@
 
 #[derive(Clone, Debug, PartialEq, Eq)]
 pub(crate) struct OrderedL2ToL1Message {
-<<<<<<< HEAD
-    pub(crate) order: usize,
-    pub(crate) to_address: usize,
-    pub(crate) payload: Vec<BigInt>,
-}
-
-impl OrderedL2ToL1Message {
-    pub fn new(order: usize, to_address: usize, payload: Vec<BigInt>) -> Self {
-=======
     pub(crate) _order: usize,
     pub(crate) _to_address: usize,
     pub(crate) _payload: Vec<Felt>,
 }
 
 impl OrderedL2ToL1Message {
-    pub fn new(_order: usize, _to_address: usize, _payload: Vec<Felt>) -> Self {
->>>>>>> 58741285
+    pub fn new(order: usize, to_address: usize, payload: Vec<Felt>) -> Self {
         OrderedL2ToL1Message {
             order,
             to_address,
