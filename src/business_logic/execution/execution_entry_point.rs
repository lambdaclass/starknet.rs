--- conflicted
+++ resolved
@@ -16,30 +16,24 @@
     starknet_runner::runner::StarknetRunner,
     utils::{get_deployed_address_class_hash_at_address, validate_contract_deployed, Address},
 };
-<<<<<<< HEAD
 use cairo_lang_casm::hints::Hint;
 use cairo_lang_starknet::casm_contract_class::{CasmContractClass, CasmContractEntryPoint};
-use cairo_rs::{
-    serde::deserialize_program::{ApTracking, BuiltinName, FlowTrackingData, HintParams},
+use cairo_vm::{
+    felt::Felt252,
+    serde::deserialize_program::{
+        ApTracking, BuiltinName, FlowTrackingData, HintParams, ReferenceManager,
+    },
     types::{
+        errors::program_errors::ProgramError,
         program::Program,
         relocatable::{MaybeRelocatable, Relocatable},
     },
-=======
-use cairo_vm::felt::Felt252;
-use cairo_vm::{
-    types::relocatable::{MaybeRelocatable, Relocatable},
->>>>>>> aca6a5f5
     vm::{
         runners::cairo_runner::{CairoArg, CairoRunner, ExecutionResources},
         vm_core::VirtualMachine,
     },
 };
-<<<<<<< HEAD
-use felt::Felt252;
 use std::collections::HashMap;
-=======
->>>>>>> aca6a5f5
 
 /// Represents a Cairo entry point execution of a StarkNet contract.
 
@@ -395,7 +389,8 @@
         // create starknet runner
         let mut vm = VirtualMachine::new(false);
         let mut cairo_runner = CairoRunner::new(
-            &get_runnable_program(&contract_class, entry_point.builtins),
+            &get_runnable_program(&contract_class, entry_point.builtins)
+                .map_err(TransactionError::ProgramError)?,
             "all_cairo",
             false,
         )?;
@@ -481,21 +476,26 @@
 fn get_runnable_program(
     casm_contract_class: &CasmContractClass,
     entrypoint_builtins: Vec<String>,
-) -> Program {
-    Program {
-        builtins: entrypoint_builtins
+) -> Result<Program, ProgramError> {
+    Program::new(
+        entrypoint_builtins
             .iter()
             .map(|v| serde_json::from_str::<BuiltinName>(v).unwrap())
             .collect(),
-        prime: casm_contract_class.prime.to_string(),
-        data: casm_contract_class
+        casm_contract_class
             .bytecode
             .iter()
             .map(|v| MaybeRelocatable::from(Felt252::from(v.value.clone())))
             .collect(),
-        hints: collect_hints(casm_contract_class),
-        ..Default::default()
-    }
+        None,
+        collect_hints(casm_contract_class),
+        ReferenceManager {
+            references: Vec::new(),
+        },
+        Default::default(),
+        Default::default(),
+        Default::default(),
+    )
 }
 
 fn collect_hints(casm_contract_class: &CasmContractClass) -> HashMap<usize, Vec<HintParams>> {
