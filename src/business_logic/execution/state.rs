use std::collections::HashMap;

#[derive(Debug, Default)]
pub struct ExecutionResourcesManager(HashMap<String, u64>);

impl ExecutionResourcesManager {
<<<<<<< HEAD
    pub fn increment_syscall_counter(&mut self, syscall_name: &str, amount: u64) -> Option<()> {
=======
    pub fn new(syscalls: Vec<String>) -> Self {
        let mut manager = HashMap::new();
        for syscall in syscalls {
            manager.insert(syscall, 0);
        }
        ExecutionResourcesManager(manager)
    }

    pub fn increment_syscall_counter(&mut self, syscall_name: &str, amount: u32) -> Option<()> {
>>>>>>> 5b808055
        self.0.get_mut(syscall_name).map(|val| *val += amount)
    }

    pub fn get_syscall_counter(&self, syscall_name: &str) -> Option<u64> {
        self.0.get(syscall_name).map(ToOwned::to_owned)
    }
}<|MERGE_RESOLUTION|>--- conflicted
+++ resolved
@@ -4,9 +4,6 @@
 pub struct ExecutionResourcesManager(HashMap<String, u64>);
 
 impl ExecutionResourcesManager {
-<<<<<<< HEAD
-    pub fn increment_syscall_counter(&mut self, syscall_name: &str, amount: u64) -> Option<()> {
-=======
     pub fn new(syscalls: Vec<String>) -> Self {
         let mut manager = HashMap::new();
         for syscall in syscalls {
@@ -15,8 +12,7 @@
         ExecutionResourcesManager(manager)
     }
 
-    pub fn increment_syscall_counter(&mut self, syscall_name: &str, amount: u32) -> Option<()> {
->>>>>>> 5b808055
+    pub fn increment_syscall_counter(&mut self, syscall_name: &str, amount: u64) -> Option<()> {
         self.0.get_mut(syscall_name).map(|val| *val += amount)
     }
 
