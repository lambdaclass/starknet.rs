use std::error;

use cairo_rs::{
    types::relocatable::Relocatable,
    vm::errors::{
        cairo_run_errors::CairoRunError, memory_errors::MemoryError, runner_errors::RunnerError,
        trace_errors::TraceError, vm_errors::VirtualMachineError,
    },
};
use felt::Felt;
use thiserror::Error;

use crate::{
<<<<<<< HEAD
    business_logic::transaction::transaction_errors::TransactionError,
=======
>>>>>>> 0873847f
    core::errors::{self, syscall_handler_errors::SyscallHandlerError},
    starknet_runner::starknet_runner_error::StarknetRunnerError,
};
#[derive(Debug, Error)]
pub enum ExecutionError {
    #[error("Missing field for TxStruct")]
    MissingTxStructField,
    #[error("Expected an int value but get wrong data type")]
    NotAFeltValue,
    #[error("Expected a relocatable value but get wrong data type")]
    NotARelocatableValue,
    #[error("Error converting from {0} to {1}")]
    ErrorInDataConversion(String, String),
    #[error("Unexpected holes in the event order")]
    UnexpectedHolesInEventOrder,
    #[error("Unexpected holes in the L2-to-L1 message order.")]
    UnexpectedHolesL2toL1Messages,
    #[error("Call type {0} not implemented")]
    CallTypeNotImplemented(String),
    #[error("Attemp to return class hash with incorrect call type")]
    CallTypeIsNotDelegate,
    #[error("Attemp to return code address when is None")]
    AttempToUseNoneCodeAddress,
    #[error("error recovering class hash from storage")]
    FailToReadClassHash,
    #[error("error while fetching redata {0}")]
    RetdataError(String),
    #[error("Missing contract class after fetching")]
    MissigContractClass,
    #[error("contract address {0:?} not deployed")]
    NotDeployedContract([u8; 32]),
    #[error("error allocating memory segment")]
    ErrorAllocatingSegment,
    #[error("Non-unique entry points are not possible in a ContractClass object")]
    NonUniqueEntryPoint,
    #[error("Ptr result diverges after calculate final stacks")]
    OsContextPtrNotEqual,
    #[error("Illegal OS ptr offset")]
    IllegalOsPtrOffset,
    #[error("Invalid pointer fetched from memory expected maybe relocatable but got None")]
    InvalidPtrFetch,
    #[error("Segment base pointer must be zero; got {0}")]
    InvalidSegBasePtrOffset(usize),
    #[error("Invalid segment size; expected usize but got None")]
    InvalidSegmentSize,
    #[error("Invalid stop pointer for segment; expected {0}, found {1}")]
    InvalidStopPointer(Relocatable, Relocatable),
<<<<<<< HEAD
=======
    #[error("Invalid entry point types")]
    InvalidEntryPoints,
>>>>>>> 0873847f
    #[error("Expected and int value got a Relocatable")]
    NotAnInt,
    #[error("Out of bounds write to a read-only segment.")]
    OutOfBound,
    #[error(transparent)]
    TraceException(#[from] TraceError),
    #[error(transparent)]
    MemoryException(#[from] MemoryError),
    #[error("Expected Relocatable; found None")]
    InvalidInitialFp,
    #[error(transparent)]
    VmException(#[from] VirtualMachineError),
    #[error(transparent)]
    CairoRunnerException(#[from] CairoRunError),
    #[error(transparent)]
    RunnerException(#[from] RunnerError),
    #[error(transparent)]
    StarknetRunnerException(#[from] StarknetRunnerError),
    #[error(transparent)]
    SyscallException(#[from] SyscallHandlerError),
<<<<<<< HEAD
    #[error(transparent)]
    TransactionError(#[from] TransactionError),
=======
>>>>>>> 0873847f
}<|MERGE_RESOLUTION|>--- conflicted
+++ resolved
@@ -10,11 +10,8 @@
 use felt::Felt;
 use thiserror::Error;
 
+use crate::business_logic::transaction::transaction_errors::TransactionError;
 use crate::{
-<<<<<<< HEAD
-    business_logic::transaction::transaction_errors::TransactionError,
-=======
->>>>>>> 0873847f
     core::errors::{self, syscall_handler_errors::SyscallHandlerError},
     starknet_runner::starknet_runner_error::StarknetRunnerError,
 };
@@ -62,11 +59,8 @@
     InvalidSegmentSize,
     #[error("Invalid stop pointer for segment; expected {0}, found {1}")]
     InvalidStopPointer(Relocatable, Relocatable),
-<<<<<<< HEAD
-=======
     #[error("Invalid entry point types")]
     InvalidEntryPoints,
->>>>>>> 0873847f
     #[error("Expected and int value got a Relocatable")]
     NotAnInt,
     #[error("Out of bounds write to a read-only segment.")]
@@ -87,9 +81,6 @@
     StarknetRunnerException(#[from] StarknetRunnerError),
     #[error(transparent)]
     SyscallException(#[from] SyscallHandlerError),
-<<<<<<< HEAD
     #[error(transparent)]
     TransactionError(#[from] TransactionError),
-=======
->>>>>>> 0873847f
 }