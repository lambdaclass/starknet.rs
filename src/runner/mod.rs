--- conflicted
+++ resolved
@@ -179,11 +179,7 @@
             .get_int_ref()
             .and_then(ToPrimitive::to_u128)
             .ok_or(TransactionError::NotAFelt)?;
-<<<<<<< HEAD
-        let is_success = !return_values[2]
-=======
         let is_success = return_values[2]
->>>>>>> 62f92d69
             .get_int_ref()
             .ok_or(TransactionError::NotAFelt)?
             .is_zero();
@@ -201,11 +197,7 @@
             .map(Clone::clone)
             .collect();
         Ok(CallResult {
-<<<<<<< HEAD
-            gas_consumed: initial_gas - remaining_gas,
-=======
             gas_consumed: initial_gas.saturating_sub(remaining_gas),
->>>>>>> 62f92d69
             is_success,
             retdata,
         })
