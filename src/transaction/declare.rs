use crate::services::api::contract_classes::deprecated_contract_class::EntryPointType;
use crate::{
    core::{
        contract_address::compute_deprecated_class_hash,
        transaction_hash::calculate_declare_transaction_hash,
    },
    definitions::{
        block_context::BlockContext, constants::VALIDATE_DECLARE_ENTRY_POINT_SELECTOR,
        transaction_type::TransactionType,
    },
    execution::{
        execution_entry_point::ExecutionEntryPoint, CallInfo, TransactionExecutionContext,
        TransactionExecutionInfo,
    },
    services::api::contract_classes::deprecated_contract_class::ContractClass,
    state::state_api::{State, StateReader},
    state::ExecutionResourcesManager,
    transaction::{
        error::TransactionError,
        fee::{calculate_tx_fee, execute_fee_transfer, FeeInfo},
    },
    utils::{
        calculate_tx_resources, felt_to_hash, verify_no_calls_to_other_contracts, Address,
        ClassHash,
    },
};
use cairo_vm::felt::Felt252;
use num_traits::Zero;
use std::collections::HashMap;

use super::Transaction;

// ~~~~~~~~~~~~~~~~~~~~~~~~~~~~~~~~~~~~~~~~~~~~~~~~~~~~~~~~~~~~~~~~~~~~~~~~~~~~~~~~~~~~~~~~~~~~~~~
///  Represents an internal transaction in the StarkNet network that is a declaration of a Cairo
///  contract class.
#[derive(Debug, Clone)]
pub struct Declare {
    pub class_hash: ClassHash,
    pub sender_address: Address,
    pub tx_type: TransactionType,
    pub validate_entry_point_selector: Felt252,
    pub version: Felt252,
    pub max_fee: u128,
    pub signature: Vec<Felt252>,
    pub nonce: Felt252,
    pub hash_value: Felt252,
    pub contract_class: ContractClass,
    pub skip_validate: bool,
    pub skip_execute: bool,
    pub skip_fee_transfer: bool,
}

// ------------------------------------------------------------
//                        Functions
// ------------------------------------------------------------
impl Declare {
    #[allow(clippy::too_many_arguments)]
    pub fn new(
        contract_class: ContractClass,
        chain_id: Felt252,
        sender_address: Address,
        max_fee: u128,
        version: Felt252,
        signature: Vec<Felt252>,
        nonce: Felt252,
        hash_value: Option<Felt252>,
    ) -> Result<Self, TransactionError> {
        let hash = compute_deprecated_class_hash(&contract_class)?;
        let class_hash = felt_to_hash(&hash);

        let hash_value = match hash_value {
            Some(hash) => hash,
            None => calculate_declare_transaction_hash(
                &contract_class,
                chain_id,
                &sender_address,
                max_fee,
                version.clone(),
                nonce.clone(),
            )?,
        };

        let validate_entry_point_selector = VALIDATE_DECLARE_ENTRY_POINT_SELECTOR.clone();

        let internal_declare = Declare {
            class_hash,
            sender_address,
            tx_type: TransactionType::Declare,
            validate_entry_point_selector,
            version,
            max_fee,
            signature,
            nonce,
            hash_value,
            contract_class,
            skip_execute: false,
            skip_validate: false,
            skip_fee_transfer: false,
        };

        internal_declare.verify_version()?;

        Ok(internal_declare)
    }

    pub fn get_calldata(&self) -> Vec<Felt252> {
        let bytes = Felt252::from_bytes_be(&self.class_hash);
        Vec::from([bytes])
    }

    pub fn verify_version(&self) -> Result<(), TransactionError> {
        if self.version.is_zero() {
            if !self.max_fee.is_zero() {
                return Err(TransactionError::InvalidMaxFee);
            }

            if !self.nonce.is_zero() {
                return Err(TransactionError::InvalidNonce);
            }
        }

        if self.version.is_zero() && !self.signature.len().is_zero() {
            return Err(TransactionError::InvalidSignature);
        }
        Ok(())
    }

    /// Executes a call to the cairo-vm using the accounts_validation.cairo contract to validate
    /// the contract that is being declared. Then it returns the transaction execution info of the run.
    pub fn apply<S: State + StateReader>(
        &self,
        state: &mut S,
        block_context: &BlockContext,
    ) -> Result<TransactionExecutionInfo, TransactionError> {
        self.verify_version()?;

        // validate transaction
        let mut resources_manager = ExecutionResourcesManager::default();
        let validate_info = if self.skip_validate {
            None
        } else {
            self.run_validate_entrypoint(state, &mut resources_manager, block_context)?
        };
        let changes = state.count_actual_storage_changes();
        let actual_resources = calculate_tx_resources(
            resources_manager,
            &vec![validate_info.clone()],
            TransactionType::Declare,
            changes,
            None,
        )
        .map_err(|_| TransactionError::ResourcesCalculation)?;

        Ok(TransactionExecutionInfo::new_without_fee_info(
            validate_info,
            None,
            actual_resources,
            Some(self.tx_type),
        ))
    }

    // ~~~~~~~~~~~~~~~~~~~~~~~~~~~
    // Internal Account Functions
    // ~~~~~~~~~~~~~~~~~~~~~~~~~~~
    pub fn get_execution_context(&self, n_steps: u64) -> TransactionExecutionContext {
        TransactionExecutionContext::new(
            self.sender_address.clone(),
            self.hash_value.clone(),
            self.signature.clone(),
            self.max_fee,
            self.nonce.clone(),
            n_steps,
            self.version.clone(),
        )
    }

    pub fn run_validate_entrypoint<S: State + StateReader>(
        &self,
        state: &mut S,
        resources_manager: &mut ExecutionResourcesManager,
        block_context: &BlockContext,
    ) -> Result<Option<CallInfo>, TransactionError> {
        if self.version.is_zero() {
            return Ok(None);
        }

        let calldata = self.get_calldata();

        let entry_point = ExecutionEntryPoint::new(
            self.sender_address.clone(),
            calldata,
            self.validate_entry_point_selector.clone(),
            Address(Felt252::zero()),
            EntryPointType::External,
            None,
            None,
            0,
        );

        let call_info = entry_point.execute(
            state,
            block_context,
            resources_manager,
            &mut self.get_execution_context(block_context.invoke_tx_max_n_steps),
            false,
        )?;

        verify_no_calls_to_other_contracts(&call_info)
            .map_err(|_| TransactionError::UnauthorizedActionOnValidate)?;

        Ok(Some(call_info))
    }

    /// Calculates and charges the actual fee.
    pub fn charge_fee<S: State + StateReader>(
        &self,
        state: &mut S,
        resources: &HashMap<String, usize>,
        block_context: &BlockContext,
    ) -> Result<FeeInfo, TransactionError> {
        if self.max_fee.is_zero() {
            return Ok((None, 0));
        }

        let actual_fee = calculate_tx_fee(
            resources,
            block_context.starknet_os_config.gas_price,
            block_context,
        )?;

        let mut tx_execution_context =
            self.get_execution_context(block_context.invoke_tx_max_n_steps);
        let fee_transfer_info = if self.skip_fee_transfer {
            None
        } else {
            Some(execute_fee_transfer(
                state,
                block_context,
                &mut tx_execution_context,
                actual_fee,
            )?)
        };
        Ok((fee_transfer_info, actual_fee))
    }

    fn handle_nonce<S: State + StateReader>(&self, state: &mut S) -> Result<(), TransactionError> {
        if self.version.is_zero() {
            return Ok(());
        }

        let contract_address = &self.sender_address;
        let current_nonce = state.get_nonce_at(contract_address)?;
        if current_nonce != self.nonce {
            return Err(TransactionError::InvalidTransactionNonce(
                current_nonce.to_string(),
                self.nonce.to_string(),
            ));
        }

        state.increment_nonce(contract_address)?;

        Ok(())
    }

    fn set_contract_class<S: State + StateReader>(
        &self,
        state: &mut S,
<<<<<<< HEAD
=======
    ) -> Result<(), TransactionError> {
        match state.get_contract_class(&self.class_hash) {
            Err(StateError::NoneCompiledHash(_)) => {
                // Class is undeclared; declare it.
                state.set_contract_class(&self.class_hash, &self.contract_class)?;
                Ok(())
            }
            Err(error) => Err(error.into()),
            Ok(_) => {
                // Class is already declared; cannot redeclare.
                Err(TransactionError::ClassAlreadyDeclared(self.class_hash))
            }
        }
    }
    /// Calculates actual fee used by the transaction using the execution
    /// info returned by apply(), then updates the transaction execution info with the data of the fee.
    pub fn execute<S: State + StateReader>(
        &self,
        state: &mut S,
>>>>>>> 7d9a6285
        block_context: &BlockContext,
    ) -> Result<TransactionExecutionInfo, TransactionError> {
        let mut tx_exec_info = self.apply(state, block_context)?;
        self.handle_nonce(state)?;
<<<<<<< HEAD

        state.set_contract_class(&self.class_hash, &self.contract_class)?;
=======
>>>>>>> 7d9a6285

        let (fee_transfer_info, actual_fee) =
            self.charge_fee(state, &tx_exec_info.actual_resources, block_context)?;
        self.set_contract_class(state)?;
        tx_exec_info.set_fee_info(actual_fee, fee_transfer_info);

        Ok(tx_exec_info)
    }

    pub(crate) fn create_for_simulation(
        &self,
        skip_validate: bool,
        skip_execute: bool,
        skip_fee_transfer: bool,
    ) -> Transaction {
        let tx = Declare {
            skip_validate,
            skip_execute,
            skip_fee_transfer,
            ..self.clone()
        };

        Transaction::Declare(tx)
    }
}

// ---------------
//     Tests
// ---------------

#[cfg(test)]
mod tests {
    use super::*;
    use cairo_vm::{
        felt::{felt_str, Felt252},
        vm::runners::cairo_runner::ExecutionResources,
    };
    use num_traits::{One, Zero};
    use std::{collections::HashMap, fs::File, io::BufReader, path::PathBuf};

    use crate::{
        definitions::{
            block_context::{BlockContext, StarknetChainId},
            constants::VALIDATE_DECLARE_ENTRY_POINT_SELECTOR,
            transaction_type::TransactionType,
        },
        execution::CallType,
        services::api::contract_classes::deprecated_contract_class::ContractClass,
        state::cached_state::CachedState,
        state::in_memory_state_reader::InMemoryStateReader,
        utils::{felt_to_hash, Address},
    };

    use super::Declare;

    #[test]
    fn declare_fibonacci() {
        // accounts contract class must be stored before running declaration of fibonacci
        let contract_reader = BufReader::new(
            File::open("starknet_programs/account_without_validation.json").unwrap(),
        );
        let contract_class = ContractClass::try_from(contract_reader).unwrap();

        // Instantiate CachedState
        let mut contract_class_cache = HashMap::new();

        //  ------------ contract data --------------------
        let hash = compute_deprecated_class_hash(&contract_class).unwrap();
        let class_hash = hash.to_be_bytes();

        contract_class_cache.insert(class_hash, contract_class.clone());

        // store sender_address
        let sender_address = Address(1.into());
        // this is not conceptually correct as the sender address would be an
        // Account contract (not the contract that we are currently declaring)
        // but for testing reasons its ok

        let mut state_reader = InMemoryStateReader::default();
        state_reader
            .address_to_class_hash_mut()
            .insert(sender_address.clone(), class_hash);
        state_reader
            .address_to_nonce_mut()
            .insert(sender_address, Felt252::new(1));

        let mut state = CachedState::new(state_reader, Some(contract_class_cache), None);

        //* ---------------------------------------
        //*    Test declare with previous data
        //* ---------------------------------------

        let fib_reader = BufReader::new(File::open("starknet_programs/fibonacci.json").unwrap());
        let fib_contract_class = ContractClass::try_from(fib_reader).unwrap();

        let chain_id = StarknetChainId::TestNet.to_felt();

        // declare tx
        let internal_declare = Declare::new(
            fib_contract_class,
            chain_id,
            Address(Felt252::one()),
            0,
            1.into(),
            Vec::new(),
            Felt252::zero(),
            None,
        )
        .unwrap();

        //* ---------------------------------------
        //              Expected result
        //* ---------------------------------------

        // Value generated from selector _validate_declare_
        let entry_point_selector = Some(VALIDATE_DECLARE_ENTRY_POINT_SELECTOR.clone());

        let class_hash_felt = compute_deprecated_class_hash(&contract_class).unwrap();
        let expected_class_hash = felt_to_hash(&class_hash_felt);

        // Calldata is the class hash represented as a Felt252
        let calldata = [felt_str!(
            "151449101692423517761547521693863750221386499114738230243355039033913267347"
        )]
        .to_vec();

        let validate_info = Some(CallInfo {
            caller_address: Address(0.into()),
            call_type: Some(CallType::Call),
            contract_address: Address(Felt252::one()),
            entry_point_selector,
            entry_point_type: Some(EntryPointType::External),
            calldata,
            class_hash: Some(expected_class_hash),
            execution_resources: ExecutionResources {
                n_steps: 12,
                ..Default::default()
            },
            ..Default::default()
        });

        let actual_resources = HashMap::from([
            ("l1_gas_usage".to_string(), 0),
            ("range_check_builtin".to_string(), 57),
            ("pedersen_builtin".to_string(), 15),
        ]);
        let transaction_exec_info = TransactionExecutionInfo {
            validate_info,
            call_info: None,
            fee_transfer_info: None,
            actual_fee: 0,
            actual_resources,
            tx_type: Some(TransactionType::Declare),
        };

        // ---------------------
        //      Comparison
        // ---------------------
        assert_eq!(
            internal_declare
                .apply(&mut state, &BlockContext::default())
                .unwrap(),
            transaction_exec_info
        );
    }

    #[test]
    fn verify_version_zero_should_fail_max_fee() {
        // accounts contract class must be stored before running declaration of fibonacci
        let path = PathBuf::from("starknet_programs/account_without_validation.json");
        let contract_class = ContractClass::try_from(path).unwrap();

        // Instantiate CachedState
        let mut contract_class_cache = HashMap::new();

        //  ------------ contract data --------------------
        let hash = compute_deprecated_class_hash(&contract_class).unwrap();
        let class_hash = felt_to_hash(&hash);

        contract_class_cache.insert(class_hash, contract_class);

        // store sender_address
        let sender_address = Address(1.into());
        // this is not conceptually correct as the sender address would be an
        // Account contract (not the contract that we are currently declaring)
        // but for testing reasons its ok

        let mut state_reader = InMemoryStateReader::default();
        state_reader
            .address_to_class_hash_mut()
            .insert(sender_address.clone(), class_hash);
        state_reader
            .address_to_nonce_mut()
            .insert(sender_address, Felt252::new(1));

        let _state = CachedState::new(state_reader, Some(contract_class_cache), None);

        //* ---------------------------------------
        //*    Test declare with previous data
        //* ---------------------------------------

        let fib_path = PathBuf::from("starknet_programs/fibonacci.json");
        let fib_contract_class = ContractClass::try_from(fib_path).unwrap();

        let chain_id = StarknetChainId::TestNet.to_felt();
        let max_fee = 1000;
        let version = 0.into();

        // Declare tx should fail because max_fee > 0 and version == 0
        let internal_declare = Declare::new(
            fib_contract_class,
            chain_id,
            Address(Felt252::one()),
            max_fee,
            version,
            Vec::new(),
            Felt252::from(max_fee),
            None,
        );

        // ---------------------
        //      Comparison
        // ---------------------
        assert!(internal_declare.is_err());
        assert_matches!(
            internal_declare.unwrap_err(),
            TransactionError::InvalidMaxFee
        );
    }

    #[test]
    fn verify_version_zero_should_fail_nonce() {
        // accounts contract class must be stored before running declaration of fibonacci
        let path = PathBuf::from("starknet_programs/account_without_validation.json");
        let contract_class = ContractClass::try_from(path).unwrap();

        // Instantiate CachedState
        let mut contract_class_cache = HashMap::new();

        //  ------------ contract data --------------------
        let hash = compute_deprecated_class_hash(&contract_class).unwrap();
        let class_hash = felt_to_hash(&hash);

        contract_class_cache.insert(class_hash, contract_class);

        // store sender_address
        let sender_address = Address(1.into());
        // this is not conceptually correct as the sender address would be an
        // Account contract (not the contract that we are currently declaring)
        // but for testing reasons its ok

        let mut state_reader = InMemoryStateReader::default();
        state_reader
            .address_to_class_hash_mut()
            .insert(sender_address.clone(), class_hash);
        state_reader
            .address_to_nonce_mut()
            .insert(sender_address, Felt252::new(1));

        let _state = CachedState::new(state_reader, Some(contract_class_cache), None);

        //* ---------------------------------------
        //*    Test declare with previous data
        //* ---------------------------------------

        let fib_path = PathBuf::from("starknet_programs/fibonacci.json");
        let fib_contract_class = ContractClass::try_from(fib_path).unwrap();

        let chain_id = StarknetChainId::TestNet.to_felt();
        let nonce = Felt252::from(148);
        let version = 0.into();

        // Declare tx should fail because nonce > 0 and version == 0
        let internal_declare = Declare::new(
            fib_contract_class,
            chain_id,
            Address(Felt252::one()),
            0,
            version,
            Vec::new(),
            nonce,
            None,
        );

        // ---------------------
        //      Comparison
        // ---------------------
        assert!(internal_declare.is_err());
        assert_matches!(
            internal_declare.unwrap_err(),
            TransactionError::InvalidNonce
        );
    }

    #[test]
    fn verify_signature_should_fail_not_empty_list() {
        // accounts contract class must be stored before running declaration of fibonacci
        let path = PathBuf::from("starknet_programs/account_without_validation.json");
        let contract_class = ContractClass::try_from(path).unwrap();

        // Instantiate CachedState
        let mut contract_class_cache = HashMap::new();

        //  ------------ contract data --------------------
        let hash = compute_deprecated_class_hash(&contract_class).unwrap();
        let class_hash = felt_to_hash(&hash);

        contract_class_cache.insert(class_hash, contract_class);

        // store sender_address
        let sender_address = Address(1.into());
        // this is not conceptually correct as the sender address would be an
        // Account contract (not the contract that we are currently declaring)
        // but for testing reasons its ok

        let mut state_reader = InMemoryStateReader::default();
        state_reader
            .address_to_class_hash_mut()
            .insert(sender_address.clone(), class_hash);
        state_reader
            .address_to_nonce_mut()
            .insert(sender_address, Felt252::new(1));

        let _state = CachedState::new(state_reader, Some(contract_class_cache), None);

        //* ---------------------------------------
        //*    Test declare with previous data
        //* ---------------------------------------

        let fib_path = PathBuf::from("starknet_programs/fibonacci.json");
        let fib_contract_class = ContractClass::try_from(fib_path).unwrap();

        let chain_id = StarknetChainId::TestNet.to_felt();
        let signature = vec![1.into(), 2.into()];

        // Declare tx should fail because signature is not empty
        let internal_declare = Declare::new(
            fib_contract_class,
            chain_id,
            Address(Felt252::one()),
            0,
            0.into(),
            signature,
            Felt252::zero(),
            None,
        );

        // ---------------------
        //      Comparison
        // ---------------------
        assert!(internal_declare.is_err());
        assert_matches!(
            internal_declare.unwrap_err(),
            TransactionError::InvalidSignature
        );
    }

    #[test]
    fn execute_class_already_declared_should_redeclare() {
        // accounts contract class must be stored before running declaration of fibonacci
        let path = PathBuf::from("starknet_programs/account_without_validation.json");
        let contract_class = ContractClass::try_from(path).unwrap();

        // Instantiate CachedState
        let mut contract_class_cache = HashMap::new();

        //  ------------ contract data --------------------
        let hash = compute_deprecated_class_hash(&contract_class).unwrap();
        let class_hash = felt_to_hash(&hash);

        contract_class_cache.insert(class_hash, contract_class);

        // store sender_address
        let sender_address = Address(1.into());
        // this is not conceptually correct as the sender address would be an
        // Account contract (not the contract that we are currently declaring)
        // but for testing reasons its ok

        let mut state_reader = InMemoryStateReader::default();
        state_reader
            .address_to_class_hash_mut()
            .insert(sender_address.clone(), class_hash);
        state_reader
            .address_to_nonce_mut()
            .insert(sender_address, Felt252::zero());

        let mut state = CachedState::new(state_reader, Some(contract_class_cache), None);

        //* ---------------------------------------
        //*    Test declare with previous data
        //* ---------------------------------------

        let fib_path = PathBuf::from("starknet_programs/fibonacci.json");
        let fib_contract_class = ContractClass::try_from(fib_path).unwrap();

        let chain_id = StarknetChainId::TestNet.to_felt();

        // Declare same class twice
        let internal_declare = Declare::new(
            fib_contract_class.clone(),
            chain_id.clone(),
            Address(Felt252::one()),
            0,
            1.into(),
            Vec::new(),
            Felt252::zero(),
            None,
        )
        .unwrap();

        let second_internal_declare = Declare::new(
            fib_contract_class,
            chain_id,
            Address(Felt252::one()),
            0,
            1.into(),
            Vec::new(),
            Felt252::one(),
            None,
        )
        .unwrap();

        internal_declare
            .execute(&mut state, &BlockContext::default())
            .unwrap();

        assert!(state.get_contract_class(&class_hash).is_ok());

        second_internal_declare
            .execute(&mut state, &BlockContext::default())
            .unwrap();

        assert!(state.get_contract_class(&class_hash).is_ok());
    }

    #[test]
    fn execute_transaction_twice_should_fail() {
        // accounts contract class must be stored before running declaration of fibonacci
        let path = PathBuf::from("starknet_programs/account_without_validation.json");
        let contract_class = ContractClass::try_from(path).unwrap();

        // Instantiate CachedState
        let mut contract_class_cache = HashMap::new();

        //  ------------ contract data --------------------
        let hash = compute_deprecated_class_hash(&contract_class).unwrap();
        let class_hash = felt_to_hash(&hash);

        contract_class_cache.insert(class_hash, contract_class);

        // store sender_address
        let sender_address = Address(1.into());
        // this is not conceptually correct as the sender address would be an
        // Account contract (not the contract that we are currently declaring)
        // but for testing reasons its ok

        let mut state_reader = InMemoryStateReader::default();
        state_reader
            .address_to_class_hash_mut()
            .insert(sender_address.clone(), class_hash);
        state_reader
            .address_to_nonce_mut()
            .insert(sender_address, Felt252::zero());

        let mut state = CachedState::new(state_reader, Some(contract_class_cache), None);

        //* ---------------------------------------
        //*    Test declare with previous data
        //* ---------------------------------------

        let fib_path = PathBuf::from("starknet_programs/fibonacci.json");
        let fib_contract_class = ContractClass::try_from(fib_path).unwrap();

        let chain_id = StarknetChainId::TestNet.to_felt();

        // Declare same class twice
        let internal_declare = Declare::new(
            fib_contract_class,
            chain_id,
            Address(Felt252::one()),
            0,
            1.into(),
            Vec::new(),
            Felt252::zero(),
            None,
        )
        .unwrap();

        internal_declare
            .execute(&mut state, &BlockContext::default())
            .unwrap();

        let expected_error = internal_declare.execute(&mut state, &BlockContext::default());

        // ---------------------
        //      Comparison
        // ---------------------

        assert!(expected_error.is_err());
        assert_matches!(
            expected_error.unwrap_err(),
            TransactionError::InvalidTransactionNonce(..)
        )
    }

    #[test]
    fn validate_transaction_should_fail() {
        // Instantiate CachedState
        let contract_class_cache = HashMap::new();

        let state_reader = InMemoryStateReader::default();

        let mut state = CachedState::new(state_reader, Some(contract_class_cache), None);

        // There are no account contracts in the state, so the transaction should fail
        let fib_path = PathBuf::from("starknet_programs/fibonacci.json");
        let fib_contract_class = ContractClass::try_from(fib_path).unwrap();

        let chain_id = StarknetChainId::TestNet.to_felt();

        let internal_declare = Declare::new(
            fib_contract_class,
            chain_id,
            Address(Felt252::one()),
            0,
            1.into(),
            Vec::new(),
            Felt252::zero(),
            None,
        )
        .unwrap();

        let internal_declare_error = internal_declare.execute(&mut state, &BlockContext::default());

        assert!(internal_declare_error.is_err());
        assert_matches!(
            internal_declare_error.unwrap_err(),
            TransactionError::NotDeployedContract(..)
        );
    }

    #[test]
    fn execute_transaction_charge_fee_should_fail() {
        // accounts contract class must be stored before running declaration of fibonacci
        let path = PathBuf::from("starknet_programs/account_without_validation.json");
        let contract_class = ContractClass::try_from(path).unwrap();

        // Instantiate CachedState
        let mut contract_class_cache = HashMap::new();

        //  ------------ contract data --------------------
        let hash = compute_deprecated_class_hash(&contract_class).unwrap();
        let class_hash = felt_to_hash(&hash);

        contract_class_cache.insert(class_hash, contract_class);

        // store sender_address
        let sender_address = Address(1.into());
        // this is not conceptually correct as the sender address would be an
        // Account contract (not the contract that we are currently declaring)
        // but for testing reasons its ok

        let mut state_reader = InMemoryStateReader::default();
        state_reader
            .address_to_class_hash_mut()
            .insert(sender_address.clone(), class_hash);
        state_reader
            .address_to_nonce_mut()
            .insert(sender_address, Felt252::zero());

        let mut state = CachedState::new(state_reader, Some(contract_class_cache), None);

        //* ---------------------------------------
        //*    Test declare with previous data
        //* ---------------------------------------

        let fib_path = PathBuf::from("starknet_programs/fibonacci.json");
        let fib_contract_class = ContractClass::try_from(fib_path).unwrap();

        let chain_id = StarknetChainId::TestNet.to_felt();

        // Use non-zero value so that the actual fee calculation is done
        let internal_declare = Declare::new(
            fib_contract_class,
            chain_id,
            Address(Felt252::one()),
            10,
            1.into(),
            Vec::new(),
            Felt252::zero(),
            None,
        )
        .unwrap();

        // We expect a fee transfer failure because the fee token contract is not set up
        assert_matches!(
            internal_declare.execute(&mut state, &BlockContext::default()),
            Err(TransactionError::FeeError(e)) if e == "Fee transfer failure"
        );
    }
}<|MERGE_RESOLUTION|>--- conflicted
+++ resolved
@@ -262,44 +262,21 @@
         Ok(())
     }
 
-    fn set_contract_class<S: State + StateReader>(
-        &self,
-        state: &mut S,
-<<<<<<< HEAD
-=======
-    ) -> Result<(), TransactionError> {
-        match state.get_contract_class(&self.class_hash) {
-            Err(StateError::NoneCompiledHash(_)) => {
-                // Class is undeclared; declare it.
-                state.set_contract_class(&self.class_hash, &self.contract_class)?;
-                Ok(())
-            }
-            Err(error) => Err(error.into()),
-            Ok(_) => {
-                // Class is already declared; cannot redeclare.
-                Err(TransactionError::ClassAlreadyDeclared(self.class_hash))
-            }
-        }
-    }
     /// Calculates actual fee used by the transaction using the execution
     /// info returned by apply(), then updates the transaction execution info with the data of the fee.
     pub fn execute<S: State + StateReader>(
         &self,
         state: &mut S,
->>>>>>> 7d9a6285
         block_context: &BlockContext,
     ) -> Result<TransactionExecutionInfo, TransactionError> {
         let mut tx_exec_info = self.apply(state, block_context)?;
         self.handle_nonce(state)?;
-<<<<<<< HEAD
-
-        state.set_contract_class(&self.class_hash, &self.contract_class)?;
-=======
->>>>>>> 7d9a6285
 
         let (fee_transfer_info, actual_fee) =
             self.charge_fee(state, &tx_exec_info.actual_resources, block_context)?;
-        self.set_contract_class(state)?;
+
+        state.set_contract_class(&self.class_hash, &self.contract_class)?;
+
         tx_exec_info.set_fee_info(actual_fee, fee_transfer_info);
 
         Ok(tx_exec_info)
