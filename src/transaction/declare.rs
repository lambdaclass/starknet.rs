--- conflicted
+++ resolved
@@ -317,7 +317,6 @@
         &self,
         state: &mut S,
         block_context: &BlockContext,
-        fee_type: &FeeType,
     ) -> Result<(), TransactionError> {
         if self.max_fee.is_zero() {
             return Ok(());
@@ -332,11 +331,7 @@
         }
         // Check that the current balance is high enough to cover the max_fee
         let (balance_low, balance_high) =
-<<<<<<< HEAD
             state.get_fee_token_balance(block_context, &self.sender_address, &FeeType::Eth)?;
-=======
-            state.get_fee_token_balance(block_context, &self.sender_address, fee_type)?;
->>>>>>> 6c9cdb7b
         // The fee is at most 128 bits, while balance is 256 bits (split into two 128 bit words).
         if balance_high.is_zero() && balance_low < Felt252::from(self.max_fee) {
             return Err(TransactionError::MaxFeeExceedsBalance(
@@ -348,27 +343,6 @@
         Ok(())
     }
 
-<<<<<<< HEAD
-=======
-    fn estimate_minimal_fee(&self, block_context: &BlockContext) -> Result<u128, TransactionError> {
-        let n_estimated_steps = ESTIMATED_DECLARE_STEPS;
-        let onchain_data_length = get_onchain_data_segment_length(&StateChangesCount {
-            n_storage_updates: 1,
-            n_class_hash_updates: 0,
-            n_compiled_class_hash_updates: 0,
-            n_modified_contracts: 1,
-        });
-        let resources = HashMap::from([
-            (
-                "l1_gas_usage".to_string(),
-                onchain_data_length * SHARP_GAS_PER_MEMORY_WORD,
-            ),
-            ("n_steps".to_string(), n_estimated_steps),
-        ]);
-        calculate_tx_fee(&resources, block_context, &FeeType::Eth)
-    }
-
->>>>>>> 6c9cdb7b
     /// Calculates actual fee used by the transaction using the execution
     /// info returned by apply(), then updates the transaction execution info with the data of the fee.
     #[tracing::instrument(level = "debug", ret, err, skip(self, state, block_context, program_cache), fields(
@@ -398,7 +372,7 @@
         self.handle_nonce(state)?;
 
         if !self.skip_fee_transfer {
-            self.check_fee_balance(state, block_context, &FeeType::Eth)?;
+            self.check_fee_balance(state, block_context)?;
         }
 
         let mut tx_exec_info = self.apply(
