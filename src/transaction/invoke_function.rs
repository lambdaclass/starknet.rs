use super::{
    fee::{calculate_tx_fee, charge_fee},
    get_tx_version, Transaction,
};
use crate::{
    core::transaction_hash::{calculate_transaction_hash_common, TransactionHashPrefix},
    definitions::{
        block_context::{BlockContext, FeeType},
        constants::{
            EXECUTE_ENTRY_POINT_SELECTOR, VALIDATE_ENTRY_POINT_SELECTOR, VALIDATE_RETDATA,
        },
        transaction_type::TransactionType,
    },
    execution::{
        execution_entry_point::{ExecutionEntryPoint, ExecutionResult},
        gas_usage::get_onchain_data_segment_length,
        os_usage::ESTIMATED_INVOKE_FUNCTION_STEPS,
        CallInfo, TransactionExecutionContext, TransactionExecutionInfo,
    },
    services::{
        api::contract_classes::{
            compiled_class::CompiledClass, deprecated_contract_class::EntryPointType,
        },
        eth_definitions::eth_gas_constants::SHARP_GAS_PER_MEMORY_WORD,
    },
    state::{
        cached_state::CachedState,
        contract_class_cache::ContractClassCache,
        state_api::{State, StateChangesCount, StateReader},
        ExecutionResourcesManager, StateDiff,
    },
    transaction::error::TransactionError,
    utils::{calculate_tx_resources, Address},
};
use cairo_vm::Felt252;
use getset::Getters;
use num_traits::Zero;
use std::{collections::HashMap, fmt::Debug};

#[cfg(feature = "cairo-native")]
use {
    crate::utils::ClassHash,
    cairo_native::cache::ProgramCache,
    std::{cell::RefCell, rc::Rc},
};

/// Represents an InvokeFunction transaction in the starknet network.
#[derive(Debug, Getters, Clone)]
pub struct InvokeFunction {
    #[getset(get = "pub")]
    contract_address: Address,
    entry_point_selector: Felt252,
    #[allow(dead_code)]
    entry_point_type: EntryPointType,
    calldata: Vec<Felt252>,
    tx_type: TransactionType,
    version: Felt252,
    validate_entry_point_selector: Felt252,
    #[getset(get = "pub")]
    hash_value: Felt252,
    #[getset(get = "pub")]
    signature: Vec<Felt252>,
    max_fee: u128,
    nonce: Option<Felt252>,
    skip_validation: bool,
    skip_execute: bool,
    skip_fee_transfer: bool,
    skip_nonce_check: bool,
}

impl InvokeFunction {
    #[allow(clippy::too_many_arguments)]
    pub fn new(
        contract_address: Address,
        entry_point_selector: Felt252,
        max_fee: u128,
        version: Felt252,
        calldata: Vec<Felt252>,
        signature: Vec<Felt252>,
        chain_id: Felt252,
        nonce: Option<Felt252>,
    ) -> Result<Self, TransactionError> {
        let (entry_point_selector_field, additional_data) =
            preprocess_invoke_function_fields(entry_point_selector, nonce, version)?;
        let hash_value = calculate_transaction_hash_common(
            TransactionHashPrefix::Invoke,
            version,
            &contract_address,
            entry_point_selector_field,
            &calldata,
            max_fee,
            chain_id,
            &additional_data,
        )?;

        InvokeFunction::new_with_tx_hash(
            contract_address,
            entry_point_selector,
            max_fee,
            version,
            calldata,
            signature,
            nonce,
            hash_value,
        )
    }

    #[allow(clippy::too_many_arguments)]
    pub fn new_with_tx_hash(
        contract_address: Address,
        entry_point_selector: Felt252,
        max_fee: u128,
        version: Felt252,
        calldata: Vec<Felt252>,
        signature: Vec<Felt252>,
        nonce: Option<Felt252>,
        hash_value: Felt252,
    ) -> Result<Self, TransactionError> {
        let version = get_tx_version(version);

        let validate_entry_point_selector = *VALIDATE_ENTRY_POINT_SELECTOR;

        Ok(InvokeFunction {
            contract_address,
            entry_point_selector,
            entry_point_type: EntryPointType::External,
            calldata,
            tx_type: TransactionType::InvokeFunction,
            version,
            max_fee,
            signature,
            validate_entry_point_selector,
            nonce,
            hash_value,
            skip_validation: false,
            skip_execute: false,
            skip_fee_transfer: false,
            skip_nonce_check: false,
        })
    }

    /// Creates a `InvokeFunction` from a starknet api `InvokeTransaction`.
    pub fn from_invoke_transaction(
        tx: starknet_api::transaction::InvokeTransaction,
        tx_hash: Felt252,
    ) -> Result<Self, TransactionError> {
        match tx {
            starknet_api::transaction::InvokeTransaction::V0(v0) => convert_invoke_v0(v0, tx_hash),
            starknet_api::transaction::InvokeTransaction::V1(v1) => convert_invoke_v1(v1, tx_hash),
            starknet_api::transaction::InvokeTransaction::V3(_) => {
                Err(TransactionError::UnsuportedV3Transaction)
            }
        }
    }

    fn get_execution_context(
        &self,
        n_steps: u64,
    ) -> Result<TransactionExecutionContext, TransactionError> {
        Ok(TransactionExecutionContext::new(
            self.contract_address.clone(),
            self.hash_value,
            self.signature.clone(),
            self.max_fee,
            if self.version.is_zero() {
                Felt252::ZERO
            } else {
                self.nonce.ok_or(TransactionError::MissingNonce)?
            },
            n_steps,
            self.version,
        ))
    }

    /// Execute the validation entrypoint of the contract and returns the call info.
    /// ## Parameters:
    /// - state: A state that implements the [`State`] and [`StateReader`] traits.
    /// - resources_manager: the resources that are in use by the contract
    /// - block_context: The block's execution context
    pub(crate) fn run_validate_entrypoint<S: StateReader, C: ContractClassCache>(
        &self,
        state: &mut CachedState<S, C>,
        block_context: &BlockContext,
        resources_manager: &mut ExecutionResourcesManager,
        remaining_gas: u128,
        #[cfg(feature = "cairo-native")] program_cache: Option<
            Rc<RefCell<ProgramCache<'_, ClassHash>>>,
        >,
    ) -> Result<Option<CallInfo>, TransactionError> {
        if self.version.is_zero() || self.skip_validation {
            return Ok(None);
        }

        let call = ExecutionEntryPoint::new(
            self.contract_address.clone(),
            self.calldata.clone(),
            self.validate_entry_point_selector,
            Address(0.into()),
            EntryPointType::External,
            None,
            None,
            remaining_gas,
        );

        let ExecutionResult { call_info, .. } = call.execute(
            state,
            block_context,
            resources_manager,
            &mut self.get_execution_context(block_context.validate_max_n_steps)?,
            false,
            block_context.validate_max_n_steps,
            #[cfg(feature = "cairo-native")]
            program_cache,
        )?;

        // Validate the return data
        let class_hash = state.get_class_hash_at(&self.contract_address)?;
        let contract_class = state
            .get_contract_class(&class_hash)
            .map_err(|_| TransactionError::MissingCompiledClass)?;
        if matches!(
            contract_class,
            CompiledClass::Casm {
                sierra: Some(_),
                ..
            }
        ) {
            // The account contract class is a Cairo 1.0 contract; the `validate` entry point should
            // return `VALID`.
            if !call_info
                .as_ref()
                .map(|ci| ci.retdata == vec![*VALIDATE_RETDATA])
                .unwrap_or_default()
            {
                return Err(TransactionError::WrongValidateRetdata);
            }
        }

        let call_info = verify_no_calls_to_other_contracts(&call_info)
            .map_err(|_| TransactionError::InvalidContractCall)?;

        Ok(Some(call_info))
    }

    /// Builds the transaction execution context and executes the entry point.
    /// Returns the CallInfo.
    fn run_execute_entrypoint<S: StateReader, C: ContractClassCache>(
        &self,
        state: &mut CachedState<S, C>,
        block_context: &BlockContext,
        resources_manager: &mut ExecutionResourcesManager,
        remaining_gas: u128,
        #[cfg(feature = "cairo-native")] program_cache: Option<
            Rc<RefCell<ProgramCache<'_, ClassHash>>>,
        >,
    ) -> Result<ExecutionResult, TransactionError> {
        let call = ExecutionEntryPoint::new(
            self.contract_address.clone(),
            self.calldata.clone(),
            self.entry_point_selector,
            Address(Felt252::ZERO),
            EntryPointType::External,
            None,
            None,
            remaining_gas,
        );
        call.execute(
            state,
            block_context,
            resources_manager,
            &mut self.get_execution_context(block_context.invoke_tx_max_n_steps)?,
            true,
            block_context.invoke_tx_max_n_steps,
            #[cfg(feature = "cairo-native")]
            program_cache,
        )
    }

    /// Execute a call to the cairo-vm using the accounts_validation.cairo contract to validate
    /// the contract that is being declared. Then it returns the transaction execution info of the run.
    /// ## Parameters
    /// - state: A state that implements the [`State`] and [`StateReader`] traits.
    /// - block_context: The block's execution context.
    /// - remaining_gas: The amount of gas that the transaction disposes.
    pub fn apply<S: StateReader, C: ContractClassCache>(
        &self,
        state: &mut CachedState<S, C>,
        block_context: &BlockContext,
        mut remaining_gas: u128,
        #[cfg(feature = "cairo-native")] program_cache: Option<
            Rc<RefCell<ProgramCache<'_, ClassHash>>>,
        >,
    ) -> Result<TransactionExecutionInfo, TransactionError> {
        let mut resources_manager = ExecutionResourcesManager::default();
        let validate_info = if self.skip_validation {
            None
        } else {
            self.run_validate_entrypoint(
                state,
                block_context,
                &mut resources_manager,
                remaining_gas,
                #[cfg(feature = "cairo-native")]
                program_cache.clone(),
            )?
        };

        if let Some(call_info) = &validate_info {
            remaining_gas -= call_info.gas_consumed;
        }

        // Execute transaction
        let ExecutionResult {
            call_info,
            revert_error,
            n_reverted_steps,
        } = if self.skip_execute {
            ExecutionResult::default()
        } else {
            self.run_execute_entrypoint(
                state,
                block_context,
                &mut resources_manager,
                remaining_gas,
                #[cfg(feature = "cairo-native")]
                program_cache,
            )?
        };
        let changes = state.count_actual_state_changes(Some((
            &block_context
                .starknet_os_config
                .fee_token_address
                .get_by_fee_type(&FeeType::Eth),
            &self.contract_address,
        )))?;
        let actual_resources = calculate_tx_resources(
            resources_manager,
            &[call_info.clone(), validate_info.clone()],
            self.tx_type,
            changes,
            None,
            n_reverted_steps,
        )?;
        let transaction_execution_info = TransactionExecutionInfo::new_without_fee_info(
            validate_info,
            call_info,
            revert_error,
            actual_resources,
            Some(self.tx_type),
        );
        Ok(transaction_execution_info)
    }

    /// Calculates actual fee used by the transaction using the execution info returned by apply(),
    /// then updates the transaction execution info with the data of the fee.
    /// ## Parameters
    /// - state: A state that implements the [`State`] and [`StateReader`] traits.
    /// - block_context: The block's execution context.
    /// - remaining_gas: The amount of gas that the transaction disposes.
    #[tracing::instrument(level = "debug", ret, err, skip(self, state, block_context, program_cache), fields(
        tx_type = ?TransactionType::InvokeFunction,
        self.version = ?self.version,
        self.hash_value = ?self.hash_value,
        self.contract_address = ?self.contract_address,
        self.entry_point_selector = ?self.entry_point_selector,
        self.entry_point_type = ?self.entry_point_type,
    ))]
    pub fn execute<S: StateReader, C: ContractClassCache>(
        &self,
        state: &mut CachedState<S, C>,
        block_context: &BlockContext,
        remaining_gas: u128,
        #[cfg(feature = "cairo-native")] program_cache: Option<
            Rc<RefCell<ProgramCache<'_, ClassHash>>>,
        >,
    ) -> Result<TransactionExecutionInfo, TransactionError> {
        if self.version != Felt252::ONE && self.version != Felt252::ZERO {
            return Err(TransactionError::UnsupportedTxVersion(
                "Invoke".to_string(),
                self.version,
                vec![0, 1],
            ));
        }

        if !self.skip_fee_transfer {
            self.check_fee_balance(state, block_context, &FeeType::Eth)?;
        }

        self.handle_nonce(state)?;

        let mut transactional_state = state.create_transactional()?;

        let tx_exec_info = self.apply(
            &mut transactional_state,
            block_context,
            remaining_gas,
            #[cfg(feature = "cairo-native")]
            program_cache.clone(),
        );
        #[cfg(feature = "replay_benchmark")]
        // Add initial values to cache despite tx outcome
        {
            state.cache_mut().storage_initial_values_mut().extend(
                transactional_state
                    .cache()
                    .storage_initial_values
                    .clone()
                    .into_iter(),
            );
            state.cache_mut().class_hash_initial_values_mut().extend(
                transactional_state
                    .cache()
                    .class_hash_initial_values
                    .clone()
                    .into_iter(),
            );
        }
        let mut tx_exec_info = tx_exec_info?;

        let actual_fee = calculate_tx_fee(
            &tx_exec_info.actual_resources,
            block_context
                .starknet_os_config
                .gas_price
                .get_by_fee_type(&FeeType::Eth),
            block_context,
        )?;

        if let Some(revert_error) = tx_exec_info.revert_error.clone() {
            // execution error
            tx_exec_info = tx_exec_info.to_revert_error(&revert_error);
        } else if actual_fee > self.max_fee {
            // max_fee exceeded
            tx_exec_info = tx_exec_info.to_revert_error(
                format!(
                    "Calculated fee ({}) exceeds max fee ({})",
                    actual_fee, self.max_fee
                )
                .as_str(),
            );
        } else {
            // Check if as a result of tx execution the sender's fee token balance is not enough to pay the actual_fee.
            // If so, revert the transaction.
            let (balance_low, balance_high) = transactional_state.get_fee_token_balance(
                block_context,
                self.contract_address(),
                &FeeType::Eth,
            )?;
            // The fee is at most 128 bits, while balance is 256 bits (split into two 128 bit words).
            if balance_high.is_zero()
                && balance_low < Felt252::from(actual_fee)
                && !self.skip_fee_transfer
            {
                tx_exec_info = tx_exec_info.to_revert_error("Insufficient fee token balance");
            } else {
                state.apply_state_update(&StateDiff::from_cached_state(
                    transactional_state.cache(),
                )?)?;
            }
        }

        let mut tx_execution_context =
            self.get_execution_context(block_context.invoke_tx_max_n_steps)?;
        let (fee_transfer_info, actual_fee) = charge_fee(
            state,
            &tx_exec_info.actual_resources,
            block_context,
            self.max_fee,
            &mut tx_execution_context,
            self.skip_fee_transfer,
            #[cfg(feature = "cairo-native")]
            program_cache,
        )?;

        tx_exec_info.set_fee_info(actual_fee, fee_transfer_info);

        Ok(tx_exec_info)
    }

    fn handle_nonce<S: State + StateReader>(&self, state: &mut S) -> Result<(), TransactionError> {
        if self.version.is_zero() {
            return Ok(());
        }

        let contract_address = self.contract_address();

        let current_nonce = state.get_nonce_at(contract_address)?;
        match &self.nonce {
            None => {
                // TODO: Remove this once we have a better way to handle the nonce.
                Ok(())
            }
            Some(nonce) => {
                if !self.skip_nonce_check && nonce != &current_nonce {
                    return Err(TransactionError::InvalidTransactionNonce(
                        current_nonce.to_string(),
                        nonce.to_string(),
                    ));
                }
                state.increment_nonce(contract_address)?;
                Ok(())
            }
        }
    }

    fn check_fee_balance<S: State + StateReader>(
        &self,
        state: &mut S,
        block_context: &BlockContext,
        fee_type: &FeeType,
    ) -> Result<(), TransactionError> {
        if self.max_fee.is_zero() {
            return Ok(());
        }
        let minimal_fee = self.estimate_minimal_fee(block_context)?;
        // Check max fee is at least the estimated constant overhead.
        if self.max_fee < minimal_fee {
            return Err(TransactionError::MaxFeeTooLow(self.max_fee, minimal_fee));
        }
        // Check that the current balance is high enough to cover the max_fee
        let (balance_low, balance_high) =
            state.get_fee_token_balance(block_context, self.contract_address(), fee_type)?;
        // The fee is at most 128 bits, while balance is 256 bits (split into two 128 bit words).
        if balance_high.is_zero() && balance_low < Felt252::from(self.max_fee) {
            return Err(TransactionError::MaxFeeExceedsBalance(
                self.max_fee,
                balance_low,
                balance_high,
            ));
        }
        Ok(())
    }

    fn estimate_minimal_fee(&self, block_context: &BlockContext) -> Result<u128, TransactionError> {
        let n_estimated_steps = ESTIMATED_INVOKE_FUNCTION_STEPS;
        let onchain_data_length = get_onchain_data_segment_length(&StateChangesCount {
            n_storage_updates: 1,
            n_class_hash_updates: 0,
            n_compiled_class_hash_updates: 0,
            n_modified_contracts: 1,
        });
        let resources = HashMap::from([
            (
                "l1_gas_usage".to_string(),
                onchain_data_length * SHARP_GAS_PER_MEMORY_WORD,
            ),
            ("n_steps".to_string(), n_estimated_steps),
        ]);
        calculate_tx_fee(
            &resources,
            block_context
                .starknet_os_config
                .gas_price
                .get_by_fee_type(&FeeType::Eth),
            block_context,
        )
    }

    // Simulation function

    pub fn create_for_simulation(
        &self,
        skip_validation: bool,
        skip_execute: bool,
        skip_fee_transfer: bool,
        ignore_max_fee: bool,
        skip_nonce_check: bool,
    ) -> Transaction {
        let tx = InvokeFunction {
            skip_validation,
            skip_execute,
            skip_fee_transfer,
            skip_nonce_check,
            max_fee: if ignore_max_fee {
                u128::MAX
            } else {
                self.max_fee
            },
            ..self.clone()
        };

        Transaction::InvokeFunction(tx)
    }
}

// ------------------------------------
//  Invoke internal functions utils
// ------------------------------------

pub fn verify_no_calls_to_other_contracts(
    call_info: &Option<CallInfo>,
) -> Result<CallInfo, TransactionError> {
    let call_info = call_info.clone().ok_or(TransactionError::CallInfoIsNone)?;
    let invoked_contract_address = call_info.contract_address.clone();
    for internal_call in call_info.gen_call_topology() {
        if internal_call.contract_address != invoked_contract_address {
            return Err(TransactionError::UnauthorizedActionOnValidate);
        }
    }
    Ok(call_info)
}

// Performs validation on fields related to function invocation transaction.
// InvokeFunction transaction.
// Deduces and returns fields required for hash calculation of

pub(crate) fn preprocess_invoke_function_fields(
    entry_point_selector: Felt252,
    nonce: Option<Felt252>,
    version: Felt252,
) -> Result<(Felt252, Vec<Felt252>), TransactionError> {
    if version.is_zero() {
        match nonce {
            Some(_) => Err(TransactionError::InvokeFunctionZeroHasNonce),
            None => {
                let additional_data = Vec::new();
                let entry_point_selector_field = entry_point_selector;
                Ok((entry_point_selector_field, additional_data))
            }
        }
    } else {
        match nonce {
            Some(n) => {
                let additional_data = vec![n];
                let entry_point_selector_field = Felt252::ZERO;
                Ok((entry_point_selector_field, additional_data))
            }
            None => Err(TransactionError::InvokeFunctionNonZeroMissingNonce),
        }
    }
}

// ----------------------------------
//      Try from starknet api
// ----------------------------------

fn convert_invoke_v0(
    value: starknet_api::transaction::InvokeTransactionV0,
    tx_hash: Felt252,
) -> Result<InvokeFunction, TransactionError> {
    let contract_address = Address(Felt252::from_bytes_be_slice(
        value.contract_address.0.key().bytes(),
    ));
    let max_fee = value.max_fee.0;
    let entry_point_selector = Felt252::from_bytes_be_slice(value.entry_point_selector.0.bytes());
    let nonce = None;

    let signature = value
        .signature
        .0
        .iter()
        .map(|f| Felt252::from_bytes_be_slice(f.bytes()))
        .collect();
    let calldata = value
        .calldata
        .0
        .as_ref()
        .iter()
        .map(|f| Felt252::from_bytes_be_slice(f.bytes()))
        .collect();

    InvokeFunction::new_with_tx_hash(
        contract_address,
        entry_point_selector,
        max_fee,
        Felt252::from(0),
        calldata,
        signature,
        nonce,
        tx_hash,
    )
}

fn convert_invoke_v1(
    value: starknet_api::transaction::InvokeTransactionV1,
    tx_hash: Felt252,
) -> Result<InvokeFunction, TransactionError> {
    let contract_address = Address(Felt252::from_bytes_be_slice(
        value.sender_address.0.key().bytes(),
    ));
    let max_fee = value.max_fee.0;
    let nonce = Felt252::from_bytes_be_slice(value.nonce.0.bytes());
    let entry_point_selector = *EXECUTE_ENTRY_POINT_SELECTOR;

    let signature = value
        .signature
        .0
        .iter()
        .map(|f| Felt252::from_bytes_be_slice(f.bytes()))
        .collect();
    let calldata = value
        .calldata
        .0
        .as_ref()
        .iter()
        .map(|f| Felt252::from_bytes_be_slice(f.bytes()))
        .collect();

    InvokeFunction::new_with_tx_hash(
        contract_address,
        entry_point_selector,
        max_fee,
        Felt252::ONE,
        calldata,
        signature,
        Some(nonce),
        tx_hash,
    )
}

#[cfg(test)]
mod tests {
    use super::*;
    use crate::{
<<<<<<< HEAD
        definitions::{block_context::GasPrices, constants::QUERY_VERSION_1},
=======
        definitions::constants::{QUERY_VERSION_1, VALIDATE_DECLARE_ENTRY_POINT_SELECTOR},
>>>>>>> 5fd84f72
        services::api::contract_classes::{
            compiled_class::CompiledClass, deprecated_contract_class::ContractClass,
        },
        state::cached_state::CachedState,
        state::{
            contract_class_cache::PermanentContractClassCache,
            in_memory_state_reader::InMemoryStateReader,
        },
        utils::{calculate_sn_keccak, ClassHash},
    };
    use cairo_lang_starknet::casm_contract_class::CasmContractClass;

    use pretty_assertions_sorted::{assert_eq, assert_eq_sorted};
    use starknet_api::{
        core::{ContractAddress, Nonce, PatriciaKey},
        hash::{StarkFelt, StarkHash},
        transaction::{Fee, InvokeTransaction, InvokeTransactionV1, TransactionSignature},
    };
    use std::sync::Arc;

    #[test]
    fn test_from_invoke_transaction() {
        // https://starkscan.co/tx/0x05b6cf416d56e7c7c519b44e6d06a41657ff6c6a3f2629044fac395e6d200ac4
        // result 0x05b6cf416d56e7c7c519b44e6d06a41657ff6c6a3f2629044fac395e6d200ac4
        let tx = InvokeTransaction::V1(InvokeTransactionV1 {
            sender_address: ContractAddress(
                PatriciaKey::try_from(
                    StarkHash::try_from(
                        "0x00c4658311841a69ce121543af332622bc243cf5593fc4aaf822481c7b7f183d",
                    )
                    .unwrap(),
                )
                .unwrap(),
            ),
            max_fee: Fee(49000000000000),
            signature: TransactionSignature(vec![
                StarkFelt::try_from(
                    "0x18315db8eb360a82ea11f302d6a6a35a11b9df1dc220ec1376c4d4604770dd4",
                )
                .unwrap(),
                StarkFelt::try_from(
                    "0x5e8642259ac8e99c84cdf88c17385698150eb11dccfb3036ecc2b97c0903d27",
                )
                .unwrap(),
            ]),
            nonce: Nonce(StarkFelt::from(22u32)),
            calldata: starknet_api::transaction::Calldata(Arc::new(vec![
                StarkFelt::try_from("0x1").unwrap(),
                StarkFelt::try_from(
                    "0x0454f0bd015e730e5adbb4f080b075fdbf55654ff41ee336203aa2e1ac4d4309",
                )
                .unwrap(),
                StarkFelt::try_from(
                    "0x032a99297e1d12a9b91d4f90d5dd4b160d93c84a9e3b4daa916fec14ec852e05",
                )
                .unwrap(),
                StarkFelt::try_from(
                    "0x0000000000000000000000000000000000000000000000000000000000000000",
                )
                .unwrap(),
                StarkFelt::try_from(
                    "0x0000000000000000000000000000000000000000000000000000000000000002",
                )
                .unwrap(),
                StarkFelt::try_from(
                    "0x0000000000000000000000000000000000000000000000000000000000000002",
                )
                .unwrap(),
                StarkFelt::try_from(
                    "0x0383538353434346334616431626237363933663435643237376236313461663",
                )
                .unwrap(),
                StarkFelt::try_from(
                    "0x0393762666334373463313762393535303530383563613961323435643965666",
                )
                .unwrap(),
            ])),
        });

        assert!(InvokeFunction::from_invoke_transaction(tx, Felt252::ONE).is_ok())
    }

    #[test]
    fn test_invoke_apply_without_fees() {
        let internal_invoke_function = InvokeFunction {
            contract_address: Address(0.into()),
            entry_point_selector: Felt252::from_hex(
                "112e35f48499939272000bd72eb840e502ca4c3aefa8800992e8defb746e0c9",
            )
            .unwrap(),
            entry_point_type: EntryPointType::External,
            calldata: vec![1.into(), 1.into(), 10.into()],
            tx_type: TransactionType::InvokeFunction,
            version: 0.into(),
            validate_entry_point_selector: 0.into(),
            hash_value: 0.into(),
            signature: Vec::new(),
            max_fee: 0,
            nonce: Some(0.into()),
            skip_validation: false,
            skip_execute: false,
            skip_fee_transfer: false,
            skip_nonce_check: false,
        };

        // Instantiate CachedState
        let mut state_reader = InMemoryStateReader::default();
        // Set contract_class
        let class_hash = ClassHash([1; 32]);
        let contract_class = ContractClass::from_path("starknet_programs/fibonacci.json").unwrap();
        // Set contract_state
        let contract_address = Address(0.into());
        let nonce = Felt252::ZERO;

        state_reader
            .address_to_class_hash_mut()
            .insert(contract_address.clone(), class_hash);
        state_reader
            .address_to_nonce
            .insert(contract_address, nonce);

        let mut state = CachedState::new(
            Arc::new(state_reader),
            Arc::new(PermanentContractClassCache::default()),
        );

        state
            .set_contract_class(
                &class_hash,
                &CompiledClass::Deprecated(Arc::new(contract_class)),
            )
            .unwrap();

        let mut transactional = state.create_transactional().unwrap();
        // Invoke result
        let result = internal_invoke_function
            .apply(
                &mut transactional,
                &BlockContext::default(),
                0,
                #[cfg(feature = "cairo-native")]
                None,
            )
            .unwrap();
        state
            .apply_state_update(&StateDiff::from_cached_state(transactional.cache()).unwrap())
            .unwrap();

        assert_eq!(result.tx_type, Some(TransactionType::InvokeFunction));
        assert_eq!(
            result.call_info.as_ref().unwrap().class_hash,
            Some(class_hash)
        );
        assert_eq!(
            result.call_info.as_ref().unwrap().entry_point_selector,
            Some(internal_invoke_function.entry_point_selector)
        );
        assert_eq!(
            result.call_info.as_ref().unwrap().calldata,
            internal_invoke_function.calldata
        );
        assert_eq!(result.call_info.unwrap().retdata, vec![Felt252::from(144)]);
    }

    #[test]
    fn test_invoke_execute() {
        let internal_invoke_function = InvokeFunction {
            contract_address: Address(0.into()),
            entry_point_selector: Felt252::from_hex(
                "0x112e35f48499939272000bd72eb840e502ca4c3aefa8800992e8defb746e0c9",
            )
            .unwrap(),
            entry_point_type: EntryPointType::External,
            calldata: vec![1.into(), 1.into(), 10.into()],
            tx_type: TransactionType::InvokeFunction,
            version: 0.into(),
            validate_entry_point_selector: 0.into(),
            hash_value: 0.into(),
            signature: Vec::new(),
            max_fee: 0,
            nonce: Some(0.into()),
            skip_validation: false,
            skip_execute: false,
            skip_fee_transfer: false,
            skip_nonce_check: false,
        };

        // Instantiate CachedState
        let mut state_reader = InMemoryStateReader::default();
        // Set contract_class
        let class_hash: ClassHash = ClassHash([1; 32]);
        let contract_class = ContractClass::from_path("starknet_programs/fibonacci.json").unwrap();
        // Set contract_state
        let contract_address = Address(0.into());
        let nonce = Felt252::ZERO;

        state_reader
            .address_to_class_hash_mut()
            .insert(contract_address.clone(), class_hash);
        state_reader
            .address_to_nonce
            .insert(contract_address, nonce);

        let mut state = CachedState::new(
            Arc::new(state_reader),
            Arc::new(PermanentContractClassCache::default()),
        );

        state
            .set_contract_class(
                &class_hash,
                &CompiledClass::Deprecated(Arc::new(contract_class)),
            )
            .unwrap();

        let result = internal_invoke_function
            .execute(
                &mut state,
                &BlockContext::default(),
                0,
                #[cfg(feature = "cairo-native")]
                None,
            )
            .unwrap();

        assert_eq!(result.tx_type, Some(TransactionType::InvokeFunction));
        assert_eq!(
            result.call_info.as_ref().unwrap().class_hash,
            Some(class_hash)
        );
        assert_eq!(
            result.call_info.as_ref().unwrap().entry_point_selector,
            Some(internal_invoke_function.entry_point_selector)
        );
        assert_eq!(
            result.call_info.as_ref().unwrap().calldata,
            internal_invoke_function.calldata
        );
        assert_eq!(result.call_info.unwrap().retdata, vec![Felt252::from(144)]);
    }

    #[test]
    fn test_apply_invoke_entrypoint_not_found_should_fail() {
        let internal_invoke_function = InvokeFunction {
            contract_address: Address(0.into()),
            entry_point_selector: (*EXECUTE_ENTRY_POINT_SELECTOR),
            entry_point_type: EntryPointType::External,
            calldata: Vec::new(),
            tx_type: TransactionType::InvokeFunction,
            version: 0.into(),
            validate_entry_point_selector: 0.into(),
            hash_value: 0.into(),
            signature: Vec::new(),
            max_fee: 0,
            nonce: Some(0.into()),
            skip_validation: false,
            skip_execute: false,
            skip_fee_transfer: false,
            skip_nonce_check: false,
        };

        // Instantiate CachedState
        let mut state_reader = InMemoryStateReader::default();
        // Set contract_class
        let class_hash: ClassHash = ClassHash([1; 32]);
        let contract_class = ContractClass::from_path("starknet_programs/amm.json").unwrap();
        // Set contract_state
        let contract_address = Address(0.into());
        let nonce = Felt252::ZERO;

        state_reader
            .address_to_class_hash_mut()
            .insert(contract_address.clone(), class_hash);
        state_reader
            .address_to_nonce
            .insert(contract_address, nonce);

        let mut state = CachedState::new(
            Arc::new(state_reader),
            Arc::new(PermanentContractClassCache::default()),
        );

        state
            .set_contract_class(
                &class_hash,
                &CompiledClass::Deprecated(Arc::new(contract_class)),
            )
            .unwrap();

        let mut transactional = state.create_transactional().unwrap();
        let expected_error = internal_invoke_function.apply(
            &mut transactional,
            &BlockContext::default(),
            0,
            #[cfg(feature = "cairo-native")]
            None,
        );

        assert!(expected_error.is_err());
        assert_matches!(
            expected_error.unwrap_err(),
            TransactionError::EntryPointNotFound
        );
    }

    #[test]
    fn test_apply_v0_with_no_nonce() {
        let internal_invoke_function = InvokeFunction {
            contract_address: Address(0.into()),
            entry_point_selector: Felt252::from_hex(
                "0x112e35f48499939272000bd72eb840e502ca4c3aefa8800992e8defb746e0c9",
            )
            .unwrap(),
            entry_point_type: EntryPointType::External,
            calldata: vec![1.into(), 1.into(), 10.into()],
            tx_type: TransactionType::InvokeFunction,
            version: 0.into(),
            validate_entry_point_selector: 0.into(),
            hash_value: 0.into(),
            signature: Vec::new(),
            max_fee: 0,
            nonce: None,
            skip_validation: false,
            skip_execute: false,
            skip_fee_transfer: false,
            skip_nonce_check: false,
        };

        // Instantiate CachedState
        let mut state_reader = InMemoryStateReader::default();
        // Set contract_class
        let class_hash: ClassHash = ClassHash([1; 32]);
        let contract_class = ContractClass::from_path("starknet_programs/fibonacci.json").unwrap();
        // Set contract_state
        let contract_address = Address(0.into());
        let nonce = Felt252::ZERO;

        state_reader
            .address_to_class_hash_mut()
            .insert(contract_address.clone(), class_hash);
        state_reader
            .address_to_nonce
            .insert(contract_address, nonce);

        let mut state = CachedState::new(
            Arc::new(state_reader),
            Arc::new(PermanentContractClassCache::default()),
        );

        state
            .set_contract_class(
                &class_hash,
                &CompiledClass::Deprecated(Arc::new(contract_class)),
            )
            .unwrap();

        let mut transactional = state.create_transactional().unwrap();
        // Invoke result
        let result = internal_invoke_function
            .apply(
                &mut transactional,
                &BlockContext::default(),
                0,
                #[cfg(feature = "cairo-native")]
                None,
            )
            .unwrap();
        state
            .apply_state_update(&StateDiff::from_cached_state(transactional.cache()).unwrap())
            .unwrap();

        assert_eq!(result.tx_type, Some(TransactionType::InvokeFunction));
        assert_eq!(
            result.call_info.as_ref().unwrap().class_hash,
            Some(class_hash)
        );
        assert_eq!(
            result.call_info.as_ref().unwrap().entry_point_selector,
            Some(internal_invoke_function.entry_point_selector)
        );
        assert_eq!(
            result.call_info.as_ref().unwrap().calldata,
            internal_invoke_function.calldata
        );
        assert_eq!(result.call_info.unwrap().retdata, vec![Felt252::from(144)]);
    }

    #[test]
    fn test_run_validate_entrypoint_nonce_is_none_should_fail() {
        let internal_invoke_function = InvokeFunction {
            contract_address: Address(0.into()),
            entry_point_selector: (*EXECUTE_ENTRY_POINT_SELECTOR),
            entry_point_type: EntryPointType::External,
            calldata: Vec::new(),
            tx_type: TransactionType::InvokeFunction,
            version: 1.into(),
            validate_entry_point_selector: 0.into(),
            hash_value: 0.into(),
            signature: Vec::new(),
            max_fee: 0,
            nonce: None,
            skip_validation: false,
            skip_execute: false,
            skip_fee_transfer: false,
            skip_nonce_check: false,
        };

        // Instantiate CachedState
        let mut state_reader = InMemoryStateReader::default();
        // Set contract_class
        let class_hash: ClassHash = ClassHash([1; 32]);
        let contract_class = ContractClass::from_path("starknet_programs/amm.json").unwrap();
        // Set contract_state
        let contract_address = Address(0.into());
        let nonce = Felt252::ZERO;

        state_reader
            .address_to_class_hash_mut()
            .insert(contract_address.clone(), class_hash);
        state_reader
            .address_to_nonce
            .insert(contract_address, nonce);

        let mut state = CachedState::new(
            Arc::new(state_reader),
            Arc::new(PermanentContractClassCache::default()),
        );

        state
            .set_contract_class(
                &class_hash,
                &CompiledClass::Deprecated(Arc::new(contract_class)),
            )
            .unwrap();

        let mut transactional = state.create_transactional().unwrap();
        // Invoke result
        let expected_error = internal_invoke_function.apply(
            &mut transactional,
            &BlockContext::default(),
            0,
            #[cfg(feature = "cairo-native")]
            None,
        );

        assert!(expected_error.is_err());
        assert_matches!(expected_error.unwrap_err(), TransactionError::MissingNonce);
    }

    #[test]
    // Test fee calculation is done correctly but payment to sequencer fails due
    // to the token contract not being deployed
    fn test_invoke_with_non_deployed_fee_token_should_fail() {
        let contract_address = Address(0.into());

        // Instantiate CachedState
        let mut state_reader = InMemoryStateReader::default();
        // Set contract_class
        let class_hash: ClassHash = ClassHash([1; 32]);
        let contract_class = ContractClass::from_path("starknet_programs/fibonacci.json").unwrap();
        // Set contract_state
        let nonce = Felt252::ZERO;

        state_reader
            .address_to_class_hash_mut()
            .insert(contract_address.clone(), class_hash);
        state_reader
            .address_to_nonce
            .insert(contract_address.clone(), nonce);

        let internal_invoke_function = InvokeFunction {
            contract_address,
            entry_point_selector: Felt252::from_hex(
                "0x112e35f48499939272000bd72eb840e502ca4c3aefa8800992e8defb746e0c9",
            )
            .unwrap(),
            entry_point_type: EntryPointType::External,
            calldata: vec![1.into(), 1.into(), 10.into()],
            tx_type: TransactionType::InvokeFunction,
            version: 1.into(),
            validate_entry_point_selector: 0.into(),
            hash_value: 0.into(),
            signature: Vec::new(),
            max_fee: 1000,
            nonce: Some(0.into()),
            skip_validation: false,
            skip_execute: false,
            skip_fee_transfer: false,
            skip_nonce_check: false,
        };

        let mut state = CachedState::new(
            Arc::new(state_reader),
            Arc::new(PermanentContractClassCache::default()),
        );

        state
            .set_contract_class(
                &class_hash,
                &CompiledClass::Deprecated(Arc::new(contract_class)),
            )
            .unwrap();

        let block_context = BlockContext::default();

        let result = internal_invoke_function.execute(
            &mut state,
            &block_context,
            0,
            #[cfg(feature = "cairo-native")]
            None,
        );
        assert!(result.is_err());
        assert_matches!(
            result.unwrap_err(),
            TransactionError::MaxFeeExceedsBalance(_, _, _)
        );
    }

    #[test]
    fn test_execute_invoke_actual_fee_exceeded_max_fee_should_fail() {
        let max_fee = 5;
        let internal_invoke_function = InvokeFunction {
            contract_address: Address(0.into()),
            entry_point_selector: *VALIDATE_DECLARE_ENTRY_POINT_SELECTOR,
            entry_point_type: EntryPointType::External,
            calldata: vec![1.into()],
            tx_type: TransactionType::InvokeFunction,
            version: 0.into(),
            validate_entry_point_selector: *VALIDATE_ENTRY_POINT_SELECTOR,
            hash_value: 0.into(),
            signature: Vec::new(),
            max_fee,
            nonce: Some(0.into()),
            skip_validation: false,
            skip_execute: false,
            skip_fee_transfer: true,
            skip_nonce_check: false,
        };

        // Instantiate CachedState
        let mut state_reader = InMemoryStateReader::default();
        // Set contract_class
        let class_hash: ClassHash = ClassHash([1; 32]);
        let contract_class =
            ContractClass::from_path("starknet_programs/account_without_validation.json").unwrap();
        // Set contract_state
        let contract_address = Address(0.into());
        let nonce = Felt252::ZERO;

        state_reader
            .address_to_class_hash_mut()
            .insert(contract_address.clone(), class_hash);
        state_reader
            .address_to_nonce
            .insert(contract_address, nonce);

        let mut state = CachedState::new(
            Arc::new(state_reader),
            Arc::new(PermanentContractClassCache::default()),
        );

        state
            .set_contract_class(
                &class_hash,
                &CompiledClass::Deprecated(Arc::new(contract_class)),
            )
            .unwrap();

        let mut block_context = BlockContext::default();
        block_context.starknet_os_config.gas_price = GasPrices::new(1, 0);

        let tx_info = internal_invoke_function
            .execute(
                &mut state,
                &block_context,
                0,
                #[cfg(feature = "cairo-native")]
                None,
            )
            .unwrap();
        let expected_actual_fee = 1258;
        let expected_tx_info = tx_info.clone().to_revert_error(
            format!(
                "Calculated fee ({}) exceeds max fee ({})",
                expected_actual_fee, max_fee
            )
            .as_str(),
        );

        assert_eq_sorted!(tx_info, expected_tx_info);
    }

    #[test]
    fn test_execute_invoke_twice_should_fail() {
        let internal_invoke_function = InvokeFunction {
            contract_address: Address(0.into()),
            entry_point_selector: *VALIDATE_ENTRY_POINT_SELECTOR,
            entry_point_type: EntryPointType::External,
            calldata: vec![1.into(), 1.into(), 1.into(), 1.into()],
            tx_type: TransactionType::InvokeFunction,
            version: 1.into(),
            validate_entry_point_selector: *VALIDATE_ENTRY_POINT_SELECTOR,
            hash_value: 0.into(),
            signature: Vec::new(),
            max_fee: 0,
            nonce: Some(0.into()),
            skip_validation: false,
            skip_execute: false,
            skip_fee_transfer: false,
            skip_nonce_check: false,
        };

        // Instantiate CachedState
        let mut state_reader = InMemoryStateReader::default();
        // Set contract_class
        let class_hash: ClassHash = ClassHash([1; 32]);
        let contract_class =
            ContractClass::from_path("starknet_programs/account_without_validation.json").unwrap();
        // Set contract_state
        let contract_address = Address(0.into());
        let nonce = Felt252::ZERO;

        state_reader
            .address_to_class_hash_mut()
            .insert(contract_address.clone(), class_hash);
        state_reader
            .address_to_nonce
            .insert(contract_address, nonce);

        let mut state = CachedState::new(
            Arc::new(state_reader),
            Arc::new(PermanentContractClassCache::default()),
        );

        state
            .set_contract_class(
                &class_hash,
                &CompiledClass::Deprecated(Arc::new(contract_class)),
            )
            .unwrap();

        internal_invoke_function
            .execute(
                &mut state,
                &BlockContext::default(),
                0,
                #[cfg(feature = "cairo-native")]
                None,
            )
            .unwrap();

        let expected_error = internal_invoke_function.execute(
            &mut state,
            &BlockContext::default(),
            0,
            #[cfg(feature = "cairo-native")]
            None,
        );

        assert!(expected_error.is_err());
        assert_matches!(
            expected_error.unwrap_err(),
            TransactionError::InvalidTransactionNonce(..)
        )
    }

    #[test]
    fn test_execute_inovoke_nonce_missing_should_fail() {
        let internal_invoke_function = InvokeFunction {
            contract_address: Address(0.into()),
            entry_point_selector: Felt252::from_hex(
                "0x112e35f48499939272000bd72eb840e502ca4c3aefa8800992e8defb746e0c9",
            )
            .unwrap(),
            entry_point_type: EntryPointType::External,
            calldata: vec![1.into(), 1.into(), 10.into()],
            tx_type: TransactionType::InvokeFunction,
            version: 1.into(),
            validate_entry_point_selector: 0.into(),
            hash_value: 0.into(),
            signature: Vec::new(),
            max_fee: 0,
            nonce: None,
            skip_validation: false,
            skip_execute: false,
            skip_fee_transfer: false,
            skip_nonce_check: false,
        };

        // Instantiate CachedState
        let mut state_reader = InMemoryStateReader::default();
        // Set contract_class
        let class_hash: ClassHash = ClassHash([1; 32]);
        let contract_class = ContractClass::from_path("starknet_programs/fibonacci.json").unwrap();
        // Set contract_state
        let contract_address = Address(0.into());
        let nonce = Felt252::ZERO;

        state_reader
            .address_to_class_hash_mut()
            .insert(contract_address.clone(), class_hash);
        state_reader
            .address_to_nonce
            .insert(contract_address, nonce);

        let mut state = CachedState::new(
            Arc::new(state_reader),
            Arc::new(PermanentContractClassCache::default()),
        );

        state
            .set_contract_class(
                &class_hash,
                &CompiledClass::Deprecated(Arc::new(contract_class)),
            )
            .unwrap();

        let expected_error = internal_invoke_function.execute(
            &mut state,
            &BlockContext::default(),
            0,
            #[cfg(feature = "cairo-native")]
            None,
        );

        assert!(expected_error.is_err());
        assert_matches!(expected_error.unwrap_err(), TransactionError::MissingNonce)
    }

    #[test]
    fn invoke_version_zero_with_non_zero_nonce_should_fail() {
        let expected_error = preprocess_invoke_function_fields(
            Felt252::from_hex("0x112e35f48499939272000bd72eb840e502ca4c3aefa8800992e8defb746e0c9")
                .unwrap(),
            Some(1.into()),
            0.into(),
        )
        .unwrap_err();
        assert_matches!(expected_error, TransactionError::InvokeFunctionZeroHasNonce)
    }

    #[test]
    // the test should try to make verify_no_calls_to_other_contracts fail
    fn verify_no_calls_to_other_contracts_should_fail() {
        let mut call_info = CallInfo::default();
        let mut internal_calls = Vec::new();
        let internal_call = CallInfo {
            contract_address: Address(1.into()),
            ..Default::default()
        };
        internal_calls.push(internal_call);
        call_info.internal_calls = internal_calls;

        let expected_error = verify_no_calls_to_other_contracts(&Some(call_info));

        assert!(expected_error.is_err());
        assert_matches!(
            expected_error.unwrap_err(),
            TransactionError::UnauthorizedActionOnValidate
        );
    }

    #[test]
    fn preprocess_invoke_function_fields_nonce_is_none() {
        let entry_point_selector =
            Felt252::from_hex("0x112e35f48499939272000bd72eb840e502ca4c3aefa8800992e8defb746e0c9")
                .unwrap();
        let result = preprocess_invoke_function_fields(entry_point_selector, None, 0.into());

        let expected_additional_data: Vec<Felt252> = Vec::new();
        let expected_entry_point_selector_field = entry_point_selector;
        assert_eq!(
            result.unwrap(),
            (
                expected_entry_point_selector_field,
                expected_additional_data
            )
        )
    }

    #[test]
    fn invoke_version_one_with_no_nonce_should_fail() {
        let expected_error = preprocess_invoke_function_fields(
            Felt252::from_hex("0x112e35f48499939272000bd72eb840e502ca4c3aefa8800992e8defb746e0c9")
                .unwrap(),
            None,
            1.into(),
        );
        assert!(expected_error.is_err());
        assert_matches!(
            expected_error.unwrap_err(),
            TransactionError::InvokeFunctionNonZeroMissingNonce
        )
    }

    #[test]
    fn invoke_version_one_with_no_nonce_with_query_base_should_fail() {
        let expected_error = preprocess_invoke_function_fields(
            Felt252::from_hex("0x112e35f48499939272000bd72eb840e502ca4c3aefa8800992e8defb746e0c9")
                .unwrap(),
            None,
            *QUERY_VERSION_1,
        );
        assert!(expected_error.is_err());
    }

    #[test]
    fn test_reverted_transaction_wrong_entry_point() {
        let internal_invoke_function = InvokeFunction {
            contract_address: Address(0.into()),
            entry_point_selector: Felt252::from_bytes_be(&calculate_sn_keccak(b"factorial_")),
            entry_point_type: EntryPointType::External,
            calldata: vec![],
            tx_type: TransactionType::InvokeFunction,
            version: 0.into(),
            validate_entry_point_selector: 0.into(),
            hash_value: 0.into(),
            signature: Vec::new(),
            max_fee: 0,
            nonce: Some(0.into()),
            skip_validation: true,
            skip_execute: false,
            skip_fee_transfer: true,
            skip_nonce_check: false,
        };

        let mut state_reader = InMemoryStateReader::default();
        let class_hash: ClassHash = ClassHash([1; 32]);
        let program_data = include_bytes!("../../starknet_programs/cairo1/factorial.casm");
        let contract_class: CasmContractClass = serde_json::from_slice(program_data).unwrap();
        let contract_address = Address(0.into());
        let nonce = Felt252::ZERO;

        state_reader
            .address_to_class_hash_mut()
            .insert(contract_address.clone(), class_hash);
        state_reader
            .address_to_nonce
            .insert(contract_address, nonce);
        state_reader
            .class_hash_to_compiled_class_hash
            .insert(class_hash, class_hash);
        // last is necessary so the transactional state can cache the class

        let casm_contract_class_cache = PermanentContractClassCache::default();

        casm_contract_class_cache.set_contract_class(
            class_hash,
            CompiledClass::Casm {
                casm: Arc::new(contract_class),
                sierra: None,
            },
        );

        let mut state =
            CachedState::new(Arc::new(state_reader), Arc::new(casm_contract_class_cache));

        let state_before_execution = state.clone_for_testing();

        let result = internal_invoke_function
            .execute(
                &mut state,
                &BlockContext::default(),
                0,
                #[cfg(feature = "cairo-native")]
                None,
            )
            .unwrap();

        assert!(result.call_info.is_none());
        assert_eq!(
            result.revert_error,
            Some("Requested entry point was not found".to_string())
        );
        assert_eq_sorted!(
            state.cache.class_hash_writes,
            state_before_execution.cache.class_hash_writes
        );
        assert_eq_sorted!(
            state.cache.compiled_class_hash_writes,
            state_before_execution.cache.compiled_class_hash_writes
        );
        assert_eq_sorted!(
            state.cache.nonce_writes,
            state_before_execution.cache.nonce_writes
        );
        assert_eq_sorted!(
            state.cache.storage_writes,
            state_before_execution.cache.storage_writes
        );
        assert_eq_sorted!(
            state.cache.class_hash_to_compiled_class_hash,
            state_before_execution
                .cache
                .class_hash_to_compiled_class_hash
        );
    }

    #[test]
    fn invoke_wrong_version() {
        // declare tx
        let internal_declare = InvokeFunction::new(
            Address(Felt252::ONE),
            Felt252::ONE,
            9000,
            2.into(),
            vec![],
            vec![],
            Felt252::ONE,
            Some(Felt252::ZERO),
        )
        .unwrap();
        let result = internal_declare.execute(
            &mut CachedState::<InMemoryStateReader, PermanentContractClassCache>::default(),
            &BlockContext::default(),
            u128::MAX,
            #[cfg(feature = "cairo-native")]
            None,
        );

        assert_matches!(
        result,
        Err(TransactionError::UnsupportedTxVersion(tx, ver, supp))
        if tx == "Invoke" && ver == 2.into() && supp == vec![0, 1]);
    }
}<|MERGE_RESOLUTION|>--- conflicted
+++ resolved
@@ -417,14 +417,8 @@
         }
         let mut tx_exec_info = tx_exec_info?;
 
-        let actual_fee = calculate_tx_fee(
-            &tx_exec_info.actual_resources,
-            block_context
-                .starknet_os_config
-                .gas_price
-                .get_by_fee_type(&FeeType::Eth),
-            block_context,
-        )?;
+        let actual_fee =
+            calculate_tx_fee(&tx_exec_info.actual_resources, block_context, &FeeType::Eth)?;
 
         if let Some(revert_error) = tx_exec_info.revert_error.clone() {
             // execution error
@@ -546,14 +540,7 @@
             ),
             ("n_steps".to_string(), n_estimated_steps),
         ]);
-        calculate_tx_fee(
-            &resources,
-            block_context
-                .starknet_os_config
-                .gas_price
-                .get_by_fee_type(&FeeType::Eth),
-            block_context,
-        )
+        calculate_tx_fee(&resources, block_context, &FeeType::Eth)
     }
 
     // Simulation function
@@ -712,11 +699,8 @@
 mod tests {
     use super::*;
     use crate::{
-<<<<<<< HEAD
-        definitions::{block_context::GasPrices, constants::QUERY_VERSION_1},
-=======
+        definitions::block_context::GasPrices,
         definitions::constants::{QUERY_VERSION_1, VALIDATE_DECLARE_ENTRY_POINT_SELECTOR},
->>>>>>> 5fd84f72
         services::api::contract_classes::{
             compiled_class::CompiledClass, deprecated_contract_class::ContractClass,
         },
