use super::{fee::charge_fee, Transaction};
use crate::{
    core::transaction_hash::{calculate_transaction_hash_common, TransactionHashPrefix},
    definitions::{
        block_context::{BlockContext, StarknetChainId},
        constants::{
            EXECUTE_ENTRY_POINT_SELECTOR, QUERY_VERSION_BASE, VALIDATE_ENTRY_POINT_SELECTOR,
        },
        transaction_type::TransactionType,
    },
    execution::{
        execution_entry_point::{ExecutionEntryPoint, ExecutionResult},
        CallInfo, TransactionExecutionContext, TransactionExecutionInfo,
    },
    services::api::contract_classes::deprecated_contract_class::EntryPointType,
    state::{
        cached_state::CachedState,
        contract_class_cache::ContractClassCache,
        state_api::{State, StateReader},
        ExecutionResourcesManager,
    },
    transaction::error::TransactionError,
    utils::{calculate_tx_resources, Address},
};
use cairo_vm::felt::Felt252;
use getset::Getters;
use num_traits::Zero;

/// Represents an InvokeFunction transaction in the starknet network.
#[derive(Debug, Getters, Clone)]
pub struct InvokeFunction {
    #[getset(get = "pub")]
    contract_address: Address,
    entry_point_selector: Felt252,
    #[allow(dead_code)]
    entry_point_type: EntryPointType,
    calldata: Vec<Felt252>,
    tx_type: TransactionType,
    version: Felt252,
    validate_entry_point_selector: Felt252,
    #[getset(get = "pub")]
    hash_value: Felt252,
    #[getset(get = "pub")]
    signature: Vec<Felt252>,
    max_fee: u128,
    nonce: Option<Felt252>,
    skip_validation: bool,
    skip_execute: bool,
    skip_fee_transfer: bool,
    skip_nonce_check: bool,
}

impl InvokeFunction {
    #[allow(clippy::too_many_arguments)]
    pub fn new(
        contract_address: Address,
        entry_point_selector: Felt252,
        max_fee: u128,
        version: Felt252,
        calldata: Vec<Felt252>,
        signature: Vec<Felt252>,
        chain_id: Felt252,
        nonce: Option<Felt252>,
    ) -> Result<Self, TransactionError> {
        let (entry_point_selector_field, additional_data) = preprocess_invoke_function_fields(
            entry_point_selector.clone(),
            nonce.clone(),
            version.clone(),
        )?;
        let hash_value = calculate_transaction_hash_common(
            TransactionHashPrefix::Invoke,
            version.clone(),
            &contract_address,
            entry_point_selector_field,
            &calldata,
            max_fee,
            chain_id,
            &additional_data,
        )?;

        InvokeFunction::new_with_tx_hash(
            contract_address,
            entry_point_selector,
            max_fee,
            version,
            calldata,
            signature,
            nonce,
            hash_value,
        )
    }

    #[allow(clippy::too_many_arguments)]
    pub fn new_with_tx_hash(
        contract_address: Address,
        entry_point_selector: Felt252,
        max_fee: u128,
        version: Felt252,
        calldata: Vec<Felt252>,
        signature: Vec<Felt252>,
        nonce: Option<Felt252>,
        hash_value: Felt252,
    ) -> Result<Self, TransactionError> {
        let validate_entry_point_selector = VALIDATE_ENTRY_POINT_SELECTOR.clone();

        Ok(InvokeFunction {
            contract_address,
            entry_point_selector,
            entry_point_type: EntryPointType::External,
            calldata,
            tx_type: TransactionType::InvokeFunction,
            version,
            max_fee,
            signature,
            validate_entry_point_selector,
            nonce,
            hash_value,
            skip_validation: false,
            skip_execute: false,
            skip_fee_transfer: false,
            skip_nonce_check: false,
        })
    }

    /// Creates a `InvokeFunction` from a starknet api `InvokeTransaction`.
    pub fn from_invoke_transaction(
        tx: starknet_api::transaction::InvokeTransaction,
        chain_id: StarknetChainId,
    ) -> Result<Self, TransactionError> {
        match tx {
            starknet_api::transaction::InvokeTransaction::V0(v0) => convert_invoke_v0(v0, chain_id),
            starknet_api::transaction::InvokeTransaction::V1(v1) => convert_invoke_v1(v1, chain_id),
        }
    }

    fn get_execution_context(
        &self,
        n_steps: u64,
    ) -> Result<TransactionExecutionContext, TransactionError> {
        Ok(TransactionExecutionContext::new(
            self.contract_address.clone(),
            self.hash_value.clone(),
            self.signature.clone(),
            self.max_fee,
            if self.version.is_zero() {
                Felt252::zero()
            } else {
                self.nonce.clone().ok_or(TransactionError::MissingNonce)?
            },
            n_steps,
            self.version.clone(),
        ))
    }

    /// Execute the validation entrypoint of the contract and returns the call info.
    /// ## Parameters:
    /// - state: A state that implements the [`State`] and [`StateReader`] traits.
    /// - resources_manager: the resources that are in use by the contract
    /// - block_context: The block's execution context
    pub(crate) fn run_validate_entrypoint<S: StateReader, C: ContractClassCache>(
        &self,
        state: &mut CachedState<S, C>,
        resources_manager: &mut ExecutionResourcesManager,
        block_context: &BlockContext,
    ) -> Result<Option<CallInfo>, TransactionError> {
        if self.entry_point_selector != *EXECUTE_ENTRY_POINT_SELECTOR {
            return Ok(None);
        }
        if self.version.is_zero() || self.version == *QUERY_VERSION_BASE {
            return Ok(None);
        }
        if self.skip_validation {
            return Ok(None);
        }

        let call = ExecutionEntryPoint::new(
            self.contract_address.clone(),
            self.calldata.clone(),
            self.validate_entry_point_selector.clone(),
            Address(0.into()),
            EntryPointType::External,
            None,
            None,
            0,
        );

        let ExecutionResult { call_info, .. } = call.execute(
            state,
            block_context,
            resources_manager,
            &mut self.get_execution_context(block_context.validate_max_n_steps)?,
            false,
            block_context.validate_max_n_steps,
        )?;

        let call_info = verify_no_calls_to_other_contracts(&call_info)
            .map_err(|_| TransactionError::InvalidContractCall)?;

        Ok(Some(call_info))
    }

    /// Builds the transaction execution context and executes the entry point.
    /// Returns the CallInfo.
    fn run_execute_entrypoint<S: StateReader, C: ContractClassCache>(
        &self,
        state: &mut CachedState<S, C>,
        block_context: &BlockContext,
        resources_manager: &mut ExecutionResourcesManager,
        remaining_gas: u128,
    ) -> Result<ExecutionResult, TransactionError> {
        let call = ExecutionEntryPoint::new(
            self.contract_address.clone(),
            self.calldata.clone(),
            self.entry_point_selector.clone(),
            Address(Felt252::zero()),
            EntryPointType::External,
            None,
            None,
            remaining_gas,
        );
        call.execute(
            state,
            block_context,
            resources_manager,
            &mut self.get_execution_context(block_context.invoke_tx_max_n_steps)?,
            true,
            block_context.invoke_tx_max_n_steps,
        )
    }

    /// Execute a call to the cairo-vm using the accounts_validation.cairo contract to validate
    /// the contract that is being declared. Then it returns the transaction execution info of the run.
    /// ## Parameters
    /// - state: A state that implements the [`State`] and [`StateReader`] traits.
    /// - block_context: The block's execution context.
    /// - remaining_gas: The amount of gas that the transaction disposes.
    pub fn apply<S: StateReader, C: ContractClassCache>(
        &self,
        state: &mut CachedState<S, C>,
        block_context: &BlockContext,
        remaining_gas: u128,
    ) -> Result<TransactionExecutionInfo, TransactionError> {
        let mut resources_manager = ExecutionResourcesManager::default();
        let validate_info =
            self.run_validate_entrypoint(state, &mut resources_manager, block_context)?;
        // Execute transaction
        let ExecutionResult {
            call_info,
            revert_error,
            n_reverted_steps,
        } = if self.skip_execute {
            ExecutionResult::default()
        } else {
            self.run_execute_entrypoint(
                state,
                block_context,
                &mut resources_manager,
                remaining_gas,
            )?
        };
        let changes = state.count_actual_storage_changes(Some((
            &block_context.starknet_os_config.fee_token_address,
            &self.contract_address,
        )))?;
        let actual_resources = calculate_tx_resources(
            resources_manager,
            &vec![call_info.clone(), validate_info.clone()],
            self.tx_type,
            changes,
            None,
            n_reverted_steps,
        )?;
        let transaction_execution_info = TransactionExecutionInfo::new_without_fee_info(
            validate_info,
            call_info,
            revert_error,
            actual_resources,
            Some(self.tx_type),
        );
        Ok(transaction_execution_info)
    }

    /// Calculates actual fee used by the transaction using the execution info returned by apply(),
    /// then updates the transaction execution info with the data of the fee.
    /// ## Parameters
    /// - state: A state that implements the [`State`] and [`StateReader`] traits.
    /// - block_context: The block's execution context.
    /// - remaining_gas: The amount of gas that the transaction disposes.
    pub fn execute<S: StateReader, C: ContractClassCache>(
        &self,
        state: &mut CachedState<S, C>,
        block_context: &BlockContext,
        remaining_gas: u128,
    ) -> Result<TransactionExecutionInfo, TransactionError> {
        if !self.skip_nonce_check {
            self.handle_nonce(state)?;
        }
        let mut tx_exec_info = self.apply(state, block_context, remaining_gas)?;

        let mut tx_execution_context =
            self.get_execution_context(block_context.invoke_tx_max_n_steps)?;
        let (fee_transfer_info, actual_fee) = charge_fee(
            state,
            &tx_exec_info.actual_resources,
            block_context,
            self.max_fee,
            &mut tx_execution_context,
            self.skip_fee_transfer,
        )?;

        tx_exec_info.set_fee_info(actual_fee, fee_transfer_info);

        Ok(tx_exec_info)
    }

    fn handle_nonce<S: State + StateReader>(&self, state: &mut S) -> Result<(), TransactionError> {
        if self.version.is_zero() || self.version == *QUERY_VERSION_BASE {
            return Ok(());
        }

        let contract_address = self.contract_address();

        let current_nonce = state.get_nonce_at(contract_address)?;
        match &self.nonce {
            None => {
                // TODO: Remove this once we have a better way to handle the nonce.
                Ok(())
            }
            Some(nonce) => {
                if nonce != &current_nonce {
                    return Err(TransactionError::InvalidTransactionNonce(
                        current_nonce.to_string(),
                        nonce.to_string(),
                    ));
                }
                state.increment_nonce(contract_address)?;
                Ok(())
            }
        }
    }

    // Simulation function

    pub fn create_for_simulation(
        &self,
        skip_validation: bool,
        skip_execute: bool,
        skip_fee_transfer: bool,
        ignore_max_fee: bool,
        skip_nonce_check: bool,
    ) -> Transaction {
        let tx = InvokeFunction {
            skip_validation,
            skip_execute,
            skip_fee_transfer,
            skip_nonce_check,
            max_fee: if ignore_max_fee {
                u128::MAX
            } else {
                self.max_fee
            },
            ..self.clone()
        };

        Transaction::InvokeFunction(tx)
    }
}

// ------------------------------------
//  Invoke internal functions utils
// ------------------------------------

pub fn verify_no_calls_to_other_contracts(
    call_info: &Option<CallInfo>,
) -> Result<CallInfo, TransactionError> {
    let call_info = call_info.clone().ok_or(TransactionError::CallInfoIsNone)?;
    let invoked_contract_address = call_info.contract_address.clone();
    for internal_call in call_info.gen_call_topology() {
        if internal_call.contract_address != invoked_contract_address {
            return Err(TransactionError::UnauthorizedActionOnValidate);
        }
    }
    Ok(call_info)
}

// Performs validation on fields related to function invocation transaction.
// InvokeFunction transaction.
// Deduces and returns fields required for hash calculation of

pub(crate) fn preprocess_invoke_function_fields(
    entry_point_selector: Felt252,
    nonce: Option<Felt252>,
    version: Felt252,
) -> Result<(Felt252, Vec<Felt252>), TransactionError> {
    if version.is_zero() || version == *QUERY_VERSION_BASE {
        match nonce {
            Some(_) => Err(TransactionError::InvokeFunctionZeroHasNonce),
            None => {
                let additional_data = Vec::new();
                let entry_point_selector_field = entry_point_selector;
                Ok((entry_point_selector_field, additional_data))
            }
        }
    } else {
        match nonce {
            Some(n) => {
                let additional_data = vec![n];
                let entry_point_selector_field = Felt252::zero();
                Ok((entry_point_selector_field, additional_data))
            }
            None => Err(TransactionError::InvokeFunctionNonZeroMissingNonce),
        }
    }
}

// ----------------------------------
//      Try from starknet api
// ----------------------------------

fn convert_invoke_v0(
    value: starknet_api::transaction::InvokeTransactionV0,
    chain_id: StarknetChainId,
) -> Result<InvokeFunction, TransactionError> {
    let contract_address = Address(Felt252::from_bytes_be(
        value.contract_address.0.key().bytes(),
    ));
    let max_fee = value.max_fee.0;
    let entry_point_selector = Felt252::from_bytes_be(value.entry_point_selector.0.bytes());
    let nonce = None;

    let signature = value
        .signature
        .0
        .iter()
        .map(|f| Felt252::from_bytes_be(f.bytes()))
        .collect();
    let calldata = value
        .calldata
        .0
        .as_ref()
        .iter()
        .map(|f| Felt252::from_bytes_be(f.bytes()))
        .collect();

    InvokeFunction::new(
        contract_address,
        entry_point_selector,
        max_fee,
        Felt252::new(0),
        calldata,
        signature,
        chain_id.to_felt(),
        nonce,
    )
}

fn convert_invoke_v1(
    value: starknet_api::transaction::InvokeTransactionV1,
    chain_id: StarknetChainId,
) -> Result<InvokeFunction, TransactionError> {
    let contract_address = Address(Felt252::from_bytes_be(value.sender_address.0.key().bytes()));
    let max_fee = value.max_fee.0;
    let nonce = Felt252::from_bytes_be(value.nonce.0.bytes());
    let entry_point_selector = EXECUTE_ENTRY_POINT_SELECTOR.clone();

    let signature = value
        .signature
        .0
        .iter()
        .map(|f| Felt252::from_bytes_be(f.bytes()))
        .collect();
    let calldata = value
        .calldata
        .0
        .as_ref()
        .iter()
        .map(|f| Felt252::from_bytes_be(f.bytes()))
        .collect();

    InvokeFunction::new(
        contract_address,
        entry_point_selector,
        max_fee,
        Felt252::new(1),
        calldata,
        signature,
        chain_id.to_felt(),
        Some(nonce),
    )
}

#[cfg(test)]
mod tests {
    use super::*;
    use crate::{
        services::api::contract_classes::{
            compiled_class::CompiledClass, deprecated_contract_class::ContractClass,
        },
        state::cached_state::CachedState,
        state::{
            contract_class_cache::PermanentContractClassCache,
            in_memory_state_reader::InMemoryStateReader,
        },
        utils::calculate_sn_keccak,
    };
    use cairo_lang_starknet::casm_contract_class::CasmContractClass;
    use num_traits::Num;
<<<<<<< HEAD
    use std::sync::Arc;
=======
    use starknet_api::{
        core::{ContractAddress, Nonce, PatriciaKey},
        hash::{StarkFelt, StarkHash},
        transaction::{Fee, InvokeTransaction, InvokeTransactionV1, TransactionSignature},
    };
    use std::{collections::HashMap, sync::Arc};
>>>>>>> 4bb91a44

    #[test]
    fn test_from_invoke_transaction() {
        // https://starkscan.co/tx/0x05b6cf416d56e7c7c519b44e6d06a41657ff6c6a3f2629044fac395e6d200ac4
        // result 0x05b6cf416d56e7c7c519b44e6d06a41657ff6c6a3f2629044fac395e6d200ac4
        let tx = InvokeTransaction::V1(InvokeTransactionV1 {
            sender_address: ContractAddress(
                PatriciaKey::try_from(
                    StarkHash::try_from(
                        "0x00c4658311841a69ce121543af332622bc243cf5593fc4aaf822481c7b7f183d",
                    )
                    .unwrap(),
                )
                .unwrap(),
            ),
            max_fee: Fee(49000000000000),
            signature: TransactionSignature(vec![
                StarkFelt::try_from(
                    "0x18315db8eb360a82ea11f302d6a6a35a11b9df1dc220ec1376c4d4604770dd4",
                )
                .unwrap(),
                StarkFelt::try_from(
                    "0x5e8642259ac8e99c84cdf88c17385698150eb11dccfb3036ecc2b97c0903d27",
                )
                .unwrap(),
            ]),
            nonce: Nonce(StarkFelt::from(22u32)),
            calldata: starknet_api::transaction::Calldata(Arc::new(vec![
                StarkFelt::try_from("0x1").unwrap(),
                StarkFelt::try_from(
                    "0x0454f0bd015e730e5adbb4f080b075fdbf55654ff41ee336203aa2e1ac4d4309",
                )
                .unwrap(),
                StarkFelt::try_from(
                    "0x032a99297e1d12a9b91d4f90d5dd4b160d93c84a9e3b4daa916fec14ec852e05",
                )
                .unwrap(),
                StarkFelt::try_from(
                    "0x0000000000000000000000000000000000000000000000000000000000000000",
                )
                .unwrap(),
                StarkFelt::try_from(
                    "0x0000000000000000000000000000000000000000000000000000000000000002",
                )
                .unwrap(),
                StarkFelt::try_from(
                    "0x0000000000000000000000000000000000000000000000000000000000000002",
                )
                .unwrap(),
                StarkFelt::try_from(
                    "0x0383538353434346334616431626237363933663435643237376236313461663",
                )
                .unwrap(),
                StarkFelt::try_from(
                    "0x0393762666334373463313762393535303530383563613961323435643965666",
                )
                .unwrap(),
            ])),
        });

        let tx_sir = InvokeFunction::from_invoke_transaction(tx, StarknetChainId::MainNet).unwrap();
        assert_eq!(
            tx_sir.hash_value.to_str_radix(16),
            "5b6cf416d56e7c7c519b44e6d06a41657ff6c6a3f2629044fac395e6d200ac4"
        );
    }

    #[test]
    fn test_invoke_apply_without_fees() {
        let internal_invoke_function = InvokeFunction {
            contract_address: Address(0.into()),
            entry_point_selector: Felt252::from_str_radix(
                "112e35f48499939272000bd72eb840e502ca4c3aefa8800992e8defb746e0c9",
                16,
            )
            .unwrap(),
            entry_point_type: EntryPointType::External,
            calldata: vec![1.into(), 1.into(), 10.into()],
            tx_type: TransactionType::InvokeFunction,
            version: 0.into(),
            validate_entry_point_selector: 0.into(),
            hash_value: 0.into(),
            signature: Vec::new(),
            max_fee: 0,
            nonce: Some(0.into()),
            skip_validation: false,
            skip_execute: false,
            skip_fee_transfer: false,
            skip_nonce_check: false,
        };

        // Instantiate CachedState
        let mut state_reader = InMemoryStateReader::default();
        // Set contract_class
        let class_hash = [1; 32];
        let contract_class = ContractClass::from_path("starknet_programs/fibonacci.json").unwrap();
        // Set contract_state
        let contract_address = Address(0.into());
        let nonce = Felt252::zero();

        state_reader
            .address_to_class_hash_mut()
            .insert(contract_address.clone(), class_hash);
        state_reader
            .address_to_nonce
            .insert(contract_address, nonce);

        let mut state = CachedState::new(
            Arc::new(state_reader),
            Arc::new(PermanentContractClassCache::default()),
        );

        state
            .set_contract_class(
                &class_hash,
                &CompiledClass::Deprecated(Arc::new(contract_class)),
            )
            .unwrap();

        let result = internal_invoke_function
            .apply(&mut state, &BlockContext::default(), 0)
            .unwrap();

        assert_eq!(result.tx_type, Some(TransactionType::InvokeFunction));
        assert_eq!(
            result.call_info.as_ref().unwrap().class_hash,
            Some(class_hash)
        );
        assert_eq!(
            result.call_info.as_ref().unwrap().entry_point_selector,
            Some(internal_invoke_function.entry_point_selector)
        );
        assert_eq!(
            result.call_info.as_ref().unwrap().calldata,
            internal_invoke_function.calldata
        );
        assert_eq!(result.call_info.unwrap().retdata, vec![Felt252::new(144)]);
    }

    #[test]
    fn test_invoke_execute() {
        let internal_invoke_function = InvokeFunction {
            contract_address: Address(0.into()),
            entry_point_selector: Felt252::from_str_radix(
                "112e35f48499939272000bd72eb840e502ca4c3aefa8800992e8defb746e0c9",
                16,
            )
            .unwrap(),
            entry_point_type: EntryPointType::External,
            calldata: vec![1.into(), 1.into(), 10.into()],
            tx_type: TransactionType::InvokeFunction,
            version: 0.into(),
            validate_entry_point_selector: 0.into(),
            hash_value: 0.into(),
            signature: Vec::new(),
            max_fee: 0,
            nonce: Some(0.into()),
            skip_validation: false,
            skip_execute: false,
            skip_fee_transfer: false,
            skip_nonce_check: false,
        };

        // Instantiate CachedState
        let mut state_reader = InMemoryStateReader::default();
        // Set contract_class
        let class_hash = [1; 32];
        let contract_class = ContractClass::from_path("starknet_programs/fibonacci.json").unwrap();
        // Set contract_state
        let contract_address = Address(0.into());
        let nonce = Felt252::zero();

        state_reader
            .address_to_class_hash_mut()
            .insert(contract_address.clone(), class_hash);
        state_reader
            .address_to_nonce
            .insert(contract_address, nonce);

        let mut state = CachedState::new(
            Arc::new(state_reader),
            Arc::new(PermanentContractClassCache::default()),
        );

        state
            .set_contract_class(
                &class_hash,
                &CompiledClass::Deprecated(Arc::new(contract_class)),
            )
            .unwrap();

        let result = internal_invoke_function
            .execute(&mut state, &BlockContext::default(), 0)
            .unwrap();

        assert_eq!(result.tx_type, Some(TransactionType::InvokeFunction));
        assert_eq!(
            result.call_info.as_ref().unwrap().class_hash,
            Some(class_hash)
        );
        assert_eq!(
            result.call_info.as_ref().unwrap().entry_point_selector,
            Some(internal_invoke_function.entry_point_selector)
        );
        assert_eq!(
            result.call_info.as_ref().unwrap().calldata,
            internal_invoke_function.calldata
        );
        assert_eq!(result.call_info.unwrap().retdata, vec![Felt252::new(144)]);
    }

    #[test]
    fn test_apply_invoke_entrypoint_not_found_should_fail() {
        let internal_invoke_function = InvokeFunction {
            contract_address: Address(0.into()),
            entry_point_selector: (*EXECUTE_ENTRY_POINT_SELECTOR).clone(),
            entry_point_type: EntryPointType::External,
            calldata: Vec::new(),
            tx_type: TransactionType::InvokeFunction,
            version: 0.into(),
            validate_entry_point_selector: 0.into(),
            hash_value: 0.into(),
            signature: Vec::new(),
            max_fee: 0,
            nonce: Some(0.into()),
            skip_validation: false,
            skip_execute: false,
            skip_fee_transfer: false,
            skip_nonce_check: false,
        };

        // Instantiate CachedState
        let mut state_reader = InMemoryStateReader::default();
        // Set contract_class
        let class_hash = [1; 32];
        let contract_class = ContractClass::from_path("starknet_programs/amm.json").unwrap();
        // Set contract_state
        let contract_address = Address(0.into());
        let nonce = Felt252::zero();

        state_reader
            .address_to_class_hash_mut()
            .insert(contract_address.clone(), class_hash);
        state_reader
            .address_to_nonce
            .insert(contract_address, nonce);

        let mut state = CachedState::new(
            Arc::new(state_reader),
            Arc::new(PermanentContractClassCache::default()),
        );

        state
            .set_contract_class(
                &class_hash,
                &CompiledClass::Deprecated(Arc::new(contract_class)),
            )
            .unwrap();

        let expected_error =
            internal_invoke_function.apply(&mut state, &BlockContext::default(), 0);

        assert!(expected_error.is_err());
        assert_matches!(
            expected_error.unwrap_err(),
            TransactionError::EntryPointNotFound
        );
    }

    #[test]
    fn test_apply_v0_with_no_nonce() {
        let internal_invoke_function = InvokeFunction {
            contract_address: Address(0.into()),
            entry_point_selector: Felt252::from_str_radix(
                "112e35f48499939272000bd72eb840e502ca4c3aefa8800992e8defb746e0c9",
                16,
            )
            .unwrap(),
            entry_point_type: EntryPointType::External,
            calldata: vec![1.into(), 1.into(), 10.into()],
            tx_type: TransactionType::InvokeFunction,
            version: 0.into(),
            validate_entry_point_selector: 0.into(),
            hash_value: 0.into(),
            signature: Vec::new(),
            max_fee: 0,
            nonce: None,
            skip_validation: false,
            skip_execute: false,
            skip_fee_transfer: false,
            skip_nonce_check: false,
        };

        // Instantiate CachedState
        let mut state_reader = InMemoryStateReader::default();
        // Set contract_class
        let class_hash = [1; 32];
        let contract_class = ContractClass::from_path("starknet_programs/fibonacci.json").unwrap();
        // Set contract_state
        let contract_address = Address(0.into());
        let nonce = Felt252::zero();

        state_reader
            .address_to_class_hash_mut()
            .insert(contract_address.clone(), class_hash);
        state_reader
            .address_to_nonce
            .insert(contract_address, nonce);

        let mut state = CachedState::new(
            Arc::new(state_reader),
            Arc::new(PermanentContractClassCache::default()),
        );

        state
            .set_contract_class(
                &class_hash,
                &CompiledClass::Deprecated(Arc::new(contract_class)),
            )
            .unwrap();

        let result = internal_invoke_function
            .apply(&mut state, &BlockContext::default(), 0)
            .unwrap();

        assert_eq!(result.tx_type, Some(TransactionType::InvokeFunction));
        assert_eq!(
            result.call_info.as_ref().unwrap().class_hash,
            Some(class_hash)
        );
        assert_eq!(
            result.call_info.as_ref().unwrap().entry_point_selector,
            Some(internal_invoke_function.entry_point_selector)
        );
        assert_eq!(
            result.call_info.as_ref().unwrap().calldata,
            internal_invoke_function.calldata
        );
        assert_eq!(result.call_info.unwrap().retdata, vec![Felt252::new(144)]);
    }

    #[test]
    fn test_run_validate_entrypoint_nonce_is_none_should_fail() {
        let internal_invoke_function = InvokeFunction {
            contract_address: Address(0.into()),
            entry_point_selector: (*EXECUTE_ENTRY_POINT_SELECTOR).clone(),
            entry_point_type: EntryPointType::External,
            calldata: Vec::new(),
            tx_type: TransactionType::InvokeFunction,
            version: 1.into(),
            validate_entry_point_selector: 0.into(),
            hash_value: 0.into(),
            signature: Vec::new(),
            max_fee: 0,
            nonce: None,
            skip_validation: false,
            skip_execute: false,
            skip_fee_transfer: false,
            skip_nonce_check: false,
        };

        // Instantiate CachedState
        let mut state_reader = InMemoryStateReader::default();
        // Set contract_class
        let class_hash = [1; 32];
        let contract_class = ContractClass::from_path("starknet_programs/amm.json").unwrap();
        // Set contract_state
        let contract_address = Address(0.into());
        let nonce = Felt252::zero();

        state_reader
            .address_to_class_hash_mut()
            .insert(contract_address.clone(), class_hash);
        state_reader
            .address_to_nonce
            .insert(contract_address, nonce);

        let mut state = CachedState::new(
            Arc::new(state_reader),
            Arc::new(PermanentContractClassCache::default()),
        );

        state
            .set_contract_class(
                &class_hash,
                &CompiledClass::Deprecated(Arc::new(contract_class)),
            )
            .unwrap();

        let expected_error =
            internal_invoke_function.apply(&mut state, &BlockContext::default(), 0);

        assert!(expected_error.is_err());
        assert_matches!(expected_error.unwrap_err(), TransactionError::MissingNonce);
    }

    #[test]
    // Test fee calculation is done correctly but payment to sequencer fails due
    // to the token contract not being deployed
    fn test_invoke_with_non_deployed_fee_token_should_fail() {
        let contract_address = Address(0.into());

        // Instantiate CachedState
        let mut state_reader = InMemoryStateReader::default();
        // Set contract_class
        let class_hash = [1; 32];
        let contract_class = ContractClass::from_path("starknet_programs/fibonacci.json").unwrap();
        // Set contract_state
        let nonce = Felt252::zero();

        state_reader
            .address_to_class_hash_mut()
            .insert(contract_address.clone(), class_hash);
        state_reader
            .address_to_nonce
            .insert(contract_address.clone(), nonce);

        let internal_invoke_function = InvokeFunction {
            contract_address,
            entry_point_selector: Felt252::from_str_radix(
                "112e35f48499939272000bd72eb840e502ca4c3aefa8800992e8defb746e0c9",
                16,
            )
            .unwrap(),
            entry_point_type: EntryPointType::External,
            calldata: vec![1.into(), 1.into(), 10.into()],
            tx_type: TransactionType::InvokeFunction,
            version: 1.into(),
            validate_entry_point_selector: 0.into(),
            hash_value: 0.into(),
            signature: Vec::new(),
            max_fee: 1000,
            nonce: Some(0.into()),
            skip_validation: false,
            skip_execute: false,
            skip_fee_transfer: false,
            skip_nonce_check: false,
        };

        let mut state = CachedState::new(
            Arc::new(state_reader),
            Arc::new(PermanentContractClassCache::default()),
        );

        state
            .set_contract_class(
                &class_hash,
                &CompiledClass::Deprecated(Arc::new(contract_class)),
            )
            .unwrap();

        let block_context = BlockContext::default();

        let result = internal_invoke_function.execute(&mut state, &block_context, 0);
        assert!(result.is_err());
        assert_matches!(result.unwrap_err(), TransactionError::FeeTransferError(_));
    }

    #[test]
    fn test_execute_invoke_actual_fee_exceeded_max_fee_should_fail() {
        let max_fee = 5;
        let internal_invoke_function = InvokeFunction {
            contract_address: Address(0.into()),
            entry_point_selector: Felt252::from_str_radix(
                "112e35f48499939272000bd72eb840e502ca4c3aefa8800992e8defb746e0c9",
                16,
            )
            .unwrap(),
            entry_point_type: EntryPointType::External,
            calldata: vec![1.into(), 1.into(), 10.into()],
            tx_type: TransactionType::InvokeFunction,
            version: 1.into(),
            validate_entry_point_selector: 0.into(),
            hash_value: 0.into(),
            signature: Vec::new(),
            max_fee,
            nonce: Some(0.into()),
            skip_validation: false,
            skip_execute: false,
            skip_fee_transfer: true,
            skip_nonce_check: false,
        };

        // Instantiate CachedState
        let mut state_reader = InMemoryStateReader::default();
        // Set contract_class
        let class_hash = [1; 32];
        let contract_class = ContractClass::from_path("starknet_programs/fibonacci.json").unwrap();
        // Set contract_state
        let contract_address = Address(0.into());
        let nonce = Felt252::zero();

        state_reader
            .address_to_class_hash_mut()
            .insert(contract_address.clone(), class_hash);
        state_reader
            .address_to_nonce
            .insert(contract_address, nonce);

        let mut state = CachedState::new(
            Arc::new(state_reader),
            Arc::new(PermanentContractClassCache::default()),
        );

        state
            .set_contract_class(
                &class_hash,
                &CompiledClass::Deprecated(Arc::new(contract_class)),
            )
            .unwrap();

        let mut block_context = BlockContext::default();
        block_context.starknet_os_config.gas_price = 1;

        let tx = internal_invoke_function
            .execute(&mut state, &block_context, 0)
            .unwrap_err();
        assert_matches!(tx, TransactionError::ActualFeeExceedsMaxFee(_, _));
    }

    #[test]
    fn test_execute_invoke_twice_should_fail() {
        let internal_invoke_function = InvokeFunction {
            contract_address: Address(0.into()),
            entry_point_selector: Felt252::from_str_radix(
                "112e35f48499939272000bd72eb840e502ca4c3aefa8800992e8defb746e0c9",
                16,
            )
            .unwrap(),
            entry_point_type: EntryPointType::External,
            calldata: vec![1.into(), 1.into(), 10.into()],
            tx_type: TransactionType::InvokeFunction,
            version: 1.into(),
            validate_entry_point_selector: 0.into(),
            hash_value: 0.into(),
            signature: Vec::new(),
            max_fee: 0,
            nonce: Some(0.into()),
            skip_validation: false,
            skip_execute: false,
            skip_fee_transfer: false,
            skip_nonce_check: false,
        };

        // Instantiate CachedState
        let mut state_reader = InMemoryStateReader::default();
        // Set contract_class
        let class_hash = [1; 32];
        let contract_class = ContractClass::from_path("starknet_programs/fibonacci.json").unwrap();
        // Set contract_state
        let contract_address = Address(0.into());
        let nonce = Felt252::zero();

        state_reader
            .address_to_class_hash_mut()
            .insert(contract_address.clone(), class_hash);
        state_reader
            .address_to_nonce
            .insert(contract_address, nonce);

        let mut state = CachedState::new(
            Arc::new(state_reader),
            Arc::new(PermanentContractClassCache::default()),
        );

        state
            .set_contract_class(
                &class_hash,
                &CompiledClass::Deprecated(Arc::new(contract_class)),
            )
            .unwrap();

        internal_invoke_function
            .execute(&mut state, &BlockContext::default(), 0)
            .unwrap();

        let expected_error =
            internal_invoke_function.execute(&mut state, &BlockContext::default(), 0);

        assert!(expected_error.is_err());
        assert_matches!(
            expected_error.unwrap_err(),
            TransactionError::InvalidTransactionNonce(..)
        )
    }

    #[test]
    fn test_execute_inovoke_nonce_missing_should_fail() {
        let internal_invoke_function = InvokeFunction {
            contract_address: Address(0.into()),
            entry_point_selector: Felt252::from_str_radix(
                "112e35f48499939272000bd72eb840e502ca4c3aefa8800992e8defb746e0c9",
                16,
            )
            .unwrap(),
            entry_point_type: EntryPointType::External,
            calldata: vec![1.into(), 1.into(), 10.into()],
            tx_type: TransactionType::InvokeFunction,
            version: 1.into(),
            validate_entry_point_selector: 0.into(),
            hash_value: 0.into(),
            signature: Vec::new(),
            max_fee: 0,
            nonce: None,
            skip_validation: false,
            skip_execute: false,
            skip_fee_transfer: false,
            skip_nonce_check: false,
        };

        // Instantiate CachedState
        let mut state_reader = InMemoryStateReader::default();
        // Set contract_class
        let class_hash = [1; 32];
        let contract_class = ContractClass::from_path("starknet_programs/fibonacci.json").unwrap();
        // Set contract_state
        let contract_address = Address(0.into());
        let nonce = Felt252::zero();

        state_reader
            .address_to_class_hash_mut()
            .insert(contract_address.clone(), class_hash);
        state_reader
            .address_to_nonce
            .insert(contract_address, nonce);

        let mut state = CachedState::new(
            Arc::new(state_reader),
            Arc::new(PermanentContractClassCache::default()),
        );

        state
            .set_contract_class(
                &class_hash,
                &CompiledClass::Deprecated(Arc::new(contract_class)),
            )
            .unwrap();

        let expected_error =
            internal_invoke_function.execute(&mut state, &BlockContext::default(), 0);

        assert!(expected_error.is_err());
        assert_matches!(expected_error.unwrap_err(), TransactionError::MissingNonce)
    }

    #[test]
    fn invoke_version_zero_with_non_zero_nonce_should_fail() {
        let expected_error = preprocess_invoke_function_fields(
            Felt252::from_str_radix(
                "112e35f48499939272000bd72eb840e502ca4c3aefa8800992e8defb746e0c9",
                16,
            )
            .unwrap(),
            Some(1.into()),
            0.into(),
        )
        .unwrap_err();
        assert_matches!(expected_error, TransactionError::InvokeFunctionZeroHasNonce)
    }

    #[test]
    // the test should try to make verify_no_calls_to_other_contracts fail
    fn verify_no_calls_to_other_contracts_should_fail() {
        let mut call_info = CallInfo::default();
        let mut internal_calls = Vec::new();
        let internal_call = CallInfo {
            contract_address: Address(1.into()),
            ..Default::default()
        };
        internal_calls.push(internal_call);
        call_info.internal_calls = internal_calls;

        let expected_error = verify_no_calls_to_other_contracts(&Some(call_info));

        assert!(expected_error.is_err());
        assert_matches!(
            expected_error.unwrap_err(),
            TransactionError::UnauthorizedActionOnValidate
        );
    }

    #[test]
    fn preprocess_invoke_function_fields_nonce_is_none() {
        let entry_point_selector = Felt252::from_str_radix(
            "112e35f48499939272000bd72eb840e502ca4c3aefa8800992e8defb746e0c9",
            16,
        )
        .unwrap();
        let result =
            preprocess_invoke_function_fields(entry_point_selector.clone(), None, 0.into());

        let expected_additional_data: Vec<Felt252> = Vec::new();
        let expected_entry_point_selector_field = entry_point_selector;
        assert_eq!(
            result.unwrap(),
            (
                expected_entry_point_selector_field,
                expected_additional_data
            )
        )
    }

    #[test]
    fn invoke_version_one_with_no_nonce_should_fail() {
        let expected_error = preprocess_invoke_function_fields(
            Felt252::from_str_radix(
                "112e35f48499939272000bd72eb840e502ca4c3aefa8800992e8defb746e0c9",
                16,
            )
            .unwrap(),
            None,
            1.into(),
        );
        assert!(expected_error.is_err());
        assert_matches!(
            expected_error.unwrap_err(),
            TransactionError::InvokeFunctionNonZeroMissingNonce
        )
    }

    #[test]
    fn invoke_version_one_with_no_nonce_with_query_base_should_fail() {
        let expected_error = preprocess_invoke_function_fields(
            Felt252::from_str_radix(
                "112e35f48499939272000bd72eb840e502ca4c3aefa8800992e8defb746e0c9",
                16,
            )
            .unwrap(),
            None,
            &1.into() | &QUERY_VERSION_BASE.clone(),
        );
        assert!(expected_error.is_err());
    }

    #[test]
    fn test_reverted_transaction_wrong_entry_point() {
        let internal_invoke_function = InvokeFunction {
            contract_address: Address(0.into()),
            entry_point_selector: Felt252::from_bytes_be(&calculate_sn_keccak(b"factorial_")),
            entry_point_type: EntryPointType::External,
            calldata: vec![],
            tx_type: TransactionType::InvokeFunction,
            version: 0.into(),
            validate_entry_point_selector: 0.into(),
            hash_value: 0.into(),
            signature: Vec::new(),
            max_fee: 0,
            nonce: Some(0.into()),
            skip_validation: true,
            skip_execute: false,
            skip_fee_transfer: true,
            skip_nonce_check: false,
        };

        let mut state_reader = InMemoryStateReader::default();
        let class_hash = [1; 32];
        let program_data = include_bytes!("../../starknet_programs/cairo1/factorial.casm");
        let contract_class: CasmContractClass = serde_json::from_slice(program_data).unwrap();
        let contract_address = Address(0.into());
        let nonce = Felt252::zero();

        state_reader
            .address_to_class_hash_mut()
            .insert(contract_address.clone(), class_hash);
        state_reader
            .address_to_nonce
            .insert(contract_address, nonce);

        let casm_contract_class_cache = PermanentContractClassCache::default();

        casm_contract_class_cache
            .set_contract_class(class_hash, CompiledClass::Casm(Arc::new(contract_class)));

        let mut state =
            CachedState::new(Arc::new(state_reader), Arc::new(casm_contract_class_cache));

        let state_before_execution = state.clone();

        let result = internal_invoke_function
            .execute(&mut state, &BlockContext::default(), 0)
            .unwrap();

        assert!(result.call_info.is_none());
        assert_eq!(
            result.revert_error,
            Some("Requested entry point was not found".to_string())
        );
        assert_eq!(
            state.cache.class_hash_writes,
            state_before_execution.cache.class_hash_writes
        );
        assert_eq!(
            state.cache.compiled_class_hash_writes,
            state_before_execution.cache.compiled_class_hash_writes
        );
        assert_eq!(
            state.cache.nonce_writes,
            state_before_execution.cache.nonce_writes
        );
        assert_eq!(
            state.cache.storage_writes,
            state_before_execution.cache.storage_writes
        );
        assert_eq!(
            state.cache.class_hash_to_compiled_class_hash,
            state_before_execution
                .cache
                .class_hash_to_compiled_class_hash
        );
    }
}<|MERGE_RESOLUTION|>--- conflicted
+++ resolved
@@ -24,7 +24,7 @@
 };
 use cairo_vm::felt::Felt252;
 use getset::Getters;
-use num_traits::Zero;
+use num_traits::{One, Zero};
 
 /// Represents an InvokeFunction transaction in the starknet network.
 #[derive(Debug, Getters, Clone)]
@@ -505,82 +505,7 @@
     };
     use cairo_lang_starknet::casm_contract_class::CasmContractClass;
     use num_traits::Num;
-<<<<<<< HEAD
     use std::sync::Arc;
-=======
-    use starknet_api::{
-        core::{ContractAddress, Nonce, PatriciaKey},
-        hash::{StarkFelt, StarkHash},
-        transaction::{Fee, InvokeTransaction, InvokeTransactionV1, TransactionSignature},
-    };
-    use std::{collections::HashMap, sync::Arc};
->>>>>>> 4bb91a44
-
-    #[test]
-    fn test_from_invoke_transaction() {
-        // https://starkscan.co/tx/0x05b6cf416d56e7c7c519b44e6d06a41657ff6c6a3f2629044fac395e6d200ac4
-        // result 0x05b6cf416d56e7c7c519b44e6d06a41657ff6c6a3f2629044fac395e6d200ac4
-        let tx = InvokeTransaction::V1(InvokeTransactionV1 {
-            sender_address: ContractAddress(
-                PatriciaKey::try_from(
-                    StarkHash::try_from(
-                        "0x00c4658311841a69ce121543af332622bc243cf5593fc4aaf822481c7b7f183d",
-                    )
-                    .unwrap(),
-                )
-                .unwrap(),
-            ),
-            max_fee: Fee(49000000000000),
-            signature: TransactionSignature(vec![
-                StarkFelt::try_from(
-                    "0x18315db8eb360a82ea11f302d6a6a35a11b9df1dc220ec1376c4d4604770dd4",
-                )
-                .unwrap(),
-                StarkFelt::try_from(
-                    "0x5e8642259ac8e99c84cdf88c17385698150eb11dccfb3036ecc2b97c0903d27",
-                )
-                .unwrap(),
-            ]),
-            nonce: Nonce(StarkFelt::from(22u32)),
-            calldata: starknet_api::transaction::Calldata(Arc::new(vec![
-                StarkFelt::try_from("0x1").unwrap(),
-                StarkFelt::try_from(
-                    "0x0454f0bd015e730e5adbb4f080b075fdbf55654ff41ee336203aa2e1ac4d4309",
-                )
-                .unwrap(),
-                StarkFelt::try_from(
-                    "0x032a99297e1d12a9b91d4f90d5dd4b160d93c84a9e3b4daa916fec14ec852e05",
-                )
-                .unwrap(),
-                StarkFelt::try_from(
-                    "0x0000000000000000000000000000000000000000000000000000000000000000",
-                )
-                .unwrap(),
-                StarkFelt::try_from(
-                    "0x0000000000000000000000000000000000000000000000000000000000000002",
-                )
-                .unwrap(),
-                StarkFelt::try_from(
-                    "0x0000000000000000000000000000000000000000000000000000000000000002",
-                )
-                .unwrap(),
-                StarkFelt::try_from(
-                    "0x0383538353434346334616431626237363933663435643237376236313461663",
-                )
-                .unwrap(),
-                StarkFelt::try_from(
-                    "0x0393762666334373463313762393535303530383563613961323435643965666",
-                )
-                .unwrap(),
-            ])),
-        });
-
-        let tx_sir = InvokeFunction::from_invoke_transaction(tx, StarknetChainId::MainNet).unwrap();
-        assert_eq!(
-            tx_sir.hash_value.to_str_radix(16),
-            "5b6cf416d56e7c7c519b44e6d06a41657ff6c6a3f2629044fac395e6d200ac4"
-        );
-    }
 
     #[test]
     fn test_invoke_apply_without_fees() {
