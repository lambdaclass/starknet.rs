--- conflicted
+++ resolved
@@ -1052,7 +1052,6 @@
     }
 
     #[test]
-<<<<<<< HEAD
     fn test_reverted_transaction_wrong_entry_point() {
         let internal_invoke_function = InvokeFunction {
             contract_address: Address(0.into()),
@@ -1130,7 +1129,8 @@
                 .cache
                 .class_hash_to_compiled_class_hash
         );
-=======
+    }
+
     fn invoke_version_one_with_no_nonce_with_query_base() {
         let expected_error = preprocess_invoke_function_fields(
             Felt252::from_str_radix(
@@ -1142,6 +1142,5 @@
             QUERY_VERSION_BASE.clone(),
         );
         assert!(expected_error.is_ok());
->>>>>>> 71e98dc4
     }
 }