use crate::{
    core::transaction_hash::{calculate_transaction_hash_common, TransactionHashPrefix},
    definitions::{
        block_context::{BlockContext, StarknetChainId},
        constants::{
            EXECUTE_ENTRY_POINT_SELECTOR, QUERY_VERSION_BASE, VALIDATE_ENTRY_POINT_SELECTOR,
        },
        transaction_type::TransactionType,
    },
    execution::{
        execution_entry_point::{ExecutionEntryPoint, ExecutionResult},
        CallInfo, TransactionExecutionContext, TransactionExecutionInfo,
    },
    state::state_api::{State, StateReader},
    state::{cached_state::CachedState, ExecutionResourcesManager},
    transaction::error::TransactionError,
    utils::{calculate_tx_resources, Address},
};

use crate::services::api::contract_classes::deprecated_contract_class::EntryPointType;
use cairo_vm::felt::Felt252;
use getset::Getters;
use num_traits::Zero;

use super::{fee::charge_fee, Transaction};

/// Represents an InvokeFunction transaction in the starknet network.
#[derive(Debug, Getters, Clone)]
pub struct InvokeFunction {
    #[getset(get = "pub")]
    contract_address: Address,
    entry_point_selector: Felt252,
    #[allow(dead_code)]
    entry_point_type: EntryPointType,
    calldata: Vec<Felt252>,
    tx_type: TransactionType,
    version: Felt252,
    validate_entry_point_selector: Felt252,
    #[getset(get = "pub")]
    hash_value: Felt252,
    #[getset(get = "pub")]
    signature: Vec<Felt252>,
    max_fee: u128,
    nonce: Option<Felt252>,
    skip_validation: bool,
    skip_execute: bool,
    skip_fee_transfer: bool,
    skip_nonce_check: bool,
}

impl InvokeFunction {
    #[allow(clippy::too_many_arguments)]
    pub fn new(
        contract_address: Address,
        entry_point_selector: Felt252,
        max_fee: u128,
        version: Felt252,
        calldata: Vec<Felt252>,
        signature: Vec<Felt252>,
        chain_id: Felt252,
        nonce: Option<Felt252>,
    ) -> Result<Self, TransactionError> {
        let (entry_point_selector_field, additional_data) = preprocess_invoke_function_fields(
            entry_point_selector.clone(),
            nonce.clone(),
            version.clone(),
        )?;
        let hash_value = calculate_transaction_hash_common(
            TransactionHashPrefix::Invoke,
            version.clone(),
            &contract_address,
            entry_point_selector_field,
            &calldata,
            max_fee,
            chain_id,
            &additional_data,
        )?;

        InvokeFunction::new_with_tx_hash(
            contract_address,
            entry_point_selector,
            max_fee,
            version,
            calldata,
            signature,
            nonce,
            hash_value,
        )
    }

    #[allow(clippy::too_many_arguments)]
    pub fn new_with_tx_hash(
        contract_address: Address,
        entry_point_selector: Felt252,
        max_fee: u128,
        version: Felt252,
        calldata: Vec<Felt252>,
        signature: Vec<Felt252>,
        nonce: Option<Felt252>,
        hash_value: Felt252,
    ) -> Result<Self, TransactionError> {
        let validate_entry_point_selector = VALIDATE_ENTRY_POINT_SELECTOR.clone();

        Ok(InvokeFunction {
            contract_address,
            entry_point_selector,
            entry_point_type: EntryPointType::External,
            calldata,
            tx_type: TransactionType::InvokeFunction,
            version,
            max_fee,
            signature,
            validate_entry_point_selector,
            nonce,
            hash_value,
            skip_validation: false,
            skip_execute: false,
            skip_fee_transfer: false,
            skip_nonce_check: false,
        })
    }

    /// Creates a `InvokeFunction` from a starknet api `InvokeTransaction`.
    pub fn from_invoke_transaction(
        tx: starknet_api::transaction::InvokeTransaction,
        chain_id: StarknetChainId,
    ) -> Result<Self, TransactionError> {
        match tx {
            starknet_api::transaction::InvokeTransaction::V0(v0) => convert_invoke_v0(v0, chain_id),
            starknet_api::transaction::InvokeTransaction::V1(v1) => convert_invoke_v1(v1, chain_id),
        }
    }

    fn get_execution_context(
        &self,
        n_steps: u64,
    ) -> Result<TransactionExecutionContext, TransactionError> {
        Ok(TransactionExecutionContext::new(
            self.contract_address.clone(),
            self.hash_value.clone(),
            self.signature.clone(),
            self.max_fee,
            if self.version.is_zero() {
                Felt252::zero()
            } else {
                self.nonce.clone().ok_or(TransactionError::MissingNonce)?
            },
            n_steps,
            self.version.clone(),
        ))
    }

    /// Execute the validation entrypoint of the contract and returns the call info.
    /// ## Parameters:
    /// - state: A state that implements the [`State`] and [`StateReader`] traits.
    /// - resources_manager: the resources that are in use by the contract
    /// - block_context: The block's execution context
    pub(crate) fn run_validate_entrypoint<S: StateReader>(
        &self,
        state: &mut CachedState<S>,
        resources_manager: &mut ExecutionResourcesManager,
        block_context: &BlockContext,
    ) -> Result<Option<CallInfo>, TransactionError> {
        if self.entry_point_selector != *EXECUTE_ENTRY_POINT_SELECTOR {
            return Ok(None);
        }
        if self.version.is_zero() || self.version == *QUERY_VERSION_BASE {
            return Ok(None);
        }
        if self.skip_validation {
            return Ok(None);
        }

        let call = ExecutionEntryPoint::new(
            self.contract_address.clone(),
            self.calldata.clone(),
            self.validate_entry_point_selector.clone(),
            Address(0.into()),
            EntryPointType::External,
            None,
            None,
            0,
        );

        let ExecutionResult { call_info, .. } = call.execute(
            state,
            block_context,
            resources_manager,
            &mut self.get_execution_context(block_context.validate_max_n_steps)?,
            false,
            block_context.validate_max_n_steps,
        )?;

        let call_info = verify_no_calls_to_other_contracts(&call_info)
            .map_err(|_| TransactionError::InvalidContractCall)?;

        Ok(Some(call_info))
    }

    /// Builds the transaction execution context and executes the entry point.
    /// Returns the CallInfo.
    fn run_execute_entrypoint<S: StateReader>(
        &self,
        state: &mut CachedState<S>,
        block_context: &BlockContext,
        resources_manager: &mut ExecutionResourcesManager,
        remaining_gas: u128,
    ) -> Result<ExecutionResult, TransactionError> {
        let call = ExecutionEntryPoint::new(
            self.contract_address.clone(),
            self.calldata.clone(),
            self.entry_point_selector.clone(),
            Address(Felt252::zero()),
            EntryPointType::External,
            None,
            None,
            remaining_gas,
        );
        call.execute(
            state,
            block_context,
            resources_manager,
            &mut self.get_execution_context(block_context.invoke_tx_max_n_steps)?,
            true,
            block_context.invoke_tx_max_n_steps,
        )
    }

    /// Execute a call to the cairo-vm using the accounts_validation.cairo contract to validate
    /// the contract that is being declared. Then it returns the transaction execution info of the run.
    /// ## Parameters
    /// - state: A state that implements the [`State`] and [`StateReader`] traits.
    /// - block_context: The block's execution context.
    /// - remaining_gas: The amount of gas that the transaction disposes.
    pub fn apply<S: StateReader>(
        &self,
        state: &mut CachedState<S>,
        block_context: &BlockContext,
        remaining_gas: u128,
    ) -> Result<TransactionExecutionInfo, TransactionError> {
        let mut resources_manager = ExecutionResourcesManager::default();
        let validate_info =
            self.run_validate_entrypoint(state, &mut resources_manager, block_context)?;
        // Execute transaction
        let ExecutionResult {
            call_info,
            revert_error,
            n_reverted_steps,
        } = if self.skip_execute {
            ExecutionResult::default()
        } else {
            self.run_execute_entrypoint(
                state,
                block_context,
                &mut resources_manager,
                remaining_gas,
            )?
        };
        let changes = state.count_actual_storage_changes(Some((
            &block_context.starknet_os_config.fee_token_address,
            &self.contract_address,
        )))?;
        let actual_resources = calculate_tx_resources(
            resources_manager,
            &vec![call_info.clone(), validate_info.clone()],
            self.tx_type,
            changes,
            None,
            n_reverted_steps,
        )?;
        let transaction_execution_info = TransactionExecutionInfo::new_without_fee_info(
            validate_info,
            call_info,
            revert_error,
            actual_resources,
            Some(self.tx_type),
        );
        Ok(transaction_execution_info)
    }

    /// Calculates actual fee used by the transaction using the execution info returned by apply(),
    /// then updates the transaction execution info with the data of the fee.
    /// ## Parameters
    /// - state: A state that implements the [`State`] and [`StateReader`] traits.
    /// - block_context: The block's execution context.
    /// - remaining_gas: The amount of gas that the transaction disposes.
    pub fn execute<S: StateReader>(
        &self,
        state: &mut CachedState<S>,
        block_context: &BlockContext,
        remaining_gas: u128,
    ) -> Result<TransactionExecutionInfo, TransactionError> {
        if !self.skip_nonce_check {
            self.handle_nonce(state)?;
        }
        let mut tx_exec_info = self.apply(state, block_context, remaining_gas)?;

        let mut tx_execution_context =
            self.get_execution_context(block_context.invoke_tx_max_n_steps)?;
        let (fee_transfer_info, actual_fee) = charge_fee(
            state,
            &tx_exec_info.actual_resources,
            block_context,
            self.max_fee,
            &mut tx_execution_context,
            self.skip_fee_transfer,
        )?;

        tx_exec_info.set_fee_info(actual_fee, fee_transfer_info);

        Ok(tx_exec_info)
    }

    fn handle_nonce<S: State + StateReader>(&self, state: &mut S) -> Result<(), TransactionError> {
        if self.version.is_zero() || self.version == *QUERY_VERSION_BASE {
            return Ok(());
        }

        let contract_address = self.contract_address();

        let current_nonce = state.get_nonce_at(contract_address)?;
        match &self.nonce {
            None => {
                // TODO: Remove this once we have a better way to handle the nonce.
                Ok(())
            }
            Some(nonce) => {
                if nonce != &current_nonce {
                    return Err(TransactionError::InvalidTransactionNonce(
                        current_nonce.to_string(),
                        nonce.to_string(),
                    ));
                }
                state.increment_nonce(contract_address)?;
                Ok(())
            }
        }
    }

    // Simulation function

    pub fn create_for_simulation(
        &self,
        skip_validation: bool,
        skip_execute: bool,
        skip_fee_transfer: bool,
        ignore_max_fee: bool,
        skip_nonce_check: bool,
    ) -> Transaction {
        let tx = InvokeFunction {
            skip_validation,
            skip_execute,
            skip_fee_transfer,
            skip_nonce_check,
            max_fee: if ignore_max_fee {
                u128::MAX
            } else {
                self.max_fee
            },
            ..self.clone()
        };

        Transaction::InvokeFunction(tx)
    }
}

// ------------------------------------
//  Invoke internal functions utils
// ------------------------------------

pub fn verify_no_calls_to_other_contracts(
    call_info: &Option<CallInfo>,
) -> Result<CallInfo, TransactionError> {
    let call_info = call_info.clone().ok_or(TransactionError::CallInfoIsNone)?;
    let invoked_contract_address = call_info.contract_address.clone();
    for internal_call in call_info.gen_call_topology() {
        if internal_call.contract_address != invoked_contract_address {
            return Err(TransactionError::UnauthorizedActionOnValidate);
        }
    }
    Ok(call_info)
}

// Performs validation on fields related to function invocation transaction.
// InvokeFunction transaction.
// Deduces and returns fields required for hash calculation of

pub(crate) fn preprocess_invoke_function_fields(
    entry_point_selector: Felt252,
    nonce: Option<Felt252>,
    version: Felt252,
) -> Result<(Felt252, Vec<Felt252>), TransactionError> {
    if version.is_zero() || version == *QUERY_VERSION_BASE {
        match nonce {
            Some(_) => Err(TransactionError::InvokeFunctionZeroHasNonce),
            None => {
                let additional_data = Vec::new();
                let entry_point_selector_field = entry_point_selector;
                Ok((entry_point_selector_field, additional_data))
            }
        }
    } else {
        match nonce {
            Some(n) => {
                let additional_data = vec![n];
                let entry_point_selector_field = Felt252::zero();
                Ok((entry_point_selector_field, additional_data))
            }
            None => Err(TransactionError::InvokeFunctionNonZeroMissingNonce),
        }
    }
}

// ----------------------------------
//      Try from starknet api
// ----------------------------------

fn convert_invoke_v0(
    value: starknet_api::transaction::InvokeTransactionV0,
    chain_id: StarknetChainId,
) -> Result<InvokeFunction, TransactionError> {
    let contract_address = Address(Felt252::from_bytes_be(
        value.contract_address.0.key().bytes(),
    ));
    let max_fee = value.max_fee.0;
    let entry_point_selector = Felt252::from_bytes_be(value.entry_point_selector.0.bytes());
    let nonce = None;

    let signature = value
        .signature
        .0
        .iter()
        .map(|f| Felt252::from_bytes_be(f.bytes()))
        .collect();
    let calldata = value
        .calldata
        .0
        .as_ref()
        .iter()
        .map(|f| Felt252::from_bytes_be(f.bytes()))
        .collect();

    InvokeFunction::new(
        contract_address,
        entry_point_selector,
        max_fee,
        Felt252::new(0),
        calldata,
        signature,
        chain_id.to_felt(),
        nonce,
    )
}

fn convert_invoke_v1(
    value: starknet_api::transaction::InvokeTransactionV1,
    chain_id: StarknetChainId,
) -> Result<InvokeFunction, TransactionError> {
    let contract_address = Address(Felt252::from_bytes_be(value.sender_address.0.key().bytes()));
    let max_fee = value.max_fee.0;
    let nonce = Felt252::from_bytes_be(value.nonce.0.bytes());
<<<<<<< HEAD
    let chain_id = StarknetChainId::MainNet.to_felt();
=======
>>>>>>> 52dd83c7
    let entry_point_selector = EXECUTE_ENTRY_POINT_SELECTOR.clone();

    let signature = value
        .signature
        .0
        .iter()
        .map(|f| Felt252::from_bytes_be(f.bytes()))
        .collect();
    let calldata = value
        .calldata
        .0
        .as_ref()
        .iter()
        .map(|f| Felt252::from_bytes_be(f.bytes()))
        .collect();

    InvokeFunction::new(
        contract_address,
        entry_point_selector,
        max_fee,
        Felt252::new(1),
        calldata,
        signature,
        chain_id.to_felt(),
        Some(nonce),
    )
}

#[cfg(test)]
mod tests {
    use super::*;
    use crate::{
        services::api::contract_classes::{
            compiled_class::CompiledClass, deprecated_contract_class::ContractClass,
        },
        state::cached_state::CachedState,
        state::in_memory_state_reader::InMemoryStateReader,
        utils::calculate_sn_keccak,
    };
    use cairo_lang_starknet::casm_contract_class::CasmContractClass;
    use num_traits::Num;
    use starknet_api::{
        core::{ContractAddress, Nonce, PatriciaKey},
        hash::{StarkFelt, StarkHash},
        transaction::{Fee, InvokeTransaction, InvokeTransactionV1, TransactionSignature},
    };
    use std::{collections::HashMap, sync::Arc};

    #[test]
    fn test_from_invoke_transaction() {
        // https://starkscan.co/tx/0x05b6cf416d56e7c7c519b44e6d06a41657ff6c6a3f2629044fac395e6d200ac4
        // result 0x05b6cf416d56e7c7c519b44e6d06a41657ff6c6a3f2629044fac395e6d200ac4
        let tx = InvokeTransaction::V1(InvokeTransactionV1 {
            sender_address: ContractAddress(
                PatriciaKey::try_from(
                    StarkHash::try_from(
                        "0x00c4658311841a69ce121543af332622bc243cf5593fc4aaf822481c7b7f183d",
                    )
                    .unwrap(),
                )
                .unwrap(),
            ),
            max_fee: Fee(49000000000000),
            signature: TransactionSignature(vec![
                StarkFelt::try_from(
                    "0x18315db8eb360a82ea11f302d6a6a35a11b9df1dc220ec1376c4d4604770dd4",
                )
                .unwrap(),
                StarkFelt::try_from(
                    "0x5e8642259ac8e99c84cdf88c17385698150eb11dccfb3036ecc2b97c0903d27",
                )
                .unwrap(),
            ]),
            nonce: Nonce(StarkFelt::from(22u32)),
            calldata: starknet_api::transaction::Calldata(Arc::new(vec![
                StarkFelt::try_from("0x1").unwrap(),
                StarkFelt::try_from(
                    "0x0454f0bd015e730e5adbb4f080b075fdbf55654ff41ee336203aa2e1ac4d4309",
                )
                .unwrap(),
                StarkFelt::try_from(
                    "0x032a99297e1d12a9b91d4f90d5dd4b160d93c84a9e3b4daa916fec14ec852e05",
                )
                .unwrap(),
                StarkFelt::try_from(
                    "0x0000000000000000000000000000000000000000000000000000000000000000",
                )
                .unwrap(),
                StarkFelt::try_from(
                    "0x0000000000000000000000000000000000000000000000000000000000000002",
                )
                .unwrap(),
                StarkFelt::try_from(
                    "0x0000000000000000000000000000000000000000000000000000000000000002",
                )
                .unwrap(),
                StarkFelt::try_from(
                    "0x0383538353434346334616431626237363933663435643237376236313461663",
                )
                .unwrap(),
                StarkFelt::try_from(
                    "0x0393762666334373463313762393535303530383563613961323435643965666",
                )
                .unwrap(),
            ])),
        });

        let tx_sir = InvokeFunction::from_invoke_transaction(tx, StarknetChainId::MainNet).unwrap();
        assert_eq!(
            tx_sir.hash_value.to_str_radix(16),
            "5b6cf416d56e7c7c519b44e6d06a41657ff6c6a3f2629044fac395e6d200ac4"
        );
    }

    #[test]
    fn test_invoke_apply_without_fees() {
        let internal_invoke_function = InvokeFunction {
            contract_address: Address(0.into()),
            entry_point_selector: Felt252::from_str_radix(
                "112e35f48499939272000bd72eb840e502ca4c3aefa8800992e8defb746e0c9",
                16,
            )
            .unwrap(),
            entry_point_type: EntryPointType::External,
            calldata: vec![1.into(), 1.into(), 10.into()],
            tx_type: TransactionType::InvokeFunction,
            version: 0.into(),
            validate_entry_point_selector: 0.into(),
            hash_value: 0.into(),
            signature: Vec::new(),
            max_fee: 0,
            nonce: Some(0.into()),
            skip_validation: false,
            skip_execute: false,
            skip_fee_transfer: false,
            skip_nonce_check: false,
        };

        // Instantiate CachedState
        let mut state_reader = InMemoryStateReader::default();
        // Set contract_class
        let class_hash = [1; 32];
        let contract_class = ContractClass::from_path("starknet_programs/fibonacci.json").unwrap();
        // Set contact_state
        let contract_address = Address(0.into());
        let nonce = Felt252::zero();

        state_reader
            .address_to_class_hash_mut()
            .insert(contract_address.clone(), class_hash);
        state_reader
            .address_to_nonce
            .insert(contract_address, nonce);

        let mut state = CachedState::new(Arc::new(state_reader), HashMap::new());

        // Initialize state.contract_classes
        state.set_contract_classes(HashMap::new()).unwrap();

        state
            .set_contract_class(
                &class_hash,
                &CompiledClass::Deprecated(Arc::new(contract_class)),
            )
            .unwrap();

        let result = internal_invoke_function
            .apply(&mut state, &BlockContext::default(), 0)
            .unwrap();

        assert_eq!(result.tx_type, Some(TransactionType::InvokeFunction));
        assert_eq!(
            result.call_info.as_ref().unwrap().class_hash,
            Some(class_hash)
        );
        assert_eq!(
            result.call_info.as_ref().unwrap().entry_point_selector,
            Some(internal_invoke_function.entry_point_selector)
        );
        assert_eq!(
            result.call_info.as_ref().unwrap().calldata,
            internal_invoke_function.calldata
        );
        assert_eq!(result.call_info.unwrap().retdata, vec![Felt252::new(144)]);
    }

    #[test]
    fn test_invoke_execute() {
        let internal_invoke_function = InvokeFunction {
            contract_address: Address(0.into()),
            entry_point_selector: Felt252::from_str_radix(
                "112e35f48499939272000bd72eb840e502ca4c3aefa8800992e8defb746e0c9",
                16,
            )
            .unwrap(),
            entry_point_type: EntryPointType::External,
            calldata: vec![1.into(), 1.into(), 10.into()],
            tx_type: TransactionType::InvokeFunction,
            version: 0.into(),
            validate_entry_point_selector: 0.into(),
            hash_value: 0.into(),
            signature: Vec::new(),
            max_fee: 0,
            nonce: Some(0.into()),
            skip_validation: false,
            skip_execute: false,
            skip_fee_transfer: false,
            skip_nonce_check: false,
        };

        // Instantiate CachedState
        let mut state_reader = InMemoryStateReader::default();
        // Set contract_class
        let class_hash = [1; 32];
        let contract_class = ContractClass::from_path("starknet_programs/fibonacci.json").unwrap();
        // Set contact_state
        let contract_address = Address(0.into());
        let nonce = Felt252::zero();

        state_reader
            .address_to_class_hash_mut()
            .insert(contract_address.clone(), class_hash);
        state_reader
            .address_to_nonce
            .insert(contract_address, nonce);

        let mut state = CachedState::new(Arc::new(state_reader), HashMap::new());

        // Initialize state.contract_classes
        state.set_contract_classes(HashMap::new()).unwrap();

        state
            .set_contract_class(
                &class_hash,
                &CompiledClass::Deprecated(Arc::new(contract_class)),
            )
            .unwrap();

        let result = internal_invoke_function
            .execute(&mut state, &BlockContext::default(), 0)
            .unwrap();

        assert_eq!(result.tx_type, Some(TransactionType::InvokeFunction));
        assert_eq!(
            result.call_info.as_ref().unwrap().class_hash,
            Some(class_hash)
        );
        assert_eq!(
            result.call_info.as_ref().unwrap().entry_point_selector,
            Some(internal_invoke_function.entry_point_selector)
        );
        assert_eq!(
            result.call_info.as_ref().unwrap().calldata,
            internal_invoke_function.calldata
        );
        assert_eq!(result.call_info.unwrap().retdata, vec![Felt252::new(144)]);
    }

    #[test]
    fn test_apply_invoke_entrypoint_not_found_should_fail() {
        let internal_invoke_function = InvokeFunction {
            contract_address: Address(0.into()),
            entry_point_selector: (*EXECUTE_ENTRY_POINT_SELECTOR).clone(),
            entry_point_type: EntryPointType::External,
            calldata: Vec::new(),
            tx_type: TransactionType::InvokeFunction,
            version: 0.into(),
            validate_entry_point_selector: 0.into(),
            hash_value: 0.into(),
            signature: Vec::new(),
            max_fee: 0,
            nonce: Some(0.into()),
            skip_validation: false,
            skip_execute: false,
            skip_fee_transfer: false,
            skip_nonce_check: false,
        };

        // Instantiate CachedState
        let mut state_reader = InMemoryStateReader::default();
        // Set contract_class
        let class_hash = [1; 32];
        let contract_class = ContractClass::from_path("starknet_programs/amm.json").unwrap();
        // Set contact_state
        let contract_address = Address(0.into());
        let nonce = Felt252::zero();

        state_reader
            .address_to_class_hash_mut()
            .insert(contract_address.clone(), class_hash);
        state_reader
            .address_to_nonce
            .insert(contract_address, nonce);

        let mut state = CachedState::new(Arc::new(state_reader), HashMap::new());

        // Initialize state.contract_classes
        state.set_contract_classes(HashMap::new()).unwrap();

        state
            .set_contract_class(
                &class_hash,
                &CompiledClass::Deprecated(Arc::new(contract_class)),
            )
            .unwrap();

        let expected_error =
            internal_invoke_function.apply(&mut state, &BlockContext::default(), 0);

        assert!(expected_error.is_err());
        assert_matches!(
            expected_error.unwrap_err(),
            TransactionError::EntryPointNotFound
        );
    }

    #[test]
    fn test_apply_v0_with_no_nonce() {
        let internal_invoke_function = InvokeFunction {
            contract_address: Address(0.into()),
            entry_point_selector: Felt252::from_str_radix(
                "112e35f48499939272000bd72eb840e502ca4c3aefa8800992e8defb746e0c9",
                16,
            )
            .unwrap(),
            entry_point_type: EntryPointType::External,
            calldata: vec![1.into(), 1.into(), 10.into()],
            tx_type: TransactionType::InvokeFunction,
            version: 0.into(),
            validate_entry_point_selector: 0.into(),
            hash_value: 0.into(),
            signature: Vec::new(),
            max_fee: 0,
            nonce: None,
            skip_validation: false,
            skip_execute: false,
            skip_fee_transfer: false,
            skip_nonce_check: false,
        };

        // Instantiate CachedState
        let mut state_reader = InMemoryStateReader::default();
        // Set contract_class
        let class_hash = [1; 32];
        let contract_class = ContractClass::from_path("starknet_programs/fibonacci.json").unwrap();
        // Set contact_state
        let contract_address = Address(0.into());
        let nonce = Felt252::zero();

        state_reader
            .address_to_class_hash_mut()
            .insert(contract_address.clone(), class_hash);
        state_reader
            .address_to_nonce
            .insert(contract_address, nonce);

        let mut state = CachedState::new(Arc::new(state_reader), HashMap::new());

        // Initialize state.contract_classes
        state.set_contract_classes(HashMap::new()).unwrap();

        state
            .set_contract_class(
                &class_hash,
                &CompiledClass::Deprecated(Arc::new(contract_class)),
            )
            .unwrap();

        let result = internal_invoke_function
            .apply(&mut state, &BlockContext::default(), 0)
            .unwrap();

        assert_eq!(result.tx_type, Some(TransactionType::InvokeFunction));
        assert_eq!(
            result.call_info.as_ref().unwrap().class_hash,
            Some(class_hash)
        );
        assert_eq!(
            result.call_info.as_ref().unwrap().entry_point_selector,
            Some(internal_invoke_function.entry_point_selector)
        );
        assert_eq!(
            result.call_info.as_ref().unwrap().calldata,
            internal_invoke_function.calldata
        );
        assert_eq!(result.call_info.unwrap().retdata, vec![Felt252::new(144)]);
    }

    #[test]
    fn test_run_validate_entrypoint_nonce_is_none_should_fail() {
        let internal_invoke_function = InvokeFunction {
            contract_address: Address(0.into()),
            entry_point_selector: (*EXECUTE_ENTRY_POINT_SELECTOR).clone(),
            entry_point_type: EntryPointType::External,
            calldata: Vec::new(),
            tx_type: TransactionType::InvokeFunction,
            version: 1.into(),
            validate_entry_point_selector: 0.into(),
            hash_value: 0.into(),
            signature: Vec::new(),
            max_fee: 0,
            nonce: None,
            skip_validation: false,
            skip_execute: false,
            skip_fee_transfer: false,
            skip_nonce_check: false,
        };

        // Instantiate CachedState
        let mut state_reader = InMemoryStateReader::default();
        // Set contract_class
        let class_hash = [1; 32];
        let contract_class = ContractClass::from_path("starknet_programs/amm.json").unwrap();
        // Set contact_state
        let contract_address = Address(0.into());
        let nonce = Felt252::zero();

        state_reader
            .address_to_class_hash_mut()
            .insert(contract_address.clone(), class_hash);
        state_reader
            .address_to_nonce
            .insert(contract_address, nonce);

        let mut state = CachedState::new(Arc::new(state_reader), HashMap::new());

        // Initialize state.contract_classes
        state.set_contract_classes(HashMap::new()).unwrap();

        state
            .set_contract_class(
                &class_hash,
                &CompiledClass::Deprecated(Arc::new(contract_class)),
            )
            .unwrap();

        let expected_error =
            internal_invoke_function.apply(&mut state, &BlockContext::default(), 0);

        assert!(expected_error.is_err());
        assert_matches!(expected_error.unwrap_err(), TransactionError::MissingNonce);
    }

    #[test]
    // Test fee calculation is done correctly but payment to sequencer fails due
    // to the token contract not being deployed
    fn test_invoke_with_non_deployed_fee_token_should_fail() {
        let contract_address = Address(0.into());

        // Instantiate CachedState
        let mut state_reader = InMemoryStateReader::default();
        // Set contract_class
        let class_hash = [1; 32];
        let contract_class = ContractClass::from_path("starknet_programs/fibonacci.json").unwrap();
        // Set contact_state
        let nonce = Felt252::zero();

        state_reader
            .address_to_class_hash_mut()
            .insert(contract_address.clone(), class_hash);
        state_reader
            .address_to_nonce
            .insert(contract_address.clone(), nonce);

        let internal_invoke_function = InvokeFunction {
            contract_address,
            entry_point_selector: Felt252::from_str_radix(
                "112e35f48499939272000bd72eb840e502ca4c3aefa8800992e8defb746e0c9",
                16,
            )
            .unwrap(),
            entry_point_type: EntryPointType::External,
            calldata: vec![1.into(), 1.into(), 10.into()],
            tx_type: TransactionType::InvokeFunction,
            version: 1.into(),
            validate_entry_point_selector: 0.into(),
            hash_value: 0.into(),
            signature: Vec::new(),
            max_fee: 1000,
            nonce: Some(0.into()),
            skip_validation: false,
            skip_execute: false,
            skip_fee_transfer: false,
            skip_nonce_check: false,
        };

        let mut state = CachedState::new(Arc::new(state_reader), HashMap::new());

        // Initialize state.contract_classes
        state.set_contract_classes(HashMap::new()).unwrap();

        state
            .set_contract_class(
                &class_hash,
                &CompiledClass::Deprecated(Arc::new(contract_class)),
            )
            .unwrap();

        let block_context = BlockContext::default();

        let result = internal_invoke_function.execute(&mut state, &block_context, 0);
        assert!(result.is_err());
        assert_matches!(result.unwrap_err(), TransactionError::FeeTransferError(_));
    }

    #[test]
    fn test_execute_invoke_actual_fee_exceeded_max_fee_should_fail() {
        let max_fee = 5;
        let internal_invoke_function = InvokeFunction {
            contract_address: Address(0.into()),
            entry_point_selector: Felt252::from_str_radix(
                "112e35f48499939272000bd72eb840e502ca4c3aefa8800992e8defb746e0c9",
                16,
            )
            .unwrap(),
            entry_point_type: EntryPointType::External,
            calldata: vec![1.into(), 1.into(), 10.into()],
            tx_type: TransactionType::InvokeFunction,
            version: 1.into(),
            validate_entry_point_selector: 0.into(),
            hash_value: 0.into(),
            signature: Vec::new(),
            max_fee,
            nonce: Some(0.into()),
            skip_validation: false,
            skip_execute: false,
            skip_fee_transfer: true,
            skip_nonce_check: false,
        };

        // Instantiate CachedState
        let mut state_reader = InMemoryStateReader::default();
        // Set contract_class
        let class_hash = [1; 32];
        let contract_class = ContractClass::from_path("starknet_programs/fibonacci.json").unwrap();
        // Set contact_state
        let contract_address = Address(0.into());
        let nonce = Felt252::zero();

        state_reader
            .address_to_class_hash_mut()
            .insert(contract_address.clone(), class_hash);
        state_reader
            .address_to_nonce
            .insert(contract_address, nonce);

        let mut state = CachedState::new(Arc::new(state_reader), HashMap::new());

        // Initialize state.contract_classes
        state.set_contract_classes(HashMap::new()).unwrap();

        state
            .set_contract_class(
                &class_hash,
                &CompiledClass::Deprecated(Arc::new(contract_class)),
            )
            .unwrap();

        let mut block_context = BlockContext::default();
        block_context.starknet_os_config.gas_price = 1;

        let tx = internal_invoke_function
            .execute(&mut state, &block_context, 0)
            .unwrap_err();
        assert_matches!(tx, TransactionError::ActualFeeExceedsMaxFee(_, _));
    }

    #[test]
    fn test_execute_invoke_twice_should_fail() {
        let internal_invoke_function = InvokeFunction {
            contract_address: Address(0.into()),
            entry_point_selector: Felt252::from_str_radix(
                "112e35f48499939272000bd72eb840e502ca4c3aefa8800992e8defb746e0c9",
                16,
            )
            .unwrap(),
            entry_point_type: EntryPointType::External,
            calldata: vec![1.into(), 1.into(), 10.into()],
            tx_type: TransactionType::InvokeFunction,
            version: 1.into(),
            validate_entry_point_selector: 0.into(),
            hash_value: 0.into(),
            signature: Vec::new(),
            max_fee: 0,
            nonce: Some(0.into()),
            skip_validation: false,
            skip_execute: false,
            skip_fee_transfer: false,
            skip_nonce_check: false,
        };

        // Instantiate CachedState
        let mut state_reader = InMemoryStateReader::default();
        // Set contract_class
        let class_hash = [1; 32];
        let contract_class = ContractClass::from_path("starknet_programs/fibonacci.json").unwrap();
        // Set contact_state
        let contract_address = Address(0.into());
        let nonce = Felt252::zero();

        state_reader
            .address_to_class_hash_mut()
            .insert(contract_address.clone(), class_hash);
        state_reader
            .address_to_nonce
            .insert(contract_address, nonce);

        let mut state = CachedState::new(Arc::new(state_reader), HashMap::new());

        // Initialize state.contract_classes
        state.set_contract_classes(HashMap::new()).unwrap();

        state
            .set_contract_class(
                &class_hash,
                &CompiledClass::Deprecated(Arc::new(contract_class)),
            )
            .unwrap();

        internal_invoke_function
            .execute(&mut state, &BlockContext::default(), 0)
            .unwrap();

        let expected_error =
            internal_invoke_function.execute(&mut state, &BlockContext::default(), 0);

        assert!(expected_error.is_err());
        assert_matches!(
            expected_error.unwrap_err(),
            TransactionError::InvalidTransactionNonce(..)
        )
    }

    #[test]
    fn test_execute_inovoke_nonce_missing_should_fail() {
        let internal_invoke_function = InvokeFunction {
            contract_address: Address(0.into()),
            entry_point_selector: Felt252::from_str_radix(
                "112e35f48499939272000bd72eb840e502ca4c3aefa8800992e8defb746e0c9",
                16,
            )
            .unwrap(),
            entry_point_type: EntryPointType::External,
            calldata: vec![1.into(), 1.into(), 10.into()],
            tx_type: TransactionType::InvokeFunction,
            version: 1.into(),
            validate_entry_point_selector: 0.into(),
            hash_value: 0.into(),
            signature: Vec::new(),
            max_fee: 0,
            nonce: None,
            skip_validation: false,
            skip_execute: false,
            skip_fee_transfer: false,
            skip_nonce_check: false,
        };

        // Instantiate CachedState
        let mut state_reader = InMemoryStateReader::default();
        // Set contract_class
        let class_hash = [1; 32];
        let contract_class = ContractClass::from_path("starknet_programs/fibonacci.json").unwrap();
        // Set contact_state
        let contract_address = Address(0.into());
        let nonce = Felt252::zero();

        state_reader
            .address_to_class_hash_mut()
            .insert(contract_address.clone(), class_hash);
        state_reader
            .address_to_nonce
            .insert(contract_address, nonce);

        let mut state = CachedState::new(Arc::new(state_reader), HashMap::new());

        // Initialize state.contract_classes
        state.set_contract_classes(HashMap::new()).unwrap();

        state
            .set_contract_class(
                &class_hash,
                &CompiledClass::Deprecated(Arc::new(contract_class)),
            )
            .unwrap();

        let expected_error =
            internal_invoke_function.execute(&mut state, &BlockContext::default(), 0);

        assert!(expected_error.is_err());
        assert_matches!(expected_error.unwrap_err(), TransactionError::MissingNonce)
    }

    #[test]
    fn invoke_version_zero_with_non_zero_nonce_should_fail() {
        let expected_error = preprocess_invoke_function_fields(
            Felt252::from_str_radix(
                "112e35f48499939272000bd72eb840e502ca4c3aefa8800992e8defb746e0c9",
                16,
            )
            .unwrap(),
            Some(1.into()),
            0.into(),
        )
        .unwrap_err();
        assert_matches!(expected_error, TransactionError::InvokeFunctionZeroHasNonce)
    }

    #[test]
    // the test should try to make verify_no_calls_to_other_contracts fail
    fn verify_no_calls_to_other_contracts_should_fail() {
        let mut call_info = CallInfo::default();
        let mut internal_calls = Vec::new();
        let internal_call = CallInfo {
            contract_address: Address(1.into()),
            ..Default::default()
        };
        internal_calls.push(internal_call);
        call_info.internal_calls = internal_calls;

        let expected_error = verify_no_calls_to_other_contracts(&Some(call_info));

        assert!(expected_error.is_err());
        assert_matches!(
            expected_error.unwrap_err(),
            TransactionError::UnauthorizedActionOnValidate
        );
    }

    #[test]
    fn preprocess_invoke_function_fields_nonce_is_none() {
        let entry_point_selector = Felt252::from_str_radix(
            "112e35f48499939272000bd72eb840e502ca4c3aefa8800992e8defb746e0c9",
            16,
        )
        .unwrap();
        let result =
            preprocess_invoke_function_fields(entry_point_selector.clone(), None, 0.into());

        let expected_additional_data: Vec<Felt252> = Vec::new();
        let expected_entry_point_selector_field = entry_point_selector;
        assert_eq!(
            result.unwrap(),
            (
                expected_entry_point_selector_field,
                expected_additional_data
            )
        )
    }

    #[test]
    fn invoke_version_one_with_no_nonce_should_fail() {
        let expected_error = preprocess_invoke_function_fields(
            Felt252::from_str_radix(
                "112e35f48499939272000bd72eb840e502ca4c3aefa8800992e8defb746e0c9",
                16,
            )
            .unwrap(),
            None,
            1.into(),
        );
        assert!(expected_error.is_err());
        assert_matches!(
            expected_error.unwrap_err(),
            TransactionError::InvokeFunctionNonZeroMissingNonce
        )
    }

    #[test]
    fn invoke_version_one_with_no_nonce_with_query_base_should_fail() {
        let expected_error = preprocess_invoke_function_fields(
            Felt252::from_str_radix(
                "112e35f48499939272000bd72eb840e502ca4c3aefa8800992e8defb746e0c9",
                16,
            )
            .unwrap(),
            None,
            &1.into() | &QUERY_VERSION_BASE.clone(),
        );
        assert!(expected_error.is_err());
    }

    #[test]
    fn test_reverted_transaction_wrong_entry_point() {
        let internal_invoke_function = InvokeFunction {
            contract_address: Address(0.into()),
            entry_point_selector: Felt252::from_bytes_be(&calculate_sn_keccak(b"factorial_")),
            entry_point_type: EntryPointType::External,
            calldata: vec![],
            tx_type: TransactionType::InvokeFunction,
            version: 0.into(),
            validate_entry_point_selector: 0.into(),
            hash_value: 0.into(),
            signature: Vec::new(),
            max_fee: 0,
            nonce: Some(0.into()),
            skip_validation: true,
            skip_execute: false,
            skip_fee_transfer: true,
            skip_nonce_check: false,
        };

        let mut state_reader = InMemoryStateReader::default();
        let class_hash = [1; 32];
        let program_data = include_bytes!("../../starknet_programs/cairo1/factorial.casm");
        let contract_class: CasmContractClass = serde_json::from_slice(program_data).unwrap();
        let contract_address = Address(0.into());
        let nonce = Felt252::zero();

        state_reader
            .address_to_class_hash_mut()
            .insert(contract_address.clone(), class_hash);
        state_reader
            .address_to_nonce
            .insert(contract_address, nonce);

        let mut casm_contract_class_cache = HashMap::new();

        casm_contract_class_cache.insert(class_hash, CompiledClass::Casm(Arc::new(contract_class)));

        let mut state = CachedState::new(Arc::new(state_reader), casm_contract_class_cache);

        let state_before_execution = state.clone();

        let result = internal_invoke_function
            .execute(&mut state, &BlockContext::default(), 0)
            .unwrap();

        assert!(result.call_info.is_none());
        assert_eq!(
            result.revert_error,
            Some("Requested entry point was not found".to_string())
        );
        assert_eq!(
            state.cache.class_hash_writes,
            state_before_execution.cache.class_hash_writes
        );
        assert_eq!(
            state.cache.compiled_class_hash_writes,
            state_before_execution.cache.compiled_class_hash_writes
        );
        assert_eq!(
            state.cache.nonce_writes,
            state_before_execution.cache.nonce_writes
        );
        assert_eq!(
            state.cache.storage_writes,
            state_before_execution.cache.storage_writes
        );
        assert_eq!(
            state.cache.class_hash_to_compiled_class_hash,
            state_before_execution
                .cache
                .class_hash_to_compiled_class_hash
        );
    }
}<|MERGE_RESOLUTION|>--- conflicted
+++ resolved
@@ -459,10 +459,6 @@
     let contract_address = Address(Felt252::from_bytes_be(value.sender_address.0.key().bytes()));
     let max_fee = value.max_fee.0;
     let nonce = Felt252::from_bytes_be(value.nonce.0.bytes());
-<<<<<<< HEAD
-    let chain_id = StarknetChainId::MainNet.to_felt();
-=======
->>>>>>> 52dd83c7
     let entry_point_selector = EXECUTE_ENTRY_POINT_SELECTOR.clone();
 
     let signature = value
