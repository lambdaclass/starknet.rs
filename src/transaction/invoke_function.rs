use super::{
    fee::{calculate_tx_fee, charge_fee},
    get_tx_version, Transaction,
};
use crate::{
    core::transaction_hash::{calculate_transaction_hash_common, TransactionHashPrefix},
    definitions::{
        block_context::{BlockContext, StarknetChainId},
        constants::{
            EXECUTE_ENTRY_POINT_SELECTOR, VALIDATE_ENTRY_POINT_SELECTOR, VALIDATE_RETDATA,
        },
        transaction_type::TransactionType,
    },
    execution::{
        execution_entry_point::{ExecutionEntryPoint, ExecutionResult},
        gas_usage::get_onchain_data_segment_length,
        os_usage::ESTIMATED_INVOKE_FUNCTION_STEPS,
        CallInfo, TransactionExecutionContext, TransactionExecutionInfo,
    },
    services::{
        api::contract_classes::{
            compiled_class::CompiledClass, deprecated_contract_class::EntryPointType,
        },
        eth_definitions::eth_gas_constants::SHARP_GAS_PER_MEMORY_WORD,
    },
    state::{
        cached_state::CachedState,
        state_api::{State, StateChangesCount, StateReader},
        ExecutionResourcesManager, StateDiff,
    },
    transaction::error::TransactionError,
    utils::{calculate_tx_resources, Address},
};
use cairo_vm::felt::Felt252;
use getset::Getters;
use num_traits::{One, Zero};
use std::{collections::HashMap, fmt::Debug};

/// Represents an InvokeFunction transaction in the starknet network.
#[derive(Debug, Getters, Clone)]
pub struct InvokeFunction {
    #[getset(get = "pub")]
    contract_address: Address,
    entry_point_selector: Felt252,
    #[allow(dead_code)]
    entry_point_type: EntryPointType,
    calldata: Vec<Felt252>,
    tx_type: TransactionType,
    version: Felt252,
    validate_entry_point_selector: Felt252,
    #[getset(get = "pub")]
    hash_value: Felt252,
    #[getset(get = "pub")]
    signature: Vec<Felt252>,
    max_fee: u128,
    nonce: Option<Felt252>,
    skip_validation: bool,
    skip_execute: bool,
    skip_fee_transfer: bool,
    skip_nonce_check: bool,
}

impl InvokeFunction {
    #[allow(clippy::too_many_arguments)]
    pub fn new(
        contract_address: Address,
        entry_point_selector: Felt252,
        max_fee: u128,
        version: Felt252,
        calldata: Vec<Felt252>,
        signature: Vec<Felt252>,
        chain_id: Felt252,
        nonce: Option<Felt252>,
    ) -> Result<Self, TransactionError> {
        let (entry_point_selector_field, additional_data) = preprocess_invoke_function_fields(
            entry_point_selector.clone(),
            nonce.clone(),
            version.clone(),
        )?;
        let hash_value = calculate_transaction_hash_common(
            TransactionHashPrefix::Invoke,
            version.clone(),
            &contract_address,
            entry_point_selector_field,
            &calldata,
            max_fee,
            chain_id,
            &additional_data,
        )?;

        InvokeFunction::new_with_tx_hash(
            contract_address,
            entry_point_selector,
            max_fee,
            version,
            calldata,
            signature,
            nonce,
            hash_value,
        )
    }

    #[allow(clippy::too_many_arguments)]
    pub fn new_with_tx_hash(
        contract_address: Address,
        entry_point_selector: Felt252,
        max_fee: u128,
        version: Felt252,
        calldata: Vec<Felt252>,
        signature: Vec<Felt252>,
        nonce: Option<Felt252>,
        hash_value: Felt252,
    ) -> Result<Self, TransactionError> {
        let version = get_tx_version(version);

        let validate_entry_point_selector = VALIDATE_ENTRY_POINT_SELECTOR.clone();

        Ok(InvokeFunction {
            contract_address,
            entry_point_selector,
            entry_point_type: EntryPointType::External,
            calldata,
            tx_type: TransactionType::InvokeFunction,
            version,
            max_fee,
            signature,
            validate_entry_point_selector,
            nonce,
            hash_value,
            skip_validation: false,
            skip_execute: false,
            skip_fee_transfer: false,
            skip_nonce_check: false,
        })
    }

    /// Creates a `InvokeFunction` from a starknet api `InvokeTransaction`.
    pub fn from_invoke_transaction(
        tx: starknet_api::transaction::InvokeTransaction,
        chain_id: StarknetChainId,
    ) -> Result<Self, TransactionError> {
        match tx {
            starknet_api::transaction::InvokeTransaction::V0(v0) => convert_invoke_v0(v0, chain_id),
            starknet_api::transaction::InvokeTransaction::V1(v1) => convert_invoke_v1(v1, chain_id),
        }
    }

    fn get_execution_context(
        &self,
        n_steps: u64,
    ) -> Result<TransactionExecutionContext, TransactionError> {
        Ok(TransactionExecutionContext::new(
            self.contract_address.clone(),
            self.hash_value.clone(),
            self.signature.clone(),
            self.max_fee,
            if self.version.is_zero() {
                Felt252::zero()
            } else {
                self.nonce.clone().ok_or(TransactionError::MissingNonce)?
            },
            n_steps,
            self.version.clone(),
        ))
    }

    /// Execute the validation entrypoint of the contract and returns the call info.
    /// ## Parameters:
    /// - state: A state that implements the [`State`] and [`StateReader`] traits.
    /// - resources_manager: the resources that are in use by the contract
    /// - block_context: The block's execution context
    pub(crate) fn run_validate_entrypoint<S: StateReader>(
        &self,
        state: &mut CachedState<S>,
        resources_manager: &mut ExecutionResourcesManager,
        block_context: &BlockContext,
    ) -> Result<Option<CallInfo>, TransactionError> {
        if self.entry_point_selector != *EXECUTE_ENTRY_POINT_SELECTOR {
            return Ok(None);
        }
        if self.version.is_zero() || self.skip_validation {
            return Ok(None);
        }

        let call = ExecutionEntryPoint::new(
            self.contract_address.clone(),
            self.calldata.clone(),
            self.validate_entry_point_selector.clone(),
            Address(0.into()),
            EntryPointType::External,
            None,
            None,
            0,
        );

        let ExecutionResult { call_info, .. } = call.execute(
            state,
            block_context,
            resources_manager,
            &mut self.get_execution_context(block_context.validate_max_n_steps)?,
            false,
            block_context.validate_max_n_steps,
        )?;

        // Validate the return data
        let class_hash = state.get_class_hash_at(&self.contract_address)?;
        let contract_class = state
            .get_contract_class(&class_hash)
            .map_err(|_| TransactionError::MissingCompiledClass)?;
        if let CompiledClass::Sierra(_) = contract_class {
            // The account contract class is a Cairo 1.0 contract; the `validate` entry point should
            // return `VALID`.
            if !call_info
                .as_ref()
                .map(|ci| ci.retdata == vec![VALIDATE_RETDATA.clone()])
                .unwrap_or_default()
            {
                return Err(TransactionError::WrongValidateRetdata);
            }
        }

        let call_info = verify_no_calls_to_other_contracts(&call_info)
            .map_err(|_| TransactionError::InvalidContractCall)?;

        Ok(Some(call_info))
    }

    /// Builds the transaction execution context and executes the entry point.
    /// Returns the CallInfo.
    fn run_execute_entrypoint<S: StateReader>(
        &self,
        state: &mut CachedState<S>,
        block_context: &BlockContext,
        resources_manager: &mut ExecutionResourcesManager,
        remaining_gas: u128,
    ) -> Result<ExecutionResult, TransactionError> {
        let call = ExecutionEntryPoint::new(
            self.contract_address.clone(),
            self.calldata.clone(),
            self.entry_point_selector.clone(),
            Address(Felt252::zero()),
            EntryPointType::External,
            None,
            None,
            remaining_gas,
        );
        call.execute(
            state,
            block_context,
            resources_manager,
            &mut self.get_execution_context(block_context.invoke_tx_max_n_steps)?,
            true,
            block_context.invoke_tx_max_n_steps,
        )
    }

    /// Execute a call to the cairo-vm using the accounts_validation.cairo contract to validate
    /// the contract that is being declared. Then it returns the transaction execution info of the run.
    /// ## Parameters
    /// - state: A state that implements the [`State`] and [`StateReader`] traits.
    /// - block_context: The block's execution context.
    /// - remaining_gas: The amount of gas that the transaction disposes.
    pub fn apply<S: StateReader>(
        &self,
        state: &mut CachedState<S>,
        block_context: &BlockContext,
        remaining_gas: u128,
    ) -> Result<TransactionExecutionInfo, TransactionError> {
        let mut resources_manager = ExecutionResourcesManager::default();
        let validate_info = if self.skip_validation {
            None
        } else {
            self.run_validate_entrypoint(state, &mut resources_manager, block_context)?
        };

        // Execute transaction
        let ExecutionResult {
            call_info,
            revert_error,
            n_reverted_steps,
        } = if self.skip_execute {
            ExecutionResult::default()
        } else {
            self.run_execute_entrypoint(
                state,
                block_context,
                &mut resources_manager,
                remaining_gas,
            )?
        };
        let changes = state.count_actual_state_changes(Some((
            &block_context.starknet_os_config.fee_token_address,
            &self.contract_address,
        )))?;
        let actual_resources = calculate_tx_resources(
            resources_manager,
            &vec![call_info.clone(), validate_info.clone()],
            self.tx_type,
            changes,
            None,
            n_reverted_steps,
        )?;
        let transaction_execution_info = TransactionExecutionInfo::new_without_fee_info(
            validate_info,
            call_info,
            revert_error,
            actual_resources,
            Some(self.tx_type),
        );
        Ok(transaction_execution_info)
    }

    /// Calculates actual fee used by the transaction using the execution info returned by apply(),
    /// then updates the transaction execution info with the data of the fee.
    /// ## Parameters
    /// - state: A state that implements the [`State`] and [`StateReader`] traits.
    /// - block_context: The block's execution context.
    /// - remaining_gas: The amount of gas that the transaction disposes.
    #[tracing::instrument(level = "debug", ret, err, skip(self, state, block_context), fields(
        tx_type = ?TransactionType::InvokeFunction,
        self.version = ?self.version,
        self.hash_value = ?self.hash_value,
        self.contract_address = ?self.contract_address,
        self.entry_point_selector = ?self.entry_point_selector,
        self.entry_point_type = ?self.entry_point_type,
    ))]
    pub fn execute<S: StateReader>(
        &self,
        state: &mut CachedState<S>,
        block_context: &BlockContext,
        remaining_gas: u128,
    ) -> Result<TransactionExecutionInfo, TransactionError> {
        if self.version != Felt252::one() && self.version != Felt252::zero() {
            return Err(TransactionError::UnsupportedTxVersion(
                "Invoke".to_string(),
                self.version.clone(),
                vec![0, 1],
            ));
        }
<<<<<<< HEAD

        if !self.skip_fee_transfer {
            self.check_fee_balance(state, block_context)?;
        }

        if !self.skip_nonce_check {
            self.handle_nonce(state)?;
        }
=======
        self.handle_nonce(state)?;
>>>>>>> 3d9f4217

        let mut transactional_state = state.create_transactional();
        let mut tx_exec_info =
            self.apply(&mut transactional_state, block_context, remaining_gas)?;

        let actual_fee = calculate_tx_fee(
            &tx_exec_info.actual_resources,
            block_context.starknet_os_config.gas_price,
            block_context,
        )?;

        if let Some(revert_error) = tx_exec_info.revert_error.clone() {
            // execution error
            tx_exec_info = tx_exec_info.to_revert_error(&revert_error);
        } else if actual_fee > self.max_fee {
            // max_fee exceeded
            tx_exec_info = tx_exec_info.to_revert_error(
                format!(
                    "Calculated fee ({}) exceeds max fee ({})",
                    actual_fee, self.max_fee
                )
                .as_str(),
            );
        } else {
            state
                .apply_state_update(&StateDiff::from_cached_state(transactional_state.cache())?)?;
        }

        let mut tx_execution_context =
            self.get_execution_context(block_context.invoke_tx_max_n_steps)?;
        let (fee_transfer_info, actual_fee) = charge_fee(
            state,
            &tx_exec_info.actual_resources,
            block_context,
            self.max_fee,
            &mut tx_execution_context,
            self.skip_fee_transfer,
        )?;

        tx_exec_info.set_fee_info(actual_fee, fee_transfer_info);

        Ok(tx_exec_info)
    }

    fn handle_nonce<S: State + StateReader>(&self, state: &mut S) -> Result<(), TransactionError> {
        if self.version.is_zero() {
            return Ok(());
        }

        let contract_address = self.contract_address();

        let current_nonce = state.get_nonce_at(contract_address)?;
        match &self.nonce {
            None => {
                // TODO: Remove this once we have a better way to handle the nonce.
                Ok(())
            }
            Some(nonce) => {
                if !self.skip_nonce_check && nonce != &current_nonce {
                    return Err(TransactionError::InvalidTransactionNonce(
                        current_nonce.to_string(),
                        nonce.to_string(),
                    ));
                }
                state.increment_nonce(contract_address)?;
                Ok(())
            }
        }
    }

    fn check_fee_balance<S: State + StateReader>(
        &self,
        state: &mut S,
        block_context: &BlockContext,
    ) -> Result<(), TransactionError> {
        if self.max_fee.is_zero() {
            return Ok(());
        }
        let minimal_fee = self.estimate_minimal_fee(block_context)?;
        // Check max fee is at least the estimated constant overhead.
        if self.max_fee < minimal_fee {
            return Err(TransactionError::MaxFeeTooLow(self.max_fee, minimal_fee));
        }
        // Check that the current balance is high enough to cover the max_fee
        let (balance_low, balance_high) =
            state.get_fee_token_balance(block_context, self.contract_address())?;
        // The fee is at most 128 bits, while balance is 256 bits (split into two 128 bit words).
        if balance_high.is_zero() && balance_low < Felt252::from(self.max_fee) {
            return Err(TransactionError::MaxFeeExceedsBalance(
                self.max_fee,
                balance_low,
                balance_high,
            ));
        }
        Ok(())
    }

    fn estimate_minimal_fee(&self, block_context: &BlockContext) -> Result<u128, TransactionError> {
        let n_estimated_steps = ESTIMATED_INVOKE_FUNCTION_STEPS;
        let onchain_data_length = get_onchain_data_segment_length(&StateChangesCount {
            n_storage_updates: 1,
            n_class_hash_updates: 0,
            n_compiled_class_hash_updates: 0,
            n_modified_contracts: 1,
        });
        let resources = HashMap::from([
            (
                "l1_gas_usage".to_string(),
                onchain_data_length * SHARP_GAS_PER_MEMORY_WORD,
            ),
            ("n_steps".to_string(), n_estimated_steps),
        ]);
        calculate_tx_fee(
            &resources,
            block_context.starknet_os_config.gas_price,
            block_context,
        )
    }

    // Simulation function

    pub fn create_for_simulation(
        &self,
        skip_validation: bool,
        skip_execute: bool,
        skip_fee_transfer: bool,
        ignore_max_fee: bool,
        skip_nonce_check: bool,
    ) -> Transaction {
        let tx = InvokeFunction {
            skip_validation,
            skip_execute,
            skip_fee_transfer,
            skip_nonce_check,
            max_fee: if ignore_max_fee {
                u128::MAX
            } else {
                self.max_fee
            },
            ..self.clone()
        };

        Transaction::InvokeFunction(tx)
    }
}

// ------------------------------------
//  Invoke internal functions utils
// ------------------------------------

pub fn verify_no_calls_to_other_contracts(
    call_info: &Option<CallInfo>,
) -> Result<CallInfo, TransactionError> {
    let call_info = call_info.clone().ok_or(TransactionError::CallInfoIsNone)?;
    let invoked_contract_address = call_info.contract_address.clone();
    for internal_call in call_info.gen_call_topology() {
        if internal_call.contract_address != invoked_contract_address {
            return Err(TransactionError::UnauthorizedActionOnValidate);
        }
    }
    Ok(call_info)
}

// Performs validation on fields related to function invocation transaction.
// InvokeFunction transaction.
// Deduces and returns fields required for hash calculation of

pub(crate) fn preprocess_invoke_function_fields(
    entry_point_selector: Felt252,
    nonce: Option<Felt252>,
    version: Felt252,
) -> Result<(Felt252, Vec<Felt252>), TransactionError> {
    if version.is_zero() {
        match nonce {
            Some(_) => Err(TransactionError::InvokeFunctionZeroHasNonce),
            None => {
                let additional_data = Vec::new();
                let entry_point_selector_field = entry_point_selector;
                Ok((entry_point_selector_field, additional_data))
            }
        }
    } else {
        match nonce {
            Some(n) => {
                let additional_data = vec![n];
                let entry_point_selector_field = Felt252::zero();
                Ok((entry_point_selector_field, additional_data))
            }
            None => Err(TransactionError::InvokeFunctionNonZeroMissingNonce),
        }
    }
}

// ----------------------------------
//      Try from starknet api
// ----------------------------------

fn convert_invoke_v0(
    value: starknet_api::transaction::InvokeTransactionV0,
    chain_id: StarknetChainId,
) -> Result<InvokeFunction, TransactionError> {
    let contract_address = Address(Felt252::from_bytes_be(
        value.contract_address.0.key().bytes(),
    ));
    let max_fee = value.max_fee.0;
    let entry_point_selector = Felt252::from_bytes_be(value.entry_point_selector.0.bytes());
    let nonce = None;

    let signature = value
        .signature
        .0
        .iter()
        .map(|f| Felt252::from_bytes_be(f.bytes()))
        .collect();
    let calldata = value
        .calldata
        .0
        .as_ref()
        .iter()
        .map(|f| Felt252::from_bytes_be(f.bytes()))
        .collect();

    InvokeFunction::new(
        contract_address,
        entry_point_selector,
        max_fee,
        Felt252::new(0),
        calldata,
        signature,
        chain_id.to_felt(),
        nonce,
    )
}

fn convert_invoke_v1(
    value: starknet_api::transaction::InvokeTransactionV1,
    chain_id: StarknetChainId,
) -> Result<InvokeFunction, TransactionError> {
    let contract_address = Address(Felt252::from_bytes_be(value.sender_address.0.key().bytes()));
    let max_fee = value.max_fee.0;
    let nonce = Felt252::from_bytes_be(value.nonce.0.bytes());
    let entry_point_selector = EXECUTE_ENTRY_POINT_SELECTOR.clone();

    let signature = value
        .signature
        .0
        .iter()
        .map(|f| Felt252::from_bytes_be(f.bytes()))
        .collect();
    let calldata = value
        .calldata
        .0
        .as_ref()
        .iter()
        .map(|f| Felt252::from_bytes_be(f.bytes()))
        .collect();

    InvokeFunction::new(
        contract_address,
        entry_point_selector,
        max_fee,
        Felt252::new(1),
        calldata,
        signature,
        chain_id.to_felt(),
        Some(nonce),
    )
}

#[cfg(test)]
mod tests {
    use super::*;
    use crate::{
        services::api::contract_classes::{
            compiled_class::CompiledClass, deprecated_contract_class::ContractClass,
        },
        state::cached_state::CachedState,
        state::in_memory_state_reader::InMemoryStateReader,
        utils::calculate_sn_keccak,
    };
    use cairo_lang_starknet::casm_contract_class::CasmContractClass;
    use num_traits::Num;
    use pretty_assertions_sorted::{assert_eq, assert_eq_sorted};
    use starknet_api::{
        core::{ContractAddress, Nonce, PatriciaKey},
        hash::{StarkFelt, StarkHash},
        transaction::{Fee, InvokeTransaction, InvokeTransactionV1, TransactionSignature},
    };
    use std::{collections::HashMap, sync::Arc};

    #[test]
    fn test_from_invoke_transaction() {
        // https://starkscan.co/tx/0x05b6cf416d56e7c7c519b44e6d06a41657ff6c6a3f2629044fac395e6d200ac4
        // result 0x05b6cf416d56e7c7c519b44e6d06a41657ff6c6a3f2629044fac395e6d200ac4
        let tx = InvokeTransaction::V1(InvokeTransactionV1 {
            sender_address: ContractAddress(
                PatriciaKey::try_from(
                    StarkHash::try_from(
                        "0x00c4658311841a69ce121543af332622bc243cf5593fc4aaf822481c7b7f183d",
                    )
                    .unwrap(),
                )
                .unwrap(),
            ),
            max_fee: Fee(49000000000000),
            signature: TransactionSignature(vec![
                StarkFelt::try_from(
                    "0x18315db8eb360a82ea11f302d6a6a35a11b9df1dc220ec1376c4d4604770dd4",
                )
                .unwrap(),
                StarkFelt::try_from(
                    "0x5e8642259ac8e99c84cdf88c17385698150eb11dccfb3036ecc2b97c0903d27",
                )
                .unwrap(),
            ]),
            nonce: Nonce(StarkFelt::from(22u32)),
            calldata: starknet_api::transaction::Calldata(Arc::new(vec![
                StarkFelt::try_from("0x1").unwrap(),
                StarkFelt::try_from(
                    "0x0454f0bd015e730e5adbb4f080b075fdbf55654ff41ee336203aa2e1ac4d4309",
                )
                .unwrap(),
                StarkFelt::try_from(
                    "0x032a99297e1d12a9b91d4f90d5dd4b160d93c84a9e3b4daa916fec14ec852e05",
                )
                .unwrap(),
                StarkFelt::try_from(
                    "0x0000000000000000000000000000000000000000000000000000000000000000",
                )
                .unwrap(),
                StarkFelt::try_from(
                    "0x0000000000000000000000000000000000000000000000000000000000000002",
                )
                .unwrap(),
                StarkFelt::try_from(
                    "0x0000000000000000000000000000000000000000000000000000000000000002",
                )
                .unwrap(),
                StarkFelt::try_from(
                    "0x0383538353434346334616431626237363933663435643237376236313461663",
                )
                .unwrap(),
                StarkFelt::try_from(
                    "0x0393762666334373463313762393535303530383563613961323435643965666",
                )
                .unwrap(),
            ])),
        });

        let tx_sir = InvokeFunction::from_invoke_transaction(tx, StarknetChainId::MainNet).unwrap();
        assert_eq!(
            tx_sir.hash_value.to_str_radix(16),
            "5b6cf416d56e7c7c519b44e6d06a41657ff6c6a3f2629044fac395e6d200ac4"
        );
    }

    #[test]
    fn test_invoke_apply_without_fees() {
        let internal_invoke_function = InvokeFunction {
            contract_address: Address(0.into()),
            entry_point_selector: Felt252::from_str_radix(
                "112e35f48499939272000bd72eb840e502ca4c3aefa8800992e8defb746e0c9",
                16,
            )
            .unwrap(),
            entry_point_type: EntryPointType::External,
            calldata: vec![1.into(), 1.into(), 10.into()],
            tx_type: TransactionType::InvokeFunction,
            version: 0.into(),
            validate_entry_point_selector: 0.into(),
            hash_value: 0.into(),
            signature: Vec::new(),
            max_fee: 0,
            nonce: Some(0.into()),
            skip_validation: false,
            skip_execute: false,
            skip_fee_transfer: false,
            skip_nonce_check: false,
        };

        // Instantiate CachedState
        let mut state_reader = InMemoryStateReader::default();
        // Set contract_class
        let class_hash = [1; 32];
        let contract_class = ContractClass::from_path("starknet_programs/fibonacci.json").unwrap();
        // Set contact_state
        let contract_address = Address(0.into());
        let nonce = Felt252::zero();

        state_reader
            .address_to_class_hash_mut()
            .insert(contract_address.clone(), class_hash);
        state_reader
            .address_to_nonce
            .insert(contract_address, nonce);

        let mut state = CachedState::new(Arc::new(state_reader), HashMap::new());

        // Initialize state.contract_classes
        state.set_contract_classes(HashMap::new()).unwrap();

        state
            .set_contract_class(
                &class_hash,
                &CompiledClass::Deprecated(Arc::new(contract_class)),
            )
            .unwrap();

        let mut transactional = state.create_transactional();
        // Invoke result
        let result = internal_invoke_function
            .apply(&mut transactional, &BlockContext::default(), 0)
            .unwrap();
        state
            .apply_state_update(&StateDiff::from_cached_state(transactional.cache()).unwrap())
            .unwrap();

        assert_eq!(result.tx_type, Some(TransactionType::InvokeFunction));
        assert_eq!(
            result.call_info.as_ref().unwrap().class_hash,
            Some(class_hash)
        );
        assert_eq!(
            result.call_info.as_ref().unwrap().entry_point_selector,
            Some(internal_invoke_function.entry_point_selector)
        );
        assert_eq!(
            result.call_info.as_ref().unwrap().calldata,
            internal_invoke_function.calldata
        );
        assert_eq!(result.call_info.unwrap().retdata, vec![Felt252::new(144)]);
    }

    #[test]
    fn test_invoke_execute() {
        let internal_invoke_function = InvokeFunction {
            contract_address: Address(0.into()),
            entry_point_selector: Felt252::from_str_radix(
                "112e35f48499939272000bd72eb840e502ca4c3aefa8800992e8defb746e0c9",
                16,
            )
            .unwrap(),
            entry_point_type: EntryPointType::External,
            calldata: vec![1.into(), 1.into(), 10.into()],
            tx_type: TransactionType::InvokeFunction,
            version: 0.into(),
            validate_entry_point_selector: 0.into(),
            hash_value: 0.into(),
            signature: Vec::new(),
            max_fee: 0,
            nonce: Some(0.into()),
            skip_validation: false,
            skip_execute: false,
            skip_fee_transfer: false,
            skip_nonce_check: false,
        };

        // Instantiate CachedState
        let mut state_reader = InMemoryStateReader::default();
        // Set contract_class
        let class_hash = [1; 32];
        let contract_class = ContractClass::from_path("starknet_programs/fibonacci.json").unwrap();
        // Set contact_state
        let contract_address = Address(0.into());
        let nonce = Felt252::zero();

        state_reader
            .address_to_class_hash_mut()
            .insert(contract_address.clone(), class_hash);
        state_reader
            .address_to_nonce
            .insert(contract_address, nonce);

        let mut state = CachedState::new(Arc::new(state_reader), HashMap::new());

        // Initialize state.contract_classes
        state.set_contract_classes(HashMap::new()).unwrap();

        state
            .set_contract_class(
                &class_hash,
                &CompiledClass::Deprecated(Arc::new(contract_class)),
            )
            .unwrap();

        let result = internal_invoke_function
            .execute(&mut state, &BlockContext::default(), 0)
            .unwrap();

        assert_eq!(result.tx_type, Some(TransactionType::InvokeFunction));
        assert_eq!(
            result.call_info.as_ref().unwrap().class_hash,
            Some(class_hash)
        );
        assert_eq!(
            result.call_info.as_ref().unwrap().entry_point_selector,
            Some(internal_invoke_function.entry_point_selector)
        );
        assert_eq!(
            result.call_info.as_ref().unwrap().calldata,
            internal_invoke_function.calldata
        );
        assert_eq!(result.call_info.unwrap().retdata, vec![Felt252::new(144)]);
    }

    #[test]
    fn test_apply_invoke_entrypoint_not_found_should_fail() {
        let internal_invoke_function = InvokeFunction {
            contract_address: Address(0.into()),
            entry_point_selector: (*EXECUTE_ENTRY_POINT_SELECTOR).clone(),
            entry_point_type: EntryPointType::External,
            calldata: Vec::new(),
            tx_type: TransactionType::InvokeFunction,
            version: 0.into(),
            validate_entry_point_selector: 0.into(),
            hash_value: 0.into(),
            signature: Vec::new(),
            max_fee: 0,
            nonce: Some(0.into()),
            skip_validation: false,
            skip_execute: false,
            skip_fee_transfer: false,
            skip_nonce_check: false,
        };

        // Instantiate CachedState
        let mut state_reader = InMemoryStateReader::default();
        // Set contract_class
        let class_hash = [1; 32];
        let contract_class = ContractClass::from_path("starknet_programs/amm.json").unwrap();
        // Set contact_state
        let contract_address = Address(0.into());
        let nonce = Felt252::zero();

        state_reader
            .address_to_class_hash_mut()
            .insert(contract_address.clone(), class_hash);
        state_reader
            .address_to_nonce
            .insert(contract_address, nonce);

        let mut state = CachedState::new(Arc::new(state_reader), HashMap::new());

        // Initialize state.contract_classes
        state.set_contract_classes(HashMap::new()).unwrap();

        state
            .set_contract_class(
                &class_hash,
                &CompiledClass::Deprecated(Arc::new(contract_class)),
            )
            .unwrap();

        let mut transactional = state.create_transactional();
        let expected_error =
            internal_invoke_function.apply(&mut transactional, &BlockContext::default(), 0);

        assert!(expected_error.is_err());
        assert_matches!(
            expected_error.unwrap_err(),
            TransactionError::EntryPointNotFound
        );
    }

    #[test]
    fn test_apply_v0_with_no_nonce() {
        let internal_invoke_function = InvokeFunction {
            contract_address: Address(0.into()),
            entry_point_selector: Felt252::from_str_radix(
                "112e35f48499939272000bd72eb840e502ca4c3aefa8800992e8defb746e0c9",
                16,
            )
            .unwrap(),
            entry_point_type: EntryPointType::External,
            calldata: vec![1.into(), 1.into(), 10.into()],
            tx_type: TransactionType::InvokeFunction,
            version: 0.into(),
            validate_entry_point_selector: 0.into(),
            hash_value: 0.into(),
            signature: Vec::new(),
            max_fee: 0,
            nonce: None,
            skip_validation: false,
            skip_execute: false,
            skip_fee_transfer: false,
            skip_nonce_check: false,
        };

        // Instantiate CachedState
        let mut state_reader = InMemoryStateReader::default();
        // Set contract_class
        let class_hash = [1; 32];
        let contract_class = ContractClass::from_path("starknet_programs/fibonacci.json").unwrap();
        // Set contact_state
        let contract_address = Address(0.into());
        let nonce = Felt252::zero();

        state_reader
            .address_to_class_hash_mut()
            .insert(contract_address.clone(), class_hash);
        state_reader
            .address_to_nonce
            .insert(contract_address, nonce);

        let mut state = CachedState::new(Arc::new(state_reader), HashMap::new());

        // Initialize state.contract_classes
        state.set_contract_classes(HashMap::new()).unwrap();

        state
            .set_contract_class(
                &class_hash,
                &CompiledClass::Deprecated(Arc::new(contract_class)),
            )
            .unwrap();

        let mut transactional = state.create_transactional();
        // Invoke result
        let result = internal_invoke_function
            .apply(&mut transactional, &BlockContext::default(), 0)
            .unwrap();
        state
            .apply_state_update(&StateDiff::from_cached_state(transactional.cache()).unwrap())
            .unwrap();

        assert_eq!(result.tx_type, Some(TransactionType::InvokeFunction));
        assert_eq!(
            result.call_info.as_ref().unwrap().class_hash,
            Some(class_hash)
        );
        assert_eq!(
            result.call_info.as_ref().unwrap().entry_point_selector,
            Some(internal_invoke_function.entry_point_selector)
        );
        assert_eq!(
            result.call_info.as_ref().unwrap().calldata,
            internal_invoke_function.calldata
        );
        assert_eq!(result.call_info.unwrap().retdata, vec![Felt252::new(144)]);
    }

    #[test]
    fn test_run_validate_entrypoint_nonce_is_none_should_fail() {
        let internal_invoke_function = InvokeFunction {
            contract_address: Address(0.into()),
            entry_point_selector: (*EXECUTE_ENTRY_POINT_SELECTOR).clone(),
            entry_point_type: EntryPointType::External,
            calldata: Vec::new(),
            tx_type: TransactionType::InvokeFunction,
            version: 1.into(),
            validate_entry_point_selector: 0.into(),
            hash_value: 0.into(),
            signature: Vec::new(),
            max_fee: 0,
            nonce: None,
            skip_validation: false,
            skip_execute: false,
            skip_fee_transfer: false,
            skip_nonce_check: false,
        };

        // Instantiate CachedState
        let mut state_reader = InMemoryStateReader::default();
        // Set contract_class
        let class_hash = [1; 32];
        let contract_class = ContractClass::from_path("starknet_programs/amm.json").unwrap();
        // Set contact_state
        let contract_address = Address(0.into());
        let nonce = Felt252::zero();

        state_reader
            .address_to_class_hash_mut()
            .insert(contract_address.clone(), class_hash);
        state_reader
            .address_to_nonce
            .insert(contract_address, nonce);

        let mut state = CachedState::new(Arc::new(state_reader), HashMap::new());

        // Initialize state.contract_classes
        state.set_contract_classes(HashMap::new()).unwrap();

        state
            .set_contract_class(
                &class_hash,
                &CompiledClass::Deprecated(Arc::new(contract_class)),
            )
            .unwrap();

        let mut transactional = state.create_transactional();
        // Invoke result
        let expected_error =
            internal_invoke_function.apply(&mut transactional, &BlockContext::default(), 0);

        assert!(expected_error.is_err());
        assert_matches!(expected_error.unwrap_err(), TransactionError::MissingNonce);
    }

    #[test]
    // Test fee calculation is done correctly but payment to sequencer fails due
    // to the token contract not being deployed
    fn test_invoke_with_non_deployed_fee_token_should_fail() {
        let contract_address = Address(0.into());

        // Instantiate CachedState
        let mut state_reader = InMemoryStateReader::default();
        // Set contract_class
        let class_hash = [1; 32];
        let contract_class = ContractClass::from_path("starknet_programs/fibonacci.json").unwrap();
        // Set contact_state
        let nonce = Felt252::zero();

        state_reader
            .address_to_class_hash_mut()
            .insert(contract_address.clone(), class_hash);
        state_reader
            .address_to_nonce
            .insert(contract_address.clone(), nonce);

        let internal_invoke_function = InvokeFunction {
            contract_address,
            entry_point_selector: Felt252::from_str_radix(
                "112e35f48499939272000bd72eb840e502ca4c3aefa8800992e8defb746e0c9",
                16,
            )
            .unwrap(),
            entry_point_type: EntryPointType::External,
            calldata: vec![1.into(), 1.into(), 10.into()],
            tx_type: TransactionType::InvokeFunction,
            version: 1.into(),
            validate_entry_point_selector: 0.into(),
            hash_value: 0.into(),
            signature: Vec::new(),
            max_fee: 1000,
            nonce: Some(0.into()),
            skip_validation: false,
            skip_execute: false,
            skip_fee_transfer: false,
            skip_nonce_check: false,
        };

        let mut state = CachedState::new(Arc::new(state_reader), HashMap::new());

        // Initialize state.contract_classes
        state.set_contract_classes(HashMap::new()).unwrap();

        state
            .set_contract_class(
                &class_hash,
                &CompiledClass::Deprecated(Arc::new(contract_class)),
            )
            .unwrap();

        let block_context = BlockContext::default();

        let result = internal_invoke_function.execute(&mut state, &block_context, 0);
        assert!(result.is_err());
        assert_matches!(
            result.unwrap_err(),
            TransactionError::MaxFeeExceedsBalance(_, _, _)
        );
    }

    #[test]
    fn test_execute_invoke_actual_fee_exceeded_max_fee_should_fail() {
        let max_fee = 5;
        let internal_invoke_function = InvokeFunction {
            contract_address: Address(0.into()),
            entry_point_selector: Felt252::from_str_radix(
                "112e35f48499939272000bd72eb840e502ca4c3aefa8800992e8defb746e0c9",
                16,
            )
            .unwrap(),
            entry_point_type: EntryPointType::External,
            calldata: vec![1.into(), 1.into(), 10.into()],
            tx_type: TransactionType::InvokeFunction,
            version: 1.into(),
            validate_entry_point_selector: 0.into(),
            hash_value: 0.into(),
            signature: Vec::new(),
            max_fee,
            nonce: Some(0.into()),
            skip_validation: false,
            skip_execute: false,
            skip_fee_transfer: true,
            skip_nonce_check: false,
        };

        // Instantiate CachedState
        let mut state_reader = InMemoryStateReader::default();
        // Set contract_class
        let class_hash = [1; 32];
        let contract_class = ContractClass::from_path("starknet_programs/fibonacci.json").unwrap();
        // Set contact_state
        let contract_address = Address(0.into());
        let nonce = Felt252::zero();

        state_reader
            .address_to_class_hash_mut()
            .insert(contract_address.clone(), class_hash);
        state_reader
            .address_to_nonce
            .insert(contract_address, nonce);

        let mut state = CachedState::new(Arc::new(state_reader), HashMap::new());

        // Initialize state.contract_classes
        state.set_contract_classes(HashMap::new()).unwrap();

        state
            .set_contract_class(
                &class_hash,
                &CompiledClass::Deprecated(Arc::new(contract_class)),
            )
            .unwrap();

        let mut block_context = BlockContext::default();
        block_context.starknet_os_config.gas_price = 1;

        let tx_info = internal_invoke_function
            .execute(&mut state, &block_context, 0)
            .unwrap();
        let expected_actual_fee = 2483;
        let expected_tx_info = tx_info.clone().to_revert_error(
            format!(
                "Calculated fee ({}) exceeds max fee ({})",
                expected_actual_fee, max_fee
            )
            .as_str(),
        );

        assert_eq_sorted!(tx_info, expected_tx_info);
    }

    #[test]
    fn test_execute_invoke_twice_should_fail() {
        let internal_invoke_function = InvokeFunction {
            contract_address: Address(0.into()),
            entry_point_selector: Felt252::from_str_radix(
                "112e35f48499939272000bd72eb840e502ca4c3aefa8800992e8defb746e0c9",
                16,
            )
            .unwrap(),
            entry_point_type: EntryPointType::External,
            calldata: vec![1.into(), 1.into(), 10.into()],
            tx_type: TransactionType::InvokeFunction,
            version: 1.into(),
            validate_entry_point_selector: 0.into(),
            hash_value: 0.into(),
            signature: Vec::new(),
            max_fee: 0,
            nonce: Some(0.into()),
            skip_validation: false,
            skip_execute: false,
            skip_fee_transfer: false,
            skip_nonce_check: false,
        };

        // Instantiate CachedState
        let mut state_reader = InMemoryStateReader::default();
        // Set contract_class
        let class_hash = [1; 32];
        let contract_class = ContractClass::from_path("starknet_programs/fibonacci.json").unwrap();
        // Set contact_state
        let contract_address = Address(0.into());
        let nonce = Felt252::zero();

        state_reader
            .address_to_class_hash_mut()
            .insert(contract_address.clone(), class_hash);
        state_reader
            .address_to_nonce
            .insert(contract_address, nonce);

        let mut state = CachedState::new(Arc::new(state_reader), HashMap::new());

        // Initialize state.contract_classes
        state.set_contract_classes(HashMap::new()).unwrap();

        state
            .set_contract_class(
                &class_hash,
                &CompiledClass::Deprecated(Arc::new(contract_class)),
            )
            .unwrap();

        internal_invoke_function
            .execute(&mut state, &BlockContext::default(), 0)
            .unwrap();

        let expected_error =
            internal_invoke_function.execute(&mut state, &BlockContext::default(), 0);

        assert!(expected_error.is_err());
        assert_matches!(
            expected_error.unwrap_err(),
            TransactionError::InvalidTransactionNonce(..)
        )
    }

    #[test]
    fn test_execute_inovoke_nonce_missing_should_fail() {
        let internal_invoke_function = InvokeFunction {
            contract_address: Address(0.into()),
            entry_point_selector: Felt252::from_str_radix(
                "112e35f48499939272000bd72eb840e502ca4c3aefa8800992e8defb746e0c9",
                16,
            )
            .unwrap(),
            entry_point_type: EntryPointType::External,
            calldata: vec![1.into(), 1.into(), 10.into()],
            tx_type: TransactionType::InvokeFunction,
            version: 1.into(),
            validate_entry_point_selector: 0.into(),
            hash_value: 0.into(),
            signature: Vec::new(),
            max_fee: 0,
            nonce: None,
            skip_validation: false,
            skip_execute: false,
            skip_fee_transfer: false,
            skip_nonce_check: false,
        };

        // Instantiate CachedState
        let mut state_reader = InMemoryStateReader::default();
        // Set contract_class
        let class_hash = [1; 32];
        let contract_class = ContractClass::from_path("starknet_programs/fibonacci.json").unwrap();
        // Set contact_state
        let contract_address = Address(0.into());
        let nonce = Felt252::zero();

        state_reader
            .address_to_class_hash_mut()
            .insert(contract_address.clone(), class_hash);
        state_reader
            .address_to_nonce
            .insert(contract_address, nonce);

        let mut state = CachedState::new(Arc::new(state_reader), HashMap::new());

        // Initialize state.contract_classes
        state.set_contract_classes(HashMap::new()).unwrap();

        state
            .set_contract_class(
                &class_hash,
                &CompiledClass::Deprecated(Arc::new(contract_class)),
            )
            .unwrap();

        let expected_error =
            internal_invoke_function.execute(&mut state, &BlockContext::default(), 0);

        assert!(expected_error.is_err());
        assert_matches!(expected_error.unwrap_err(), TransactionError::MissingNonce)
    }

    #[test]
    fn invoke_version_zero_with_non_zero_nonce_should_fail() {
        let expected_error = preprocess_invoke_function_fields(
            Felt252::from_str_radix(
                "112e35f48499939272000bd72eb840e502ca4c3aefa8800992e8defb746e0c9",
                16,
            )
            .unwrap(),
            Some(1.into()),
            0.into(),
        )
        .unwrap_err();
        assert_matches!(expected_error, TransactionError::InvokeFunctionZeroHasNonce)
    }

    #[test]
    // the test should try to make verify_no_calls_to_other_contracts fail
    fn verify_no_calls_to_other_contracts_should_fail() {
        let mut call_info = CallInfo::default();
        let mut internal_calls = Vec::new();
        let internal_call = CallInfo {
            contract_address: Address(1.into()),
            ..Default::default()
        };
        internal_calls.push(internal_call);
        call_info.internal_calls = internal_calls;

        let expected_error = verify_no_calls_to_other_contracts(&Some(call_info));

        assert!(expected_error.is_err());
        assert_matches!(
            expected_error.unwrap_err(),
            TransactionError::UnauthorizedActionOnValidate
        );
    }

    #[test]
    fn preprocess_invoke_function_fields_nonce_is_none() {
        let entry_point_selector = Felt252::from_str_radix(
            "112e35f48499939272000bd72eb840e502ca4c3aefa8800992e8defb746e0c9",
            16,
        )
        .unwrap();
        let result =
            preprocess_invoke_function_fields(entry_point_selector.clone(), None, 0.into());

        let expected_additional_data: Vec<Felt252> = Vec::new();
        let expected_entry_point_selector_field = entry_point_selector;
        assert_eq!(
            result.unwrap(),
            (
                expected_entry_point_selector_field,
                expected_additional_data
            )
        )
    }

    #[test]
    fn invoke_version_one_with_no_nonce_should_fail() {
        let expected_error = preprocess_invoke_function_fields(
            Felt252::from_str_radix(
                "112e35f48499939272000bd72eb840e502ca4c3aefa8800992e8defb746e0c9",
                16,
            )
            .unwrap(),
            None,
            1.into(),
        );
        assert!(expected_error.is_err());
        assert_matches!(
            expected_error.unwrap_err(),
            TransactionError::InvokeFunctionNonZeroMissingNonce
        )
    }

    #[test]
    fn invoke_version_one_with_no_nonce_with_query_base_should_fail() {
        let expected_error = preprocess_invoke_function_fields(
            Felt252::from_str_radix(
                "112e35f48499939272000bd72eb840e502ca4c3aefa8800992e8defb746e0c9",
                16,
            )
            .unwrap(),
            None,
            Into::<Felt252>::into(1),
        );
        assert!(expected_error.is_err());
    }

    #[test]
    fn test_reverted_transaction_wrong_entry_point() {
        let internal_invoke_function = InvokeFunction {
            contract_address: Address(0.into()),
            entry_point_selector: Felt252::from_bytes_be(&calculate_sn_keccak(b"factorial_")),
            entry_point_type: EntryPointType::External,
            calldata: vec![],
            tx_type: TransactionType::InvokeFunction,
            version: 0.into(),
            validate_entry_point_selector: 0.into(),
            hash_value: 0.into(),
            signature: Vec::new(),
            max_fee: 0,
            nonce: Some(0.into()),
            skip_validation: true,
            skip_execute: false,
            skip_fee_transfer: true,
            skip_nonce_check: false,
        };

        let mut state_reader = InMemoryStateReader::default();
        let class_hash = [1; 32];
        let program_data = include_bytes!("../../starknet_programs/cairo1/factorial.casm");
        let contract_class: CasmContractClass = serde_json::from_slice(program_data).unwrap();
        let contract_address = Address(0.into());
        let nonce = Felt252::zero();

        state_reader
            .address_to_class_hash_mut()
            .insert(contract_address.clone(), class_hash);
        state_reader
            .address_to_nonce
            .insert(contract_address, nonce);
        state_reader
            .class_hash_to_compiled_class_hash
            .insert(class_hash, class_hash);
        // last is necessary so the transactional state can cache the class

        let mut casm_contract_class_cache = HashMap::new();

        casm_contract_class_cache.insert(class_hash, CompiledClass::Casm(Arc::new(contract_class)));

        let mut state = CachedState::new(Arc::new(state_reader), casm_contract_class_cache);

        let state_before_execution = state.clone();

        let result = internal_invoke_function
            .execute(&mut state, &BlockContext::default(), 0)
            .unwrap();

        assert!(result.call_info.is_none());
        assert_eq!(
            result.revert_error,
            Some("Requested entry point was not found".to_string())
        );
        assert_eq_sorted!(
            state.cache.class_hash_writes,
            state_before_execution.cache.class_hash_writes
        );
        assert_eq_sorted!(
            state.cache.compiled_class_hash_writes,
            state_before_execution.cache.compiled_class_hash_writes
        );
        assert_eq_sorted!(
            state.cache.nonce_writes,
            state_before_execution.cache.nonce_writes
        );
        assert_eq_sorted!(
            state.cache.storage_writes,
            state_before_execution.cache.storage_writes
        );
        assert_eq_sorted!(
            state.cache.class_hash_to_compiled_class_hash,
            state_before_execution
                .cache
                .class_hash_to_compiled_class_hash
        );
    }

    #[test]
    fn invoke_wrong_version() {
        let chain_id = StarknetChainId::TestNet.to_felt();

        // declare tx
        let internal_declare = InvokeFunction::new(
            Address(Felt252::one()),
            Felt252::one(),
            9000,
            2.into(),
            vec![],
            vec![],
            chain_id,
            Some(Felt252::zero()),
        )
        .unwrap();
        let result = internal_declare.execute::<CachedState<InMemoryStateReader>>(
            &mut CachedState::default(),
            &BlockContext::default(),
            u128::MAX,
        );

        assert_matches!(
        result,
        Err(TransactionError::UnsupportedTxVersion(tx, ver, supp))
        if tx == "Invoke" && ver == 2.into() && supp == vec![0, 1]);
    }
}<|MERGE_RESOLUTION|>--- conflicted
+++ resolved
@@ -337,18 +337,12 @@
                 vec![0, 1],
             ));
         }
-<<<<<<< HEAD
 
         if !self.skip_fee_transfer {
             self.check_fee_balance(state, block_context)?;
         }
 
-        if !self.skip_nonce_check {
-            self.handle_nonce(state)?;
-        }
-=======
         self.handle_nonce(state)?;
->>>>>>> 3d9f4217
 
         let mut transactional_state = state.create_transactional();
         let mut tx_exec_info =
