use std::collections::HashMap;

use crate::{
    core::transaction_hash::{calculate_transaction_hash_common, TransactionHashPrefix},
    definitions::{
        block_context::BlockContext,
        constants::{EXECUTE_ENTRY_POINT_SELECTOR, VALIDATE_ENTRY_POINT_SELECTOR},
        transaction_type::TransactionType,
    },
    execution::{
        execution_entry_point::ExecutionEntryPoint, CallInfo, TransactionExecutionContext,
        TransactionExecutionInfo,
    },
    state::state_api::{State, StateReader},
    state::ExecutionResourcesManager,
    transaction::{
        error::TransactionError,
        fee::{calculate_tx_fee, execute_fee_transfer, FeeInfo},
    },
    utils::{calculate_tx_resources, Address},
};

use cairo_vm::felt::Felt252;
use getset::Getters;
use num_traits::Zero;
use starknet_contract_class::EntryPointType;

use super::Transaction;

#[derive(Debug, Getters, Clone)]
pub struct InvokeFunction {
    #[getset(get = "pub")]
    contract_address: Address,
    entry_point_selector: Felt252,
    #[allow(dead_code)]
    entry_point_type: EntryPointType,
    calldata: Vec<Felt252>,
    tx_type: TransactionType,
    version: Felt252,
    validate_entry_point_selector: Felt252,
    #[getset(get = "pub")]
    hash_value: Felt252,
    #[getset(get = "pub")]
    signature: Vec<Felt252>,
    max_fee: u128,
    nonce: Option<Felt252>,
    skip_validation: bool,
    skip_execute: bool,
    skip_fee_transfer: bool,
}

impl InvokeFunction {
    #[allow(clippy::too_many_arguments)]
    pub fn new(
        contract_address: Address,
        entry_point_selector: Felt252,
        max_fee: u128,
        version: Felt252,
        calldata: Vec<Felt252>,
        signature: Vec<Felt252>,
        chain_id: Felt252,
        nonce: Option<Felt252>,
        hash_value: Option<Felt252>,
    ) -> Result<Self, TransactionError> {
        let (entry_point_selector_field, additional_data) = preprocess_invoke_function_fields(
            entry_point_selector.clone(),
            nonce.clone(),
            version.clone(),
        )?;
        let hash_value = match hash_value {
            Some(hash) => hash,
            None => calculate_transaction_hash_common(
                TransactionHashPrefix::Invoke,
                version.clone(),
                &contract_address,
                entry_point_selector_field,
                &calldata,
                max_fee,
                chain_id,
                &additional_data,
            )?,
        };
        let validate_entry_point_selector = VALIDATE_ENTRY_POINT_SELECTOR.clone();

        Ok(InvokeFunction {
            contract_address,
            entry_point_selector,
            entry_point_type: EntryPointType::External,
            calldata,
            tx_type: TransactionType::InvokeFunction,
            version,
            max_fee,
            signature,
            validate_entry_point_selector,
            nonce,
            hash_value,
            skip_validation: false,
            skip_execute: false,
            skip_fee_transfer: false,
        })
    }

    fn get_execution_context(
        &self,
        n_steps: u64,
    ) -> Result<TransactionExecutionContext, TransactionError> {
        Ok(TransactionExecutionContext::new(
            self.contract_address.clone(),
            self.hash_value.clone(),
            self.signature.clone(),
            self.max_fee,
            if self.version.is_zero() {
                Felt252::zero()
            } else {
                self.nonce.clone().ok_or(TransactionError::MissingNonce)?
            },
            n_steps,
            self.version.clone(),
        ))
    }

    pub(crate) fn run_validate_entrypoint<T>(
        &self,
        state: &mut T,
        resources_manager: &mut ExecutionResourcesManager,
        block_context: &BlockContext,
    ) -> Result<Option<CallInfo>, TransactionError>
    where
        T: State + StateReader,
    {
        if self.entry_point_selector != *EXECUTE_ENTRY_POINT_SELECTOR {
            return Ok(None);
        }
        if self.version.is_zero() {
            return Ok(None);
        }
        if self.skip_validation {
            return Ok(None);
        }

        let call = ExecutionEntryPoint::new(
            self.contract_address.clone(),
            self.calldata.clone(),
            self.validate_entry_point_selector.clone(),
            Address(0.into()),
            EntryPointType::External,
            None,
            None,
            0,
        );

        let call_info = Some(call.execute(
            state,
            block_context,
            resources_manager,
            &mut self.get_execution_context(block_context.validate_max_n_steps)?,
            false,
        )?);

        let call_info = verify_no_calls_to_other_contracts(&call_info)
            .map_err(|_| TransactionError::InvalidContractCall)?;

        Ok(Some(call_info))
    }

    /// Builds the transaction execution context and executes the entry point.
    /// Returns the CallInfo.
    fn run_execute_entrypoint<T>(
        &self,
        state: &mut T,
        block_context: &BlockContext,
        resources_manager: &mut ExecutionResourcesManager,
        remaining_gas: u128,
    ) -> Result<CallInfo, TransactionError>
    where
        T: State + StateReader,
    {
        let call = ExecutionEntryPoint::new(
            self.contract_address.clone(),
            self.calldata.clone(),
            self.entry_point_selector.clone(),
            Address(0.into()),
            EntryPointType::External,
            None,
            None,
            remaining_gas,
        );
        call.execute(
            state,
            block_context,
            resources_manager,
            &mut self.get_execution_context(block_context.invoke_tx_max_n_steps)?,
            false,
        )
    }

    /// Execute a call to the cairo-vm using the accounts_validation.cairo contract to validate
    /// the contract that is being declared. Then it returns the transaction execution info of the run.
    pub fn apply<S>(
        &self,
        state: &mut S,
        block_context: &BlockContext,
        remaining_gas: u128,
    ) -> Result<TransactionExecutionInfo, TransactionError>
    where
        S: State + StateReader,
    {
        let mut resources_manager = ExecutionResourcesManager::default();
        let validate_info =
            self.run_validate_entrypoint(state, &mut resources_manager, block_context)?;
        // Execute transaction
        let call_info = if self.skip_execute {
            None
        } else {
            Some(self.run_execute_entrypoint(
                state,
                block_context,
                &mut resources_manager,
                remaining_gas,
            )?)
        };
        let changes = state.count_actual_storage_changes();
        let actual_resources = calculate_tx_resources(
            resources_manager,
            &vec![call_info.clone(), validate_info.clone()],
            self.tx_type,
            changes,
            None,
        )?;
        let transaction_execution_info =
            TransactionExecutionInfo::create_concurrent_stage_execution_info(
                validate_info,
                call_info,
                actual_resources,
                Some(self.tx_type),
            );
        Ok(transaction_execution_info)
    }

    fn charge_fee<S>(
        &self,
        state: &mut S,
        resources: &HashMap<String, usize>,
        block_context: &BlockContext,
    ) -> Result<FeeInfo, TransactionError>
    where
        S: State + StateReader,
    {
        if self.max_fee.is_zero() {
            return Ok((None, 0));
        }
        let actual_fee = calculate_tx_fee(
            resources,
            block_context.starknet_os_config.gas_price,
            block_context,
        )?;

        let mut tx_execution_context =
            self.get_execution_context(block_context.invoke_tx_max_n_steps)?;
        let fee_transfer_info = if self.skip_fee_transfer {
            None
        } else {
            Some(execute_fee_transfer(
                state,
                block_context,
                &mut tx_execution_context,
                actual_fee,
            )?)
        };

        Ok((fee_transfer_info, actual_fee))
    }

    /// Calculates actual fee used by the transaction using the execution info returned by apply(),
    /// then updates the transaction execution info with the data of the fee.
    pub fn execute<S: State + StateReader>(
        &self,
        state: &mut S,
        block_context: &BlockContext,
        remaining_gas: u128,
    ) -> Result<TransactionExecutionInfo, TransactionError> {
        let concurrent_exec_info = self.apply(state, block_context, remaining_gas)?;
        self.handle_nonce(state)?;

        let (fee_transfer_info, actual_fee) =
            self.charge_fee(state, &concurrent_exec_info.actual_resources, block_context)?;

        Ok(
            TransactionExecutionInfo::from_concurrent_state_execution_info(
                concurrent_exec_info,
                actual_fee,
                fee_transfer_info,
            ),
        )
    }

    fn handle_nonce<S: State + StateReader>(&self, state: &mut S) -> Result<(), TransactionError> {
        if self.version.is_zero() {
            return Ok(());
        }

        let contract_address = self.contract_address();

        let current_nonce = state.get_nonce_at(contract_address)?;
        match &self.nonce {
            None => {
                // TODO: Remove this once we have a better way to handle the nonce.
                Ok(())
            }
            Some(nonce) => {
                if nonce != &current_nonce {
                    return Err(TransactionError::InvalidTransactionNonce(
                        current_nonce.to_string(),
                        nonce.to_string(),
                    ));
                }
                state.increment_nonce(contract_address)?;
                Ok(())
            }
        }
    }

    // Simulation function

    pub(crate) fn create_for_simulation(
<<<<<<< HEAD
        self,
=======
        &self,
>>>>>>> 34d3d8f0
        skip_validation: bool,
        skip_execute: bool,
        skip_fee_transfer: bool,
    ) -> Transaction {
        let tx = InvokeFunction {
            skip_validation,
            skip_execute,
<<<<<<< HEAD
            ..self
        }
=======
            skip_fee_transfer,
            ..self.clone()
        };

        Transaction::InvokeFunction(tx)
>>>>>>> 34d3d8f0
    }
}

// ------------------------------------
//  Invoke internal functions utils
// ------------------------------------

pub fn verify_no_calls_to_other_contracts(
    call_info: &Option<CallInfo>,
) -> Result<CallInfo, TransactionError> {
    let call_info = call_info.clone().ok_or(TransactionError::CallInfoIsNone)?;
    let invoked_contract_address = call_info.contract_address.clone();
    for internal_call in call_info.gen_call_topology() {
        if internal_call.contract_address != invoked_contract_address {
            return Err(TransactionError::UnauthorizedActionOnValidate);
        }
    }
    Ok(call_info)
}

// Performs validation on fields related to function invocation transaction.
// InvokeFunction transaction.
// Deduces and returns fields required for hash calculation of

pub(crate) fn preprocess_invoke_function_fields(
    entry_point_selector: Felt252,
    nonce: Option<Felt252>,
    version: Felt252,
) -> Result<(Felt252, Vec<Felt252>), TransactionError> {
    if version.is_zero() {
        match nonce {
            Some(_) => Err(TransactionError::InvokeFunctionZeroHasNonce),
            None => {
                let additional_data = Vec::new();
                let entry_point_selector_field = entry_point_selector;
                Ok((entry_point_selector_field, additional_data))
            }
        }
    } else {
        match nonce {
            Some(n) => {
                let additional_data = vec![n];
                let entry_point_selector_field = Felt252::zero();
                Ok((entry_point_selector_field, additional_data))
            }
            None => Err(TransactionError::InvokeFunctionNonZeroMissingNonce),
        }
    }
}

#[cfg(test)]
mod tests {
    use super::*;
    use crate::{
        services::api::contract_classes::deprecated_contract_class::ContractClass,
        state::cached_state::CachedState, state::in_memory_state_reader::InMemoryStateReader,
    };
    use num_traits::Num;
    use std::{collections::HashMap, path::PathBuf};

    #[test]
    fn test_apply_specific_concurrent_changes() {
        let internal_invoke_function = InvokeFunction {
            contract_address: Address(0.into()),
            entry_point_selector: Felt252::from_str_radix(
                "112e35f48499939272000bd72eb840e502ca4c3aefa8800992e8defb746e0c9",
                16,
            )
            .unwrap(),
            entry_point_type: EntryPointType::External,
            calldata: vec![1.into(), 1.into(), 10.into()],
            tx_type: TransactionType::InvokeFunction,
            version: 0.into(),
            validate_entry_point_selector: 0.into(),
            hash_value: 0.into(),
            signature: Vec::new(),
            max_fee: 0,
            nonce: Some(0.into()),
            skip_validation: false,
            skip_execute: false,
            skip_fee_transfer: false,
        };

        // Instantiate CachedState
        let mut state_reader = InMemoryStateReader::default();
        // Set contract_class
        let class_hash = [1; 32];
        let contract_class =
            ContractClass::try_from(PathBuf::from("starknet_programs/fibonacci.json")).unwrap();
        // Set contact_state
        let contract_address = Address(0.into());
        let nonce = Felt252::zero();

        state_reader
            .address_to_class_hash_mut()
            .insert(contract_address.clone(), class_hash);
        state_reader
            .address_to_nonce
            .insert(contract_address, nonce);

        let mut state = CachedState::new(state_reader.clone(), None, None);

        // Initialize state.contract_classes
        state.set_contract_classes(HashMap::new()).unwrap();

        state
            .set_contract_class(&class_hash, &contract_class)
            .unwrap();

        let result = internal_invoke_function
            .apply(&mut state, &BlockContext::default(), 0)
            .unwrap();

        assert_eq!(result.tx_type, Some(TransactionType::InvokeFunction));
        assert_eq!(
            result.call_info.as_ref().unwrap().class_hash,
            Some(class_hash)
        );
        assert_eq!(
            result.call_info.as_ref().unwrap().entry_point_selector,
            Some(internal_invoke_function.entry_point_selector)
        );
        assert_eq!(
            result.call_info.as_ref().unwrap().calldata,
            internal_invoke_function.calldata
        );
        assert_eq!(result.call_info.unwrap().retdata, vec![Felt252::new(144)]);
    }

    #[test]
    fn test_execute_specific_concurrent_changes() {
        let internal_invoke_function = InvokeFunction {
            contract_address: Address(0.into()),
            entry_point_selector: Felt252::from_str_radix(
                "112e35f48499939272000bd72eb840e502ca4c3aefa8800992e8defb746e0c9",
                16,
            )
            .unwrap(),
            entry_point_type: EntryPointType::External,
            calldata: vec![1.into(), 1.into(), 10.into()],
            tx_type: TransactionType::InvokeFunction,
            version: 0.into(),
            validate_entry_point_selector: 0.into(),
            hash_value: 0.into(),
            signature: Vec::new(),
            max_fee: 0,
            nonce: Some(0.into()),
            skip_validation: false,
            skip_execute: false,
            skip_fee_transfer: false,
        };

        // Instantiate CachedState
        let mut state_reader = InMemoryStateReader::default();
        // Set contract_class
        let class_hash = [1; 32];
        let contract_class =
            ContractClass::try_from(PathBuf::from("starknet_programs/fibonacci.json")).unwrap();
        // Set contact_state
        let contract_address = Address(0.into());
        let nonce = Felt252::zero();

        state_reader
            .address_to_class_hash_mut()
            .insert(contract_address.clone(), class_hash);
        state_reader
            .address_to_nonce
            .insert(contract_address, nonce);

        let mut state = CachedState::new(state_reader.clone(), None, None);

        // Initialize state.contract_classes
        state.set_contract_classes(HashMap::new()).unwrap();

        state
            .set_contract_class(&class_hash, &contract_class)
            .unwrap();

        let result = internal_invoke_function
            .execute(&mut state, &BlockContext::default(), 0)
            .unwrap();

        assert_eq!(result.tx_type, Some(TransactionType::InvokeFunction));
        assert_eq!(
            result.call_info.as_ref().unwrap().class_hash,
            Some(class_hash)
        );
        assert_eq!(
            result.call_info.as_ref().unwrap().entry_point_selector,
            Some(internal_invoke_function.entry_point_selector)
        );
        assert_eq!(
            result.call_info.as_ref().unwrap().calldata,
            internal_invoke_function.calldata
        );
        assert_eq!(result.call_info.unwrap().retdata, vec![Felt252::new(144)]);
    }

    #[test]
    fn test_apply_invoke_entrypoint_not_found_should_fail() {
        let internal_invoke_function = InvokeFunction {
            contract_address: Address(0.into()),
            entry_point_selector: (*EXECUTE_ENTRY_POINT_SELECTOR).clone(),
            entry_point_type: EntryPointType::External,
            calldata: Vec::new(),
            tx_type: TransactionType::InvokeFunction,
            version: 0.into(),
            validate_entry_point_selector: 0.into(),
            hash_value: 0.into(),
            signature: Vec::new(),
            max_fee: 0,
            nonce: Some(0.into()),
            skip_validation: false,
            skip_execute: false,
            skip_fee_transfer: false,
        };

        // Instantiate CachedState
        let mut state_reader = InMemoryStateReader::default();
        // Set contract_class
        let class_hash = [1; 32];
        let contract_class =
            ContractClass::try_from(PathBuf::from("starknet_programs/amm.json")).unwrap();
        // Set contact_state
        let contract_address = Address(0.into());
        let nonce = Felt252::zero();

        state_reader
            .address_to_class_hash_mut()
            .insert(contract_address.clone(), class_hash);
        state_reader
            .address_to_nonce
            .insert(contract_address, nonce);

        let mut state = CachedState::new(state_reader.clone(), None, None);

        // Initialize state.contract_classes
        state.set_contract_classes(HashMap::new()).unwrap();

        state
            .set_contract_class(&class_hash, &contract_class)
            .unwrap();

        let expected_error =
            internal_invoke_function.apply(&mut state, &BlockContext::default(), 0);

        assert!(expected_error.is_err());
        assert_matches!(
            expected_error.unwrap_err(),
            TransactionError::EntryPointNotFound
        );
    }

    #[test]
    fn test_apply_v0_with_no_nonce() {
        let internal_invoke_function = InvokeFunction {
            contract_address: Address(0.into()),
            entry_point_selector: Felt252::from_str_radix(
                "112e35f48499939272000bd72eb840e502ca4c3aefa8800992e8defb746e0c9",
                16,
            )
            .unwrap(),
            entry_point_type: EntryPointType::External,
            calldata: vec![1.into(), 1.into(), 10.into()],
            tx_type: TransactionType::InvokeFunction,
            version: 0.into(),
            validate_entry_point_selector: 0.into(),
            hash_value: 0.into(),
            signature: Vec::new(),
            max_fee: 0,
            nonce: None,
            skip_validation: false,
            skip_execute: false,
            skip_fee_transfer: false,
        };

        // Instantiate CachedState
        let mut state_reader = InMemoryStateReader::default();
        // Set contract_class
        let class_hash = [1; 32];
        let contract_class =
            ContractClass::try_from(PathBuf::from("starknet_programs/fibonacci.json")).unwrap();
        // Set contact_state
        let contract_address = Address(0.into());
        let nonce = Felt252::zero();

        state_reader
            .address_to_class_hash_mut()
            .insert(contract_address.clone(), class_hash);
        state_reader
            .address_to_nonce
            .insert(contract_address, nonce);

        let mut state = CachedState::new(state_reader.clone(), None, None);

        // Initialize state.contract_classes
        state.set_contract_classes(HashMap::new()).unwrap();

        state
            .set_contract_class(&class_hash, &contract_class)
            .unwrap();

        let result = internal_invoke_function
            .apply(&mut state, &BlockContext::default(), 0)
            .unwrap();

        assert_eq!(result.tx_type, Some(TransactionType::InvokeFunction));
        assert_eq!(
            result.call_info.as_ref().unwrap().class_hash,
            Some(class_hash)
        );
        assert_eq!(
            result.call_info.as_ref().unwrap().entry_point_selector,
            Some(internal_invoke_function.entry_point_selector)
        );
        assert_eq!(
            result.call_info.as_ref().unwrap().calldata,
            internal_invoke_function.calldata
        );
        assert_eq!(result.call_info.unwrap().retdata, vec![Felt252::new(144)]);
    }

    #[test]
    fn test_run_validate_entrypoint_nonce_is_none_should_fail() {
        let internal_invoke_function = InvokeFunction {
            contract_address: Address(0.into()),
            entry_point_selector: (*EXECUTE_ENTRY_POINT_SELECTOR).clone(),
            entry_point_type: EntryPointType::External,
            calldata: Vec::new(),
            tx_type: TransactionType::InvokeFunction,
            version: 1.into(),
            validate_entry_point_selector: 0.into(),
            hash_value: 0.into(),
            signature: Vec::new(),
            max_fee: 0,
            nonce: None,
            skip_validation: false,
            skip_execute: false,
            skip_fee_transfer: false,
        };

        // Instantiate CachedState
        let mut state_reader = InMemoryStateReader::default();
        // Set contract_class
        let class_hash = [1; 32];
        let contract_class =
            ContractClass::try_from(PathBuf::from("starknet_programs/amm.json")).unwrap();
        // Set contact_state
        let contract_address = Address(0.into());
        let nonce = Felt252::zero();

        state_reader
            .address_to_class_hash_mut()
            .insert(contract_address.clone(), class_hash);
        state_reader
            .address_to_nonce
            .insert(contract_address, nonce);

        let mut state = CachedState::new(state_reader.clone(), None, None);

        // Initialize state.contract_classes
        state.set_contract_classes(HashMap::new()).unwrap();

        state
            .set_contract_class(&class_hash, &contract_class)
            .unwrap();

        let expected_error =
            internal_invoke_function.apply(&mut state, &BlockContext::default(), 0);

        assert!(expected_error.is_err());
        assert_matches!(expected_error.unwrap_err(), TransactionError::MissingNonce);
    }

    #[test]
    // Test fee calculation is done correctly but payment to sequencer fails due to been WIP.
    fn test_execute_invoke_fee_payment_to_sequencer_should_fail() {
        let internal_invoke_function = InvokeFunction {
            contract_address: Address(0.into()),
            entry_point_selector: Felt252::from_str_radix(
                "112e35f48499939272000bd72eb840e502ca4c3aefa8800992e8defb746e0c9",
                16,
            )
            .unwrap(),
            entry_point_type: EntryPointType::External,
            calldata: vec![1.into(), 1.into(), 10.into()],
            tx_type: TransactionType::InvokeFunction,
            version: 1.into(),
            validate_entry_point_selector: 0.into(),
            hash_value: 0.into(),
            signature: Vec::new(),
            max_fee: 1000,
            nonce: Some(0.into()),
            skip_validation: false,
            skip_execute: false,
            skip_fee_transfer: false,
        };

        // Instantiate CachedState
        let mut state_reader = InMemoryStateReader::default();
        // Set contract_class
        let class_hash = [1; 32];
        let contract_class =
            ContractClass::try_from(PathBuf::from("starknet_programs/fibonacci.json")).unwrap();
        // Set contact_state
        let contract_address = Address(0.into());
        let nonce = Felt252::zero();

        state_reader
            .address_to_class_hash_mut()
            .insert(contract_address.clone(), class_hash);
        state_reader
            .address_to_nonce
            .insert(contract_address, nonce);

        let mut state = CachedState::new(state_reader.clone(), None, None);

        // Initialize state.contract_classes
        state.set_contract_classes(HashMap::new()).unwrap();

        state
            .set_contract_class(&class_hash, &contract_class)
            .unwrap();

        let mut block_context = BlockContext::default();
        block_context.cairo_resource_fee_weights = HashMap::from([
            (String::from("l1_gas_usage"), 0.into()),
            (String::from("pedersen_builtin"), 16.into()),
            (String::from("range_check_builtin"), 70.into()),
        ]);

        let expected_error = internal_invoke_function.execute(&mut state, &block_context, 0);
        let error_msg = "Fee transfer failure".to_string();
        assert!(expected_error.is_err());
        assert_matches!(expected_error.unwrap_err(), TransactionError::FeeError(msg) if msg == error_msg);
    }

    #[test]
    fn test_execute_invoke_actual_fee_exceeded_max_fee_should_fail() {
        let internal_invoke_function = InvokeFunction {
            contract_address: Address(0.into()),
            entry_point_selector: Felt252::from_str_radix(
                "112e35f48499939272000bd72eb840e502ca4c3aefa8800992e8defb746e0c9",
                16,
            )
            .unwrap(),
            entry_point_type: EntryPointType::External,
            calldata: vec![1.into(), 1.into(), 10.into()],
            tx_type: TransactionType::InvokeFunction,
            version: 1.into(),
            validate_entry_point_selector: 0.into(),
            hash_value: 0.into(),
            signature: Vec::new(),
            max_fee: 1000,
            nonce: Some(0.into()),
            skip_validation: false,
            skip_execute: false,
            skip_fee_transfer: false,
        };

        // Instantiate CachedState
        let mut state_reader = InMemoryStateReader::default();
        // Set contract_class
        let class_hash = [1; 32];
        let contract_class =
            ContractClass::try_from(PathBuf::from("starknet_programs/fibonacci.json")).unwrap();
        // Set contact_state
        let contract_address = Address(0.into());
        let nonce = Felt252::zero();

        state_reader
            .address_to_class_hash_mut()
            .insert(contract_address.clone(), class_hash);
        state_reader
            .address_to_nonce
            .insert(contract_address, nonce);

        let mut state = CachedState::new(state_reader.clone(), None, None);

        // Initialize state.contract_classes
        state.set_contract_classes(HashMap::new()).unwrap();

        state
            .set_contract_class(&class_hash, &contract_class)
            .unwrap();

        let mut block_context = BlockContext::default();
        block_context.cairo_resource_fee_weights = HashMap::from([
            (String::from("l1_gas_usage"), 0.into()),
            (String::from("pedersen_builtin"), 16.into()),
            (String::from("range_check_builtin"), 70.into()),
        ]);
        block_context.starknet_os_config.gas_price = 1;

        let expected_error = internal_invoke_function.execute(&mut state, &block_context, 0);
        let error_msg = "Actual fee exceeded max fee.".to_string();
        assert!(expected_error.is_err());
        assert_matches!(expected_error.unwrap_err(), TransactionError::FeeError(actual_error_msg) if actual_error_msg == error_msg);
    }

    #[test]
    fn test_execute_invoke_twice_should_fail() {
        let internal_invoke_function = InvokeFunction {
            contract_address: Address(0.into()),
            entry_point_selector: Felt252::from_str_radix(
                "112e35f48499939272000bd72eb840e502ca4c3aefa8800992e8defb746e0c9",
                16,
            )
            .unwrap(),
            entry_point_type: EntryPointType::External,
            calldata: vec![1.into(), 1.into(), 10.into()],
            tx_type: TransactionType::InvokeFunction,
            version: 1.into(),
            validate_entry_point_selector: 0.into(),
            hash_value: 0.into(),
            signature: Vec::new(),
            max_fee: 0,
            nonce: Some(0.into()),
            skip_validation: false,
            skip_execute: false,
            skip_fee_transfer: false,
        };

        // Instantiate CachedState
        let mut state_reader = InMemoryStateReader::default();
        // Set contract_class
        let class_hash = [1; 32];
        let contract_class =
            ContractClass::try_from(PathBuf::from("starknet_programs/fibonacci.json")).unwrap();
        // Set contact_state
        let contract_address = Address(0.into());
        let nonce = Felt252::zero();

        state_reader
            .address_to_class_hash_mut()
            .insert(contract_address.clone(), class_hash);
        state_reader
            .address_to_nonce
            .insert(contract_address, nonce);

        let mut state = CachedState::new(state_reader.clone(), None, None);

        // Initialize state.contract_classes
        state.set_contract_classes(HashMap::new()).unwrap();

        state
            .set_contract_class(&class_hash, &contract_class)
            .unwrap();

        internal_invoke_function
            .execute(&mut state, &BlockContext::default(), 0)
            .unwrap();

        let expected_error =
            internal_invoke_function.execute(&mut state, &BlockContext::default(), 0);

        assert!(expected_error.is_err());
        assert_matches!(
            expected_error.unwrap_err(),
            TransactionError::InvalidTransactionNonce(..)
        )
    }

    #[test]
    fn test_execute_inovoke_nonce_missing_should_fail() {
        let internal_invoke_function = InvokeFunction {
            contract_address: Address(0.into()),
            entry_point_selector: Felt252::from_str_radix(
                "112e35f48499939272000bd72eb840e502ca4c3aefa8800992e8defb746e0c9",
                16,
            )
            .unwrap(),
            entry_point_type: EntryPointType::External,
            calldata: vec![1.into(), 1.into(), 10.into()],
            tx_type: TransactionType::InvokeFunction,
            version: 1.into(),
            validate_entry_point_selector: 0.into(),
            hash_value: 0.into(),
            signature: Vec::new(),
            max_fee: 0,
            nonce: None,
            skip_validation: false,
            skip_execute: false,
            skip_fee_transfer: false,
        };

        // Instantiate CachedState
        let mut state_reader = InMemoryStateReader::default();
        // Set contract_class
        let class_hash = [1; 32];
        let contract_class =
            ContractClass::try_from(PathBuf::from("starknet_programs/fibonacci.json")).unwrap();
        // Set contact_state
        let contract_address = Address(0.into());
        let nonce = Felt252::zero();

        state_reader
            .address_to_class_hash_mut()
            .insert(contract_address.clone(), class_hash);
        state_reader
            .address_to_nonce
            .insert(contract_address, nonce);

        let mut state = CachedState::new(state_reader.clone(), None, None);

        // Initialize state.contract_classes
        state.set_contract_classes(HashMap::new()).unwrap();

        state
            .set_contract_class(&class_hash, &contract_class)
            .unwrap();

        let expected_error =
            internal_invoke_function.execute(&mut state, &BlockContext::default(), 0);

        assert!(expected_error.is_err());
        assert_matches!(expected_error.unwrap_err(), TransactionError::MissingNonce)
    }

    #[test]
    fn invoke_version_zero_with_non_zero_nonce_should_fail() {
        let expected_error = preprocess_invoke_function_fields(
            Felt252::from_str_radix(
                "112e35f48499939272000bd72eb840e502ca4c3aefa8800992e8defb746e0c9",
                16,
            )
            .unwrap(),
            Some(1.into()),
            0.into(),
        )
        .unwrap_err();
        assert_matches!(expected_error, TransactionError::InvokeFunctionZeroHasNonce)
    }

    #[test]
    // the test should try to make verify_no_calls_to_other_contracts fail
    fn verify_no_calls_to_other_contracts_should_fail() {
        let mut call_info = CallInfo::default();
        let mut internal_calls = Vec::new();
        let internal_call = CallInfo {
            contract_address: Address(1.into()),
            ..Default::default()
        };
        internal_calls.push(internal_call);
        call_info.internal_calls = internal_calls;

        let expected_error = verify_no_calls_to_other_contracts(&Some(call_info));

        assert!(expected_error.is_err());
        assert_matches!(
            expected_error.unwrap_err(),
            TransactionError::UnauthorizedActionOnValidate
        );
    }

    #[test]
    fn preprocess_invoke_function_fields_nonce_is_none() {
        let entry_point_selector = Felt252::from_str_radix(
            "112e35f48499939272000bd72eb840e502ca4c3aefa8800992e8defb746e0c9",
            16,
        )
        .unwrap();
        let result =
            preprocess_invoke_function_fields(entry_point_selector.clone(), None, 0.into());

        let expected_additional_data: Vec<Felt252> = Vec::new();
        let expected_entry_point_selector_field = entry_point_selector;
        assert_eq!(
            result.unwrap(),
            (
                expected_entry_point_selector_field,
                expected_additional_data
            )
        )
    }

    #[test]
    fn invoke_version_one_with_no_nonce_should_fail() {
        let expected_error = preprocess_invoke_function_fields(
            Felt252::from_str_radix(
                "112e35f48499939272000bd72eb840e502ca4c3aefa8800992e8defb746e0c9",
                16,
            )
            .unwrap(),
            None,
            1.into(),
        );
        assert!(expected_error.is_err());
        assert_matches!(
            expected_error.unwrap_err(),
            TransactionError::InvokeFunctionNonZeroMissingNonce
        )
    }
}<|MERGE_RESOLUTION|>--- conflicted
+++ resolved
@@ -323,11 +323,7 @@
     // Simulation function
 
     pub(crate) fn create_for_simulation(
-<<<<<<< HEAD
-        self,
-=======
         &self,
->>>>>>> 34d3d8f0
         skip_validation: bool,
         skip_execute: bool,
         skip_fee_transfer: bool,
@@ -335,16 +331,11 @@
         let tx = InvokeFunction {
             skip_validation,
             skip_execute,
-<<<<<<< HEAD
-            ..self
-        }
-=======
             skip_fee_transfer,
             ..self.clone()
         };
 
         Transaction::InvokeFunction(tx)
->>>>>>> 34d3d8f0
     }
 }
 
