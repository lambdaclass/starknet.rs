use super::{
    fee::{calculate_tx_fee, charge_fee},
    Transaction,
};
use crate::{
    core::transaction_hash::{calculate_transaction_hash_common, TransactionHashPrefix},
    definitions::{
        block_context::{BlockContext, StarknetChainId},
        constants::{
            EXECUTE_ENTRY_POINT_SELECTOR, QUERY_VERSION_BASE, VALIDATE_ENTRY_POINT_SELECTOR,
        },
        transaction_type::TransactionType,
    },
    execution::{
        execution_entry_point::{ExecutionEntryPoint, ExecutionResult},
        CallInfo, TransactionExecutionContext, TransactionExecutionInfo,
    },
    services::api::contract_classes::deprecated_contract_class::EntryPointType,
    state::{
        cached_state::CachedState,
<<<<<<< HEAD
        contract_class_cache::ContractClassCache,
=======
>>>>>>> 484acb3e
        state_api::{State, StateReader},
        ExecutionResourcesManager, StateDiff,
    },
    transaction::error::TransactionError,
    utils::{calculate_tx_resources, Address},
};
use cairo_vm::felt::Felt252;
use getset::Getters;
use num_traits::Zero;
<<<<<<< HEAD
=======
use std::fmt::Debug;
>>>>>>> 484acb3e

/// Represents an InvokeFunction transaction in the starknet network.
#[derive(Debug, Getters, Clone)]
pub struct InvokeFunction {
    #[getset(get = "pub")]
    contract_address: Address,
    entry_point_selector: Felt252,
    #[allow(dead_code)]
    entry_point_type: EntryPointType,
    calldata: Vec<Felt252>,
    tx_type: TransactionType,
    version: Felt252,
    validate_entry_point_selector: Felt252,
    #[getset(get = "pub")]
    hash_value: Felt252,
    #[getset(get = "pub")]
    signature: Vec<Felt252>,
    max_fee: u128,
    nonce: Option<Felt252>,
    skip_validation: bool,
    skip_execute: bool,
    skip_fee_transfer: bool,
    skip_nonce_check: bool,
}

impl InvokeFunction {
    #[allow(clippy::too_many_arguments)]
    pub fn new(
        contract_address: Address,
        entry_point_selector: Felt252,
        max_fee: u128,
        version: Felt252,
        calldata: Vec<Felt252>,
        signature: Vec<Felt252>,
        chain_id: Felt252,
        nonce: Option<Felt252>,
    ) -> Result<Self, TransactionError> {
        let (entry_point_selector_field, additional_data) = preprocess_invoke_function_fields(
            entry_point_selector.clone(),
            nonce.clone(),
            version.clone(),
        )?;
        let hash_value = calculate_transaction_hash_common(
            TransactionHashPrefix::Invoke,
            version.clone(),
            &contract_address,
            entry_point_selector_field,
            &calldata,
            max_fee,
            chain_id,
            &additional_data,
        )?;

        InvokeFunction::new_with_tx_hash(
            contract_address,
            entry_point_selector,
            max_fee,
            version,
            calldata,
            signature,
            nonce,
            hash_value,
        )
    }

    #[allow(clippy::too_many_arguments)]
    pub fn new_with_tx_hash(
        contract_address: Address,
        entry_point_selector: Felt252,
        max_fee: u128,
        version: Felt252,
        calldata: Vec<Felt252>,
        signature: Vec<Felt252>,
        nonce: Option<Felt252>,
        hash_value: Felt252,
    ) -> Result<Self, TransactionError> {
        let validate_entry_point_selector = VALIDATE_ENTRY_POINT_SELECTOR.clone();

        Ok(InvokeFunction {
            contract_address,
            entry_point_selector,
            entry_point_type: EntryPointType::External,
            calldata,
            tx_type: TransactionType::InvokeFunction,
            version,
            max_fee,
            signature,
            validate_entry_point_selector,
            nonce,
            hash_value,
            skip_validation: false,
            skip_execute: false,
            skip_fee_transfer: false,
            skip_nonce_check: false,
        })
    }

    /// Creates a `InvokeFunction` from a starknet api `InvokeTransaction`.
    pub fn from_invoke_transaction(
        tx: starknet_api::transaction::InvokeTransaction,
        chain_id: StarknetChainId,
    ) -> Result<Self, TransactionError> {
        match tx {
            starknet_api::transaction::InvokeTransaction::V0(v0) => convert_invoke_v0(v0, chain_id),
            starknet_api::transaction::InvokeTransaction::V1(v1) => convert_invoke_v1(v1, chain_id),
        }
    }

    fn get_execution_context(
        &self,
        n_steps: u64,
    ) -> Result<TransactionExecutionContext, TransactionError> {
        Ok(TransactionExecutionContext::new(
            self.contract_address.clone(),
            self.hash_value.clone(),
            self.signature.clone(),
            self.max_fee,
            if self.version.is_zero() {
                Felt252::zero()
            } else {
                self.nonce.clone().ok_or(TransactionError::MissingNonce)?
            },
            n_steps,
            self.version.clone(),
        ))
    }

    /// Execute the validation entrypoint of the contract and returns the call info.
    /// ## Parameters:
    /// - state: A state that implements the [`State`] and [`StateReader`] traits.
    /// - resources_manager: the resources that are in use by the contract
    /// - block_context: The block's execution context
    pub(crate) fn run_validate_entrypoint<S: StateReader, C: ContractClassCache>(
        &self,
        state: &mut CachedState<S, C>,
        resources_manager: &mut ExecutionResourcesManager,
        block_context: &BlockContext,
    ) -> Result<Option<CallInfo>, TransactionError> {
        if self.entry_point_selector != *EXECUTE_ENTRY_POINT_SELECTOR {
            return Ok(None);
        }
        if self.version.is_zero() || self.version == *QUERY_VERSION_BASE {
            return Ok(None);
        }
        if self.skip_validation {
            return Ok(None);
        }

        let call = ExecutionEntryPoint::new(
            self.contract_address.clone(),
            self.calldata.clone(),
            self.validate_entry_point_selector.clone(),
            Address(0.into()),
            EntryPointType::External,
            None,
            None,
            0,
        );

        let ExecutionResult { call_info, .. } = call.execute(
            state,
            block_context,
            resources_manager,
            &mut self.get_execution_context(block_context.validate_max_n_steps)?,
            false,
            block_context.validate_max_n_steps,
        )?;

        let call_info = verify_no_calls_to_other_contracts(&call_info)
            .map_err(|_| TransactionError::InvalidContractCall)?;

        Ok(Some(call_info))
    }

    /// Builds the transaction execution context and executes the entry point.
    /// Returns the CallInfo.
    fn run_execute_entrypoint<S: StateReader, C: ContractClassCache>(
        &self,
        state: &mut CachedState<S, C>,
        block_context: &BlockContext,
        resources_manager: &mut ExecutionResourcesManager,
        remaining_gas: u128,
    ) -> Result<ExecutionResult, TransactionError> {
        let call = ExecutionEntryPoint::new(
            self.contract_address.clone(),
            self.calldata.clone(),
            self.entry_point_selector.clone(),
            Address(Felt252::zero()),
            EntryPointType::External,
            None,
            None,
            remaining_gas,
        );
        call.execute(
            state,
            block_context,
            resources_manager,
            &mut self.get_execution_context(block_context.invoke_tx_max_n_steps)?,
            true,
            block_context.invoke_tx_max_n_steps,
        )
    }

    /// Execute a call to the cairo-vm using the accounts_validation.cairo contract to validate
    /// the contract that is being declared. Then it returns the transaction execution info of the run.
    /// ## Parameters
    /// - state: A state that implements the [`State`] and [`StateReader`] traits.
    /// - block_context: The block's execution context.
    /// - remaining_gas: The amount of gas that the transaction disposes.
    pub fn apply<S: StateReader, C: ContractClassCache>(
        &self,
<<<<<<< HEAD
        state: &mut CachedState<S, C>,
=======
        state: &mut CachedState<S>,
>>>>>>> 484acb3e
        block_context: &BlockContext,
        remaining_gas: u128,
    ) -> Result<TransactionExecutionInfo, TransactionError> {
        let mut resources_manager = ExecutionResourcesManager::default();
        let validate_info = if self.skip_validation {
            None
        } else {
            self.run_validate_entrypoint(state, &mut resources_manager, block_context)?
        };

        // Execute transaction
        let ExecutionResult {
            call_info,
            revert_error,
            n_reverted_steps,
        } = if self.skip_execute {
            ExecutionResult::default()
        } else {
            self.run_execute_entrypoint(
                state,
                block_context,
                &mut resources_manager,
                remaining_gas,
            )?
        };
        let changes = state.count_actual_storage_changes(Some((
            &block_context.starknet_os_config.fee_token_address,
            &self.contract_address,
        )))?;
        let actual_resources = calculate_tx_resources(
            resources_manager,
            &vec![call_info.clone(), validate_info.clone()],
            self.tx_type,
            changes,
            None,
            n_reverted_steps,
        )?;
        let transaction_execution_info = TransactionExecutionInfo::new_without_fee_info(
            validate_info,
            call_info,
            revert_error,
            actual_resources,
            Some(self.tx_type),
        );
        Ok(transaction_execution_info)
    }

    /// Calculates actual fee used by the transaction using the execution info returned by apply(),
    /// then updates the transaction execution info with the data of the fee.
    /// ## Parameters
    /// - state: A state that implements the [`State`] and [`StateReader`] traits.
    /// - block_context: The block's execution context.
    /// - remaining_gas: The amount of gas that the transaction disposes.
<<<<<<< HEAD
    pub fn execute<S: StateReader, C: ContractClassCache>(
=======
    #[tracing::instrument(level = "debug", ret, err, skip(self, state, block_context), fields(
        tx_type = ?TransactionType::InvokeFunction,
        self.version = ?self.version,
        self.hash_value = ?self.hash_value,
        self.contract_address = ?self.contract_address,
        self.entry_point_selector = ?self.entry_point_selector,
        self.entry_point_type = ?self.entry_point_type,
    ))]
    pub fn execute<S: StateReader>(
>>>>>>> 484acb3e
        &self,
        state: &mut CachedState<S, C>,
        block_context: &BlockContext,
        remaining_gas: u128,
    ) -> Result<TransactionExecutionInfo, TransactionError> {
        if !self.skip_nonce_check {
            self.handle_nonce(state)?;
        }

        let mut transactional_state = state.create_transactional();
        let mut tx_exec_info =
            self.apply(&mut transactional_state, block_context, remaining_gas)?;

        let actual_fee = calculate_tx_fee(
            &tx_exec_info.actual_resources,
            block_context.starknet_os_config.gas_price,
            block_context,
        )?;

        if let Some(revert_error) = tx_exec_info.revert_error.clone() {
            // execution error
            tx_exec_info = tx_exec_info.to_revert_error(&revert_error);
        } else if actual_fee > self.max_fee {
            // max_fee exceeded
            tx_exec_info = tx_exec_info.to_revert_error(
                format!(
                    "Calculated fee ({}) exceeds max fee ({})",
                    actual_fee, self.max_fee
                )
                .as_str(),
            );
        } else {
            state
                .apply_state_update(&StateDiff::from_cached_state(transactional_state.cache())?)?;
        }

        let mut tx_execution_context =
            self.get_execution_context(block_context.invoke_tx_max_n_steps)?;
        let (fee_transfer_info, actual_fee) = charge_fee(
            state,
            &tx_exec_info.actual_resources,
            block_context,
            self.max_fee,
            &mut tx_execution_context,
            self.skip_fee_transfer,
        )?;

        tx_exec_info.set_fee_info(actual_fee, fee_transfer_info);

        Ok(tx_exec_info)
    }

    fn handle_nonce<S: State + StateReader>(&self, state: &mut S) -> Result<(), TransactionError> {
        if self.version.is_zero() || self.version == *QUERY_VERSION_BASE {
            return Ok(());
        }

        let contract_address = self.contract_address();

        let current_nonce = state.get_nonce_at(contract_address)?;
        match &self.nonce {
            None => {
                // TODO: Remove this once we have a better way to handle the nonce.
                Ok(())
            }
            Some(nonce) => {
                if nonce != &current_nonce {
                    return Err(TransactionError::InvalidTransactionNonce(
                        current_nonce.to_string(),
                        nonce.to_string(),
                    ));
                }
                state.increment_nonce(contract_address)?;
                Ok(())
            }
        }
    }

    // Simulation function

    pub fn create_for_simulation(
        &self,
        skip_validation: bool,
        skip_execute: bool,
        skip_fee_transfer: bool,
        ignore_max_fee: bool,
        skip_nonce_check: bool,
    ) -> Transaction {
        let tx = InvokeFunction {
            skip_validation,
            skip_execute,
            skip_fee_transfer,
            skip_nonce_check,
            max_fee: if ignore_max_fee {
                u128::MAX
            } else {
                self.max_fee
            },
            ..self.clone()
        };

        Transaction::InvokeFunction(tx)
    }
}

// ------------------------------------
//  Invoke internal functions utils
// ------------------------------------

pub fn verify_no_calls_to_other_contracts(
    call_info: &Option<CallInfo>,
) -> Result<CallInfo, TransactionError> {
    let call_info = call_info.clone().ok_or(TransactionError::CallInfoIsNone)?;
    let invoked_contract_address = call_info.contract_address.clone();
    for internal_call in call_info.gen_call_topology() {
        if internal_call.contract_address != invoked_contract_address {
            return Err(TransactionError::UnauthorizedActionOnValidate);
        }
    }
    Ok(call_info)
}

// Performs validation on fields related to function invocation transaction.
// InvokeFunction transaction.
// Deduces and returns fields required for hash calculation of

pub(crate) fn preprocess_invoke_function_fields(
    entry_point_selector: Felt252,
    nonce: Option<Felt252>,
    version: Felt252,
) -> Result<(Felt252, Vec<Felt252>), TransactionError> {
    if version.is_zero() || version == *QUERY_VERSION_BASE {
        match nonce {
            Some(_) => Err(TransactionError::InvokeFunctionZeroHasNonce),
            None => {
                let additional_data = Vec::new();
                let entry_point_selector_field = entry_point_selector;
                Ok((entry_point_selector_field, additional_data))
            }
        }
    } else {
        match nonce {
            Some(n) => {
                let additional_data = vec![n];
                let entry_point_selector_field = Felt252::zero();
                Ok((entry_point_selector_field, additional_data))
            }
            None => Err(TransactionError::InvokeFunctionNonZeroMissingNonce),
        }
    }
}

// ----------------------------------
//      Try from starknet api
// ----------------------------------

fn convert_invoke_v0(
    value: starknet_api::transaction::InvokeTransactionV0,
    chain_id: StarknetChainId,
) -> Result<InvokeFunction, TransactionError> {
    let contract_address = Address(Felt252::from_bytes_be(
        value.contract_address.0.key().bytes(),
    ));
    let max_fee = value.max_fee.0;
    let entry_point_selector = Felt252::from_bytes_be(value.entry_point_selector.0.bytes());
    let nonce = None;

    let signature = value
        .signature
        .0
        .iter()
        .map(|f| Felt252::from_bytes_be(f.bytes()))
        .collect();
    let calldata = value
        .calldata
        .0
        .as_ref()
        .iter()
        .map(|f| Felt252::from_bytes_be(f.bytes()))
        .collect();

    InvokeFunction::new(
        contract_address,
        entry_point_selector,
        max_fee,
        Felt252::new(0),
        calldata,
        signature,
        chain_id.to_felt(),
        nonce,
    )
}

fn convert_invoke_v1(
    value: starknet_api::transaction::InvokeTransactionV1,
    chain_id: StarknetChainId,
) -> Result<InvokeFunction, TransactionError> {
    let contract_address = Address(Felt252::from_bytes_be(value.sender_address.0.key().bytes()));
    let max_fee = value.max_fee.0;
    let nonce = Felt252::from_bytes_be(value.nonce.0.bytes());
    let entry_point_selector = EXECUTE_ENTRY_POINT_SELECTOR.clone();

    let signature = value
        .signature
        .0
        .iter()
        .map(|f| Felt252::from_bytes_be(f.bytes()))
        .collect();
    let calldata = value
        .calldata
        .0
        .as_ref()
        .iter()
        .map(|f| Felt252::from_bytes_be(f.bytes()))
        .collect();

    InvokeFunction::new(
        contract_address,
        entry_point_selector,
        max_fee,
        Felt252::new(1),
        calldata,
        signature,
        chain_id.to_felt(),
        Some(nonce),
    )
}

#[cfg(test)]
mod tests {
    use super::*;
    use crate::{
        services::api::contract_classes::{
            compiled_class::CompiledClass, deprecated_contract_class::ContractClass,
        },
        state::cached_state::CachedState,
        state::{
            contract_class_cache::PermanentContractClassCache,
            in_memory_state_reader::InMemoryStateReader,
        },
        utils::calculate_sn_keccak,
    };
    use cairo_lang_starknet::casm_contract_class::CasmContractClass;
    use num_traits::Num;
    use pretty_assertions_sorted::{assert_eq, assert_eq_sorted};
    use starknet_api::{
        core::{ContractAddress, Nonce, PatriciaKey},
        hash::{StarkFelt, StarkHash},
        transaction::{Fee, InvokeTransaction, InvokeTransactionV1, TransactionSignature},
    };
    use std::sync::Arc;

    #[test]
    fn test_from_invoke_transaction() {
        // https://starkscan.co/tx/0x05b6cf416d56e7c7c519b44e6d06a41657ff6c6a3f2629044fac395e6d200ac4
        // result 0x05b6cf416d56e7c7c519b44e6d06a41657ff6c6a3f2629044fac395e6d200ac4
        let tx = InvokeTransaction::V1(InvokeTransactionV1 {
            sender_address: ContractAddress(
                PatriciaKey::try_from(
                    StarkHash::try_from(
                        "0x00c4658311841a69ce121543af332622bc243cf5593fc4aaf822481c7b7f183d",
                    )
                    .unwrap(),
                )
                .unwrap(),
            ),
            max_fee: Fee(49000000000000),
            signature: TransactionSignature(vec![
                StarkFelt::try_from(
                    "0x18315db8eb360a82ea11f302d6a6a35a11b9df1dc220ec1376c4d4604770dd4",
                )
                .unwrap(),
                StarkFelt::try_from(
                    "0x5e8642259ac8e99c84cdf88c17385698150eb11dccfb3036ecc2b97c0903d27",
                )
                .unwrap(),
            ]),
            nonce: Nonce(StarkFelt::from(22u32)),
            calldata: starknet_api::transaction::Calldata(Arc::new(vec![
                StarkFelt::try_from("0x1").unwrap(),
                StarkFelt::try_from(
                    "0x0454f0bd015e730e5adbb4f080b075fdbf55654ff41ee336203aa2e1ac4d4309",
                )
                .unwrap(),
                StarkFelt::try_from(
                    "0x032a99297e1d12a9b91d4f90d5dd4b160d93c84a9e3b4daa916fec14ec852e05",
                )
                .unwrap(),
                StarkFelt::try_from(
                    "0x0000000000000000000000000000000000000000000000000000000000000000",
                )
                .unwrap(),
                StarkFelt::try_from(
                    "0x0000000000000000000000000000000000000000000000000000000000000002",
                )
                .unwrap(),
                StarkFelt::try_from(
                    "0x0000000000000000000000000000000000000000000000000000000000000002",
                )
                .unwrap(),
                StarkFelt::try_from(
                    "0x0383538353434346334616431626237363933663435643237376236313461663",
                )
                .unwrap(),
                StarkFelt::try_from(
                    "0x0393762666334373463313762393535303530383563613961323435643965666",
                )
                .unwrap(),
            ])),
        });

        let tx_sir = InvokeFunction::from_invoke_transaction(tx, StarknetChainId::MainNet).unwrap();
        assert_eq!(
            tx_sir.hash_value.to_str_radix(16),
            "5b6cf416d56e7c7c519b44e6d06a41657ff6c6a3f2629044fac395e6d200ac4"
        );
    }

    #[test]
    fn test_invoke_apply_without_fees() {
        let internal_invoke_function = InvokeFunction {
            contract_address: Address(0.into()),
            entry_point_selector: Felt252::from_str_radix(
                "112e35f48499939272000bd72eb840e502ca4c3aefa8800992e8defb746e0c9",
                16,
            )
            .unwrap(),
            entry_point_type: EntryPointType::External,
            calldata: vec![1.into(), 1.into(), 10.into()],
            tx_type: TransactionType::InvokeFunction,
            version: 0.into(),
            validate_entry_point_selector: 0.into(),
            hash_value: 0.into(),
            signature: Vec::new(),
            max_fee: 0,
            nonce: Some(0.into()),
            skip_validation: false,
            skip_execute: false,
            skip_fee_transfer: false,
            skip_nonce_check: false,
        };

        // Instantiate CachedState
        let mut state_reader = InMemoryStateReader::default();
        // Set contract_class
        let class_hash = [1; 32];
        let contract_class = ContractClass::from_path("starknet_programs/fibonacci.json").unwrap();
        // Set contract_state
        let contract_address = Address(0.into());
        let nonce = Felt252::zero();

        state_reader
            .address_to_class_hash_mut()
            .insert(contract_address.clone(), class_hash);
        state_reader
            .address_to_nonce
            .insert(contract_address, nonce);

        let mut state = CachedState::new(
            Arc::new(state_reader),
            Arc::new(PermanentContractClassCache::default()),
        );

        state
            .set_contract_class(
                &class_hash,
                &CompiledClass::Deprecated(Arc::new(contract_class)),
            )
            .unwrap();

        let mut transactional = state.create_transactional();
        // Invoke result
        let result = internal_invoke_function
            .apply(&mut transactional, &BlockContext::default(), 0)
            .unwrap();
        state
            .apply_state_update(&StateDiff::from_cached_state(transactional.cache()).unwrap())
            .unwrap();

        assert_eq!(result.tx_type, Some(TransactionType::InvokeFunction));
        assert_eq!(
            result.call_info.as_ref().unwrap().class_hash,
            Some(class_hash)
        );
        assert_eq!(
            result.call_info.as_ref().unwrap().entry_point_selector,
            Some(internal_invoke_function.entry_point_selector)
        );
        assert_eq!(
            result.call_info.as_ref().unwrap().calldata,
            internal_invoke_function.calldata
        );
        assert_eq!(result.call_info.unwrap().retdata, vec![Felt252::new(144)]);
    }

    #[test]
    fn test_invoke_execute() {
        let internal_invoke_function = InvokeFunction {
            contract_address: Address(0.into()),
            entry_point_selector: Felt252::from_str_radix(
                "112e35f48499939272000bd72eb840e502ca4c3aefa8800992e8defb746e0c9",
                16,
            )
            .unwrap(),
            entry_point_type: EntryPointType::External,
            calldata: vec![1.into(), 1.into(), 10.into()],
            tx_type: TransactionType::InvokeFunction,
            version: 0.into(),
            validate_entry_point_selector: 0.into(),
            hash_value: 0.into(),
            signature: Vec::new(),
            max_fee: 0,
            nonce: Some(0.into()),
            skip_validation: false,
            skip_execute: false,
            skip_fee_transfer: false,
            skip_nonce_check: false,
        };

        // Instantiate CachedState
        let mut state_reader = InMemoryStateReader::default();
        // Set contract_class
        let class_hash = [1; 32];
        let contract_class = ContractClass::from_path("starknet_programs/fibonacci.json").unwrap();
        // Set contract_state
        let contract_address = Address(0.into());
        let nonce = Felt252::zero();

        state_reader
            .address_to_class_hash_mut()
            .insert(contract_address.clone(), class_hash);
        state_reader
            .address_to_nonce
            .insert(contract_address, nonce);

        let mut state = CachedState::new(
            Arc::new(state_reader),
            Arc::new(PermanentContractClassCache::default()),
        );

        state
            .set_contract_class(
                &class_hash,
                &CompiledClass::Deprecated(Arc::new(contract_class)),
            )
            .unwrap();

        let result = internal_invoke_function
            .execute(&mut state, &BlockContext::default(), 0)
            .unwrap();

        assert_eq!(result.tx_type, Some(TransactionType::InvokeFunction));
        assert_eq!(
            result.call_info.as_ref().unwrap().class_hash,
            Some(class_hash)
        );
        assert_eq!(
            result.call_info.as_ref().unwrap().entry_point_selector,
            Some(internal_invoke_function.entry_point_selector)
        );
        assert_eq!(
            result.call_info.as_ref().unwrap().calldata,
            internal_invoke_function.calldata
        );
        assert_eq!(result.call_info.unwrap().retdata, vec![Felt252::new(144)]);
    }

    #[test]
    fn test_apply_invoke_entrypoint_not_found_should_fail() {
        let internal_invoke_function = InvokeFunction {
            contract_address: Address(0.into()),
            entry_point_selector: (*EXECUTE_ENTRY_POINT_SELECTOR).clone(),
            entry_point_type: EntryPointType::External,
            calldata: Vec::new(),
            tx_type: TransactionType::InvokeFunction,
            version: 0.into(),
            validate_entry_point_selector: 0.into(),
            hash_value: 0.into(),
            signature: Vec::new(),
            max_fee: 0,
            nonce: Some(0.into()),
            skip_validation: false,
            skip_execute: false,
            skip_fee_transfer: false,
            skip_nonce_check: false,
        };

        // Instantiate CachedState
        let mut state_reader = InMemoryStateReader::default();
        // Set contract_class
        let class_hash = [1; 32];
        let contract_class = ContractClass::from_path("starknet_programs/amm.json").unwrap();
        // Set contract_state
        let contract_address = Address(0.into());
        let nonce = Felt252::zero();

        state_reader
            .address_to_class_hash_mut()
            .insert(contract_address.clone(), class_hash);
        state_reader
            .address_to_nonce
            .insert(contract_address, nonce);

        let mut state = CachedState::new(
            Arc::new(state_reader),
            Arc::new(PermanentContractClassCache::default()),
        );

        state
            .set_contract_class(
                &class_hash,
                &CompiledClass::Deprecated(Arc::new(contract_class)),
            )
            .unwrap();

        let mut transactional = state.create_transactional();
        let expected_error =
            internal_invoke_function.apply(&mut transactional, &BlockContext::default(), 0);

        assert!(expected_error.is_err());
        assert_matches!(
            expected_error.unwrap_err(),
            TransactionError::EntryPointNotFound
        );
    }

    #[test]
    fn test_apply_v0_with_no_nonce() {
        let internal_invoke_function = InvokeFunction {
            contract_address: Address(0.into()),
            entry_point_selector: Felt252::from_str_radix(
                "112e35f48499939272000bd72eb840e502ca4c3aefa8800992e8defb746e0c9",
                16,
            )
            .unwrap(),
            entry_point_type: EntryPointType::External,
            calldata: vec![1.into(), 1.into(), 10.into()],
            tx_type: TransactionType::InvokeFunction,
            version: 0.into(),
            validate_entry_point_selector: 0.into(),
            hash_value: 0.into(),
            signature: Vec::new(),
            max_fee: 0,
            nonce: None,
            skip_validation: false,
            skip_execute: false,
            skip_fee_transfer: false,
            skip_nonce_check: false,
        };

        // Instantiate CachedState
        let mut state_reader = InMemoryStateReader::default();
        // Set contract_class
        let class_hash = [1; 32];
        let contract_class = ContractClass::from_path("starknet_programs/fibonacci.json").unwrap();
        // Set contract_state
        let contract_address = Address(0.into());
        let nonce = Felt252::zero();

        state_reader
            .address_to_class_hash_mut()
            .insert(contract_address.clone(), class_hash);
        state_reader
            .address_to_nonce
            .insert(contract_address, nonce);

        let mut state = CachedState::new(
            Arc::new(state_reader),
            Arc::new(PermanentContractClassCache::default()),
        );

        state
            .set_contract_class(
                &class_hash,
                &CompiledClass::Deprecated(Arc::new(contract_class)),
            )
            .unwrap();

        let mut transactional = state.create_transactional();
        // Invoke result
        let result = internal_invoke_function
            .apply(&mut transactional, &BlockContext::default(), 0)
            .unwrap();
        state
            .apply_state_update(&StateDiff::from_cached_state(transactional.cache()).unwrap())
            .unwrap();

        assert_eq!(result.tx_type, Some(TransactionType::InvokeFunction));
        assert_eq!(
            result.call_info.as_ref().unwrap().class_hash,
            Some(class_hash)
        );
        assert_eq!(
            result.call_info.as_ref().unwrap().entry_point_selector,
            Some(internal_invoke_function.entry_point_selector)
        );
        assert_eq!(
            result.call_info.as_ref().unwrap().calldata,
            internal_invoke_function.calldata
        );
        assert_eq!(result.call_info.unwrap().retdata, vec![Felt252::new(144)]);
    }

    #[test]
    fn test_run_validate_entrypoint_nonce_is_none_should_fail() {
        let internal_invoke_function = InvokeFunction {
            contract_address: Address(0.into()),
            entry_point_selector: (*EXECUTE_ENTRY_POINT_SELECTOR).clone(),
            entry_point_type: EntryPointType::External,
            calldata: Vec::new(),
            tx_type: TransactionType::InvokeFunction,
            version: 1.into(),
            validate_entry_point_selector: 0.into(),
            hash_value: 0.into(),
            signature: Vec::new(),
            max_fee: 0,
            nonce: None,
            skip_validation: false,
            skip_execute: false,
            skip_fee_transfer: false,
            skip_nonce_check: false,
        };

        // Instantiate CachedState
        let mut state_reader = InMemoryStateReader::default();
        // Set contract_class
        let class_hash = [1; 32];
        let contract_class = ContractClass::from_path("starknet_programs/amm.json").unwrap();
        // Set contract_state
        let contract_address = Address(0.into());
        let nonce = Felt252::zero();

        state_reader
            .address_to_class_hash_mut()
            .insert(contract_address.clone(), class_hash);
        state_reader
            .address_to_nonce
            .insert(contract_address, nonce);

        let mut state = CachedState::new(
            Arc::new(state_reader),
            Arc::new(PermanentContractClassCache::default()),
        );

        state
            .set_contract_class(
                &class_hash,
                &CompiledClass::Deprecated(Arc::new(contract_class)),
            )
            .unwrap();

        let mut transactional = state.create_transactional();
        // Invoke result
        let expected_error =
            internal_invoke_function.apply(&mut transactional, &BlockContext::default(), 0);

        assert!(expected_error.is_err());
        assert_matches!(expected_error.unwrap_err(), TransactionError::MissingNonce);
    }

    #[test]
    // Test fee calculation is done correctly but payment to sequencer fails due
    // to the token contract not being deployed
    fn test_invoke_with_non_deployed_fee_token_should_fail() {
        let contract_address = Address(0.into());

        // Instantiate CachedState
        let mut state_reader = InMemoryStateReader::default();
        // Set contract_class
        let class_hash = [1; 32];
        let contract_class = ContractClass::from_path("starknet_programs/fibonacci.json").unwrap();
        // Set contract_state
        let nonce = Felt252::zero();

        state_reader
            .address_to_class_hash_mut()
            .insert(contract_address.clone(), class_hash);
        state_reader
            .address_to_nonce
            .insert(contract_address.clone(), nonce);

        let internal_invoke_function = InvokeFunction {
            contract_address,
            entry_point_selector: Felt252::from_str_radix(
                "112e35f48499939272000bd72eb840e502ca4c3aefa8800992e8defb746e0c9",
                16,
            )
            .unwrap(),
            entry_point_type: EntryPointType::External,
            calldata: vec![1.into(), 1.into(), 10.into()],
            tx_type: TransactionType::InvokeFunction,
            version: 1.into(),
            validate_entry_point_selector: 0.into(),
            hash_value: 0.into(),
            signature: Vec::new(),
            max_fee: 1000,
            nonce: Some(0.into()),
            skip_validation: false,
            skip_execute: false,
            skip_fee_transfer: false,
            skip_nonce_check: false,
        };

        let mut state = CachedState::new(
            Arc::new(state_reader),
            Arc::new(PermanentContractClassCache::default()),
        );

        state
            .set_contract_class(
                &class_hash,
                &CompiledClass::Deprecated(Arc::new(contract_class)),
            )
            .unwrap();

        let block_context = BlockContext::default();

        let result = internal_invoke_function.execute(&mut state, &block_context, 0);
        assert!(result.is_err());
        assert_matches!(result.unwrap_err(), TransactionError::FeeTransferError(_));
    }

    #[test]
    fn test_execute_invoke_actual_fee_exceeded_max_fee_should_fail() {
        let max_fee = 5;
        let internal_invoke_function = InvokeFunction {
            contract_address: Address(0.into()),
            entry_point_selector: Felt252::from_str_radix(
                "112e35f48499939272000bd72eb840e502ca4c3aefa8800992e8defb746e0c9",
                16,
            )
            .unwrap(),
            entry_point_type: EntryPointType::External,
            calldata: vec![1.into(), 1.into(), 10.into()],
            tx_type: TransactionType::InvokeFunction,
            version: 1.into(),
            validate_entry_point_selector: 0.into(),
            hash_value: 0.into(),
            signature: Vec::new(),
            max_fee,
            nonce: Some(0.into()),
            skip_validation: false,
            skip_execute: false,
            skip_fee_transfer: true,
            skip_nonce_check: false,
        };

        // Instantiate CachedState
        let mut state_reader = InMemoryStateReader::default();
        // Set contract_class
        let class_hash = [1; 32];
        let contract_class = ContractClass::from_path("starknet_programs/fibonacci.json").unwrap();
        // Set contract_state
        let contract_address = Address(0.into());
        let nonce = Felt252::zero();

        state_reader
            .address_to_class_hash_mut()
            .insert(contract_address.clone(), class_hash);
        state_reader
            .address_to_nonce
            .insert(contract_address, nonce);

        let mut state = CachedState::new(
            Arc::new(state_reader),
            Arc::new(PermanentContractClassCache::default()),
        );

        state
            .set_contract_class(
                &class_hash,
                &CompiledClass::Deprecated(Arc::new(contract_class)),
            )
            .unwrap();

        let mut block_context = BlockContext::default();
        block_context.starknet_os_config.gas_price = 1;

        let tx_info = internal_invoke_function
            .execute(&mut state, &block_context, 0)
            .unwrap();
        let expected_actual_fee = 2483;
        let expected_tx_info = tx_info.clone().to_revert_error(
            format!(
                "Calculated fee ({}) exceeds max fee ({})",
                expected_actual_fee, max_fee
            )
            .as_str(),
        );

        assert_eq_sorted!(tx_info, expected_tx_info);
    }

    #[test]
    fn test_execute_invoke_twice_should_fail() {
        let internal_invoke_function = InvokeFunction {
            contract_address: Address(0.into()),
            entry_point_selector: Felt252::from_str_radix(
                "112e35f48499939272000bd72eb840e502ca4c3aefa8800992e8defb746e0c9",
                16,
            )
            .unwrap(),
            entry_point_type: EntryPointType::External,
            calldata: vec![1.into(), 1.into(), 10.into()],
            tx_type: TransactionType::InvokeFunction,
            version: 1.into(),
            validate_entry_point_selector: 0.into(),
            hash_value: 0.into(),
            signature: Vec::new(),
            max_fee: 0,
            nonce: Some(0.into()),
            skip_validation: false,
            skip_execute: false,
            skip_fee_transfer: false,
            skip_nonce_check: false,
        };

        // Instantiate CachedState
        let mut state_reader = InMemoryStateReader::default();
        // Set contract_class
        let class_hash = [1; 32];
        let contract_class = ContractClass::from_path("starknet_programs/fibonacci.json").unwrap();
        // Set contract_state
        let contract_address = Address(0.into());
        let nonce = Felt252::zero();

        state_reader
            .address_to_class_hash_mut()
            .insert(contract_address.clone(), class_hash);
        state_reader
            .address_to_nonce
            .insert(contract_address, nonce);

        let mut state = CachedState::new(
            Arc::new(state_reader),
            Arc::new(PermanentContractClassCache::default()),
        );

        state
            .set_contract_class(
                &class_hash,
                &CompiledClass::Deprecated(Arc::new(contract_class)),
            )
            .unwrap();

        internal_invoke_function
            .execute(&mut state, &BlockContext::default(), 0)
            .unwrap();

        let expected_error =
            internal_invoke_function.execute(&mut state, &BlockContext::default(), 0);

        assert!(expected_error.is_err());
        assert_matches!(
            expected_error.unwrap_err(),
            TransactionError::InvalidTransactionNonce(..)
        )
    }

    #[test]
    fn test_execute_inovoke_nonce_missing_should_fail() {
        let internal_invoke_function = InvokeFunction {
            contract_address: Address(0.into()),
            entry_point_selector: Felt252::from_str_radix(
                "112e35f48499939272000bd72eb840e502ca4c3aefa8800992e8defb746e0c9",
                16,
            )
            .unwrap(),
            entry_point_type: EntryPointType::External,
            calldata: vec![1.into(), 1.into(), 10.into()],
            tx_type: TransactionType::InvokeFunction,
            version: 1.into(),
            validate_entry_point_selector: 0.into(),
            hash_value: 0.into(),
            signature: Vec::new(),
            max_fee: 0,
            nonce: None,
            skip_validation: false,
            skip_execute: false,
            skip_fee_transfer: false,
            skip_nonce_check: false,
        };

        // Instantiate CachedState
        let mut state_reader = InMemoryStateReader::default();
        // Set contract_class
        let class_hash = [1; 32];
        let contract_class = ContractClass::from_path("starknet_programs/fibonacci.json").unwrap();
        // Set contract_state
        let contract_address = Address(0.into());
        let nonce = Felt252::zero();

        state_reader
            .address_to_class_hash_mut()
            .insert(contract_address.clone(), class_hash);
        state_reader
            .address_to_nonce
            .insert(contract_address, nonce);

        let mut state = CachedState::new(
            Arc::new(state_reader),
            Arc::new(PermanentContractClassCache::default()),
        );

        state
            .set_contract_class(
                &class_hash,
                &CompiledClass::Deprecated(Arc::new(contract_class)),
            )
            .unwrap();

        let expected_error =
            internal_invoke_function.execute(&mut state, &BlockContext::default(), 0);

        assert!(expected_error.is_err());
        assert_matches!(expected_error.unwrap_err(), TransactionError::MissingNonce)
    }

    #[test]
    fn invoke_version_zero_with_non_zero_nonce_should_fail() {
        let expected_error = preprocess_invoke_function_fields(
            Felt252::from_str_radix(
                "112e35f48499939272000bd72eb840e502ca4c3aefa8800992e8defb746e0c9",
                16,
            )
            .unwrap(),
            Some(1.into()),
            0.into(),
        )
        .unwrap_err();
        assert_matches!(expected_error, TransactionError::InvokeFunctionZeroHasNonce)
    }

    #[test]
    // the test should try to make verify_no_calls_to_other_contracts fail
    fn verify_no_calls_to_other_contracts_should_fail() {
        let mut call_info = CallInfo::default();
        let mut internal_calls = Vec::new();
        let internal_call = CallInfo {
            contract_address: Address(1.into()),
            ..Default::default()
        };
        internal_calls.push(internal_call);
        call_info.internal_calls = internal_calls;

        let expected_error = verify_no_calls_to_other_contracts(&Some(call_info));

        assert!(expected_error.is_err());
        assert_matches!(
            expected_error.unwrap_err(),
            TransactionError::UnauthorizedActionOnValidate
        );
    }

    #[test]
    fn preprocess_invoke_function_fields_nonce_is_none() {
        let entry_point_selector = Felt252::from_str_radix(
            "112e35f48499939272000bd72eb840e502ca4c3aefa8800992e8defb746e0c9",
            16,
        )
        .unwrap();
        let result =
            preprocess_invoke_function_fields(entry_point_selector.clone(), None, 0.into());

        let expected_additional_data: Vec<Felt252> = Vec::new();
        let expected_entry_point_selector_field = entry_point_selector;
        assert_eq!(
            result.unwrap(),
            (
                expected_entry_point_selector_field,
                expected_additional_data
            )
        )
    }

    #[test]
    fn invoke_version_one_with_no_nonce_should_fail() {
        let expected_error = preprocess_invoke_function_fields(
            Felt252::from_str_radix(
                "112e35f48499939272000bd72eb840e502ca4c3aefa8800992e8defb746e0c9",
                16,
            )
            .unwrap(),
            None,
            1.into(),
        );
        assert!(expected_error.is_err());
        assert_matches!(
            expected_error.unwrap_err(),
            TransactionError::InvokeFunctionNonZeroMissingNonce
        )
    }

    #[test]
    fn invoke_version_one_with_no_nonce_with_query_base_should_fail() {
        let expected_error = preprocess_invoke_function_fields(
            Felt252::from_str_radix(
                "112e35f48499939272000bd72eb840e502ca4c3aefa8800992e8defb746e0c9",
                16,
            )
            .unwrap(),
            None,
            &1.into() | &QUERY_VERSION_BASE.clone(),
        );
        assert!(expected_error.is_err());
    }

    #[test]
    fn test_reverted_transaction_wrong_entry_point() {
        let internal_invoke_function = InvokeFunction {
            contract_address: Address(0.into()),
            entry_point_selector: Felt252::from_bytes_be(&calculate_sn_keccak(b"factorial_")),
            entry_point_type: EntryPointType::External,
            calldata: vec![],
            tx_type: TransactionType::InvokeFunction,
            version: 0.into(),
            validate_entry_point_selector: 0.into(),
            hash_value: 0.into(),
            signature: Vec::new(),
            max_fee: 0,
            nonce: Some(0.into()),
            skip_validation: true,
            skip_execute: false,
            skip_fee_transfer: true,
            skip_nonce_check: false,
        };

        let mut state_reader = InMemoryStateReader::default();
        let class_hash = [1; 32];
        let program_data = include_bytes!("../../starknet_programs/cairo1/factorial.casm");
        let contract_class: CasmContractClass = serde_json::from_slice(program_data).unwrap();
        let contract_address = Address(0.into());
        let nonce = Felt252::zero();

        state_reader
            .address_to_class_hash_mut()
            .insert(contract_address.clone(), class_hash);
        state_reader
            .address_to_nonce
            .insert(contract_address, nonce);
        state_reader
            .class_hash_to_compiled_class_hash
            .insert(class_hash, class_hash);
        // last is necessary so the transactional state can cache the class

        let casm_contract_class_cache = PermanentContractClassCache::default();

        casm_contract_class_cache
            .set_contract_class(class_hash, CompiledClass::Casm(Arc::new(contract_class)));

        let mut state =
            CachedState::new(Arc::new(state_reader), Arc::new(casm_contract_class_cache));

        let state_before_execution = state.clone();

        let result = internal_invoke_function
            .execute(&mut state, &BlockContext::default(), 0)
            .unwrap();

        assert!(result.call_info.is_none());
        assert_eq!(
            result.revert_error,
            Some("Requested entry point was not found".to_string())
        );
        assert_eq_sorted!(
            state.cache.class_hash_writes,
            state_before_execution.cache.class_hash_writes
        );
        assert_eq_sorted!(
            state.cache.compiled_class_hash_writes,
            state_before_execution.cache.compiled_class_hash_writes
        );
        assert_eq_sorted!(
            state.cache.nonce_writes,
            state_before_execution.cache.nonce_writes
        );
        assert_eq_sorted!(
            state.cache.storage_writes,
            state_before_execution.cache.storage_writes
        );
        assert_eq_sorted!(
            state.cache.class_hash_to_compiled_class_hash,
            state_before_execution
                .cache
                .class_hash_to_compiled_class_hash
        );
    }
}<|MERGE_RESOLUTION|>--- conflicted
+++ resolved
@@ -18,10 +18,7 @@
     services::api::contract_classes::deprecated_contract_class::EntryPointType,
     state::{
         cached_state::CachedState,
-<<<<<<< HEAD
         contract_class_cache::ContractClassCache,
-=======
->>>>>>> 484acb3e
         state_api::{State, StateReader},
         ExecutionResourcesManager, StateDiff,
     },
@@ -31,10 +28,7 @@
 use cairo_vm::felt::Felt252;
 use getset::Getters;
 use num_traits::Zero;
-<<<<<<< HEAD
-=======
 use std::fmt::Debug;
->>>>>>> 484acb3e
 
 /// Represents an InvokeFunction transaction in the starknet network.
 #[derive(Debug, Getters, Clone)]
@@ -246,11 +240,7 @@
     /// - remaining_gas: The amount of gas that the transaction disposes.
     pub fn apply<S: StateReader, C: ContractClassCache>(
         &self,
-<<<<<<< HEAD
         state: &mut CachedState<S, C>,
-=======
-        state: &mut CachedState<S>,
->>>>>>> 484acb3e
         block_context: &BlockContext,
         remaining_gas: u128,
     ) -> Result<TransactionExecutionInfo, TransactionError> {
@@ -304,9 +294,6 @@
     /// - state: A state that implements the [`State`] and [`StateReader`] traits.
     /// - block_context: The block's execution context.
     /// - remaining_gas: The amount of gas that the transaction disposes.
-<<<<<<< HEAD
-    pub fn execute<S: StateReader, C: ContractClassCache>(
-=======
     #[tracing::instrument(level = "debug", ret, err, skip(self, state, block_context), fields(
         tx_type = ?TransactionType::InvokeFunction,
         self.version = ?self.version,
@@ -315,8 +302,7 @@
         self.entry_point_selector = ?self.entry_point_selector,
         self.entry_point_type = ?self.entry_point_type,
     ))]
-    pub fn execute<S: StateReader>(
->>>>>>> 484acb3e
+    pub fn execute<S: StateReader, C: ContractClassCache>(
         &self,
         state: &mut CachedState<S, C>,
         block_context: &BlockContext,
@@ -350,7 +336,7 @@
             );
         } else {
             state
-                .apply_state_update(&StateDiff::from_cached_state(transactional_state.cache())?)?;
+                .apply_state_update(&StateDiff::from_cached_state(transactional_state)?)?;
         }
 
         let mut tx_execution_context =
@@ -693,7 +679,7 @@
             .apply(&mut transactional, &BlockContext::default(), 0)
             .unwrap();
         state
-            .apply_state_update(&StateDiff::from_cached_state(transactional.cache()).unwrap())
+            .apply_state_update(&StateDiff::from_cached_state(transactional).unwrap())
             .unwrap();
 
         assert_eq!(result.tx_type, Some(TransactionType::InvokeFunction));
@@ -901,7 +887,7 @@
             .apply(&mut transactional, &BlockContext::default(), 0)
             .unwrap();
         state
-            .apply_state_update(&StateDiff::from_cached_state(transactional.cache()).unwrap())
+            .apply_state_update(&StateDiff::from_cached_state(transactional).unwrap())
             .unwrap();
 
         assert_eq!(result.tx_type, Some(TransactionType::InvokeFunction));
