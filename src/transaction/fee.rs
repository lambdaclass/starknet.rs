--- conflicted
+++ resolved
@@ -156,10 +156,7 @@
 
     if actual_fee > max_fee {
         // TODO: Charge max_fee
-<<<<<<< HEAD
         execute_fee_transfer(state, block_context, tx_execution_context, max_fee)?;
-=======
->>>>>>> a46e33b4
         return Err(TransactionError::ActualFeeExceedsMaxFee(
             actual_fee, max_fee,
         ));
@@ -225,11 +222,7 @@
     }
 
     #[test]
-<<<<<<< HEAD
-    fn charge_fee_v1_max_fee_exceeded_should_return_error_and_charge_max_fee() {
-=======
     fn test_charge_fee_v1_actual_fee_exceeds_max_fee_should_return_error() {
->>>>>>> a46e33b4
         let mut state = CachedState::new(Arc::new(InMemoryStateReader::default()), None, None);
         let mut tx_execution_context = TransactionExecutionContext {
             version: 1.into(),
