--- conflicted
+++ resolved
@@ -377,16 +377,13 @@
             ));
         }
         state.set_compiled_class_hash(&self.sierra_class_hash, &self.compiled_class_hash)?;
-<<<<<<< HEAD
-        state.set_compiled_class(&self.compiled_class_hash, casm_class)?;
+        state.set_contract_class(
+            &self.compiled_class_hash.to_be_bytes(),
+            &CompiledClass::Casm(Arc::new(casm_class)),
+        )?;
         state.set_sierra_program(
             &self.sierra_class_hash,
             self.sierra_contract_class.sierra_program.clone(),
-=======
-        state.set_contract_class(
-            &self.compiled_class_hash.to_be_bytes(),
-            &CompiledClass::Casm(Arc::new(casm_class)),
->>>>>>> 303a8d11
         )?;
 
         Ok(())
@@ -525,12 +522,7 @@
         // crate state to store casm contract class
         let casm_contract_class_cache = HashMap::new();
         let state_reader = Arc::new(InMemoryStateReader::default());
-<<<<<<< HEAD
-        let mut state =
-            CachedState::new(state_reader).set_casm_classes_cache(casm_contract_class_cache);
-=======
         let mut state = CachedState::new(state_reader, casm_contract_class_cache);
->>>>>>> 303a8d11
 
         // call compile and store
         assert!(internal_declare
@@ -599,12 +591,7 @@
         // crate state to store casm contract class
         let casm_contract_class_cache = HashMap::new();
         let state_reader = Arc::new(InMemoryStateReader::default());
-<<<<<<< HEAD
-        let mut state =
-            CachedState::new(state_reader).set_casm_classes_cache(casm_contract_class_cache);
-=======
         let mut state = CachedState::new(state_reader, casm_contract_class_cache);
->>>>>>> 303a8d11
 
         // call compile and store
         assert!(internal_declare
@@ -675,12 +662,7 @@
         // crate state to store casm contract class
         let casm_contract_class_cache = HashMap::new();
         let state_reader = Arc::new(InMemoryStateReader::default());
-<<<<<<< HEAD
-        let mut state =
-            CachedState::new(state_reader).set_casm_classes_cache(casm_contract_class_cache);
-=======
         let mut state = CachedState::new(state_reader, casm_contract_class_cache);
->>>>>>> 303a8d11
 
         // call compile and store
         assert!(internal_declare
@@ -749,12 +731,7 @@
         // crate state to store casm contract class
         let casm_contract_class_cache = HashMap::new();
         let state_reader = Arc::new(InMemoryStateReader::default());
-<<<<<<< HEAD
-        let mut state =
-            CachedState::new(state_reader).set_casm_classes_cache(casm_contract_class_cache);
-=======
         let mut state = CachedState::new(state_reader, casm_contract_class_cache);
->>>>>>> 303a8d11
 
         // call compile and store
         assert!(internal_declare
@@ -824,12 +801,7 @@
         // crate state to store casm contract class
         let casm_contract_class_cache = HashMap::new();
         let state_reader = Arc::new(InMemoryStateReader::default());
-<<<<<<< HEAD
-        let mut state =
-            CachedState::new(state_reader).set_casm_classes_cache(casm_contract_class_cache);
-=======
         let mut state = CachedState::new(state_reader, casm_contract_class_cache);
->>>>>>> 303a8d11
 
         let expected_err = format!(
             "Invalid compiled class, expected class hash: {}, but received: {}",
