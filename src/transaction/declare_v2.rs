--- conflicted
+++ resolved
@@ -1,8 +1,4 @@
-<<<<<<< HEAD
 use super::fee::{calculate_tx_fee, charge_fee};
-=======
-use super::fee::charge_fee;
->>>>>>> 677a657d
 use super::{get_tx_version, Transaction};
 use crate::core::contract_address::{compute_casm_class_hash, compute_sierra_class_hash};
 use crate::definitions::constants::VALIDATE_RETDATA;
@@ -363,13 +359,10 @@
                 vec![2],
             ));
         }
-<<<<<<< HEAD
 
         if !self.skip_fee_transfer {
             self.check_fee_balance(state, block_context)?;
         }
-=======
->>>>>>> 677a657d
 
         self.handle_nonce(state)?;
         let initial_gas = INITIAL_GAS_COST;
@@ -557,10 +550,7 @@
 
     use super::DeclareV2;
     use crate::core::contract_address::{compute_casm_class_hash, compute_sierra_class_hash};
-<<<<<<< HEAD
-=======
     use crate::definitions::block_context::{BlockContext, StarknetChainId};
->>>>>>> 677a657d
     use crate::definitions::constants::QUERY_VERSION_2;
     use crate::services::api::contract_classes::compiled_class::CompiledClass;
     use crate::state::state_api::StateReader;
