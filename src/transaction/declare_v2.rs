use super::common::*;
use super::Transaction;
use crate::core::contract_address::compute_sierra_class_hash;
use crate::services::api::contract_classes::deprecated_contract_class::EntryPointType;

use crate::utils::verify_no_calls_to_other_contracts;
use crate::{
    core::transaction_hash::calculate_declare_v2_transaction_hash,
    definitions::{
        block_context::BlockContext,
        constants::{INITIAL_GAS_COST, VALIDATE_DECLARE_ENTRY_POINT_SELECTOR},
        transaction_type::TransactionType,
    },
    execution::{
        execution_entry_point::ExecutionEntryPoint, CallInfo, CallType,
        TransactionExecutionContext, TransactionExecutionInfo,
    },
    state::state_api::{State, StateReader},
    state::ExecutionResourcesManager,
    transaction::error::TransactionError,
    utils::{calculate_tx_resources, Address},
};
use cairo_lang_starknet::casm_contract_class::CasmContractClass;
use cairo_lang_starknet::contract_class::ContractClass as SierraContractClass;
use cairo_vm::felt::Felt252;
use num_traits::Zero;
use std::collections::HashMap;

/// Represents a declare transaction in the starknet network.
/// Declare creates a blueprint of a contract class that is used to deploy instances of the contract
/// DeclareV2 is meant to be used with the new cairo contract sintax, starting from Cairo1.
#[derive(Debug, Clone)]
pub struct DeclareV2 {
    pub sender_address: Address,
    pub tx_type: TransactionType,
    pub validate_entry_point_selector: Felt252,
    pub version: Felt252,
    pub max_fee: u128,
    pub signature: Vec<Felt252>,
    pub nonce: Felt252,
    pub compiled_class_hash: Felt252,
    pub sierra_contract_class: SierraContractClass,
    pub sierra_class_hash: Felt252,
    pub hash_value: Felt252,
    pub casm_class: once_cell::unsync::OnceCell<CasmContractClass>,
    pub skip_validate: bool,
    pub skip_execute: bool,
    pub skip_fee_transfer: bool,
}

impl DeclareV2 {
    // creates a new instance of a declare.
    /// ## Parameters:
    /// - sierra_contract_class: The sierra contract class of the contract to declare
    /// - compiled_class_hash: the class hash of the contract compiled with Cairo1 or newer.
    /// - chain_id: Id of the network where is going to be declare, those can be: Mainnet, Testnet.
    /// - sender_address: The address of the account declaring the contract.
    /// - max_fee: refers to max amount of fee that a declare takes.
    /// - version: The version of cairo contract being declare.
    /// - signature: Array of felts with the signatures of the contract.
    /// - nonce: The nonce of the contract.
    /// - hash_value: The transaction hash_value.
    #[allow(clippy::too_many_arguments)]
    pub fn new(
        sierra_contract_class: &SierraContractClass,
        sierra_class_hash: Option<Felt252>,
        compiled_class_hash: Felt252,
        chain_id: Felt252,
        sender_address: Address,
        max_fee: u128,
        version: Felt252,
        signature: Vec<Felt252>,
        nonce: Felt252,
    ) -> Result<Self, TransactionError> {
        let validate_entry_point_selector = VALIDATE_DECLARE_ENTRY_POINT_SELECTOR.clone();

        let sierra_class_hash = match sierra_class_hash {
            Some(h) => h,
            None => compute_sierra_class_hash(sierra_contract_class)?,
        };

        let hash_value = calculate_declare_v2_transaction_hash(
            sierra_class_hash.clone(),
            compiled_class_hash.clone(),
            chain_id,
            &sender_address,
            max_fee,
            version.clone(),
            nonce.clone(),
        )?;

        let internal_declare = DeclareV2 {
            sierra_contract_class: sierra_contract_class.to_owned(),
            sierra_class_hash,
            sender_address,
            tx_type: TransactionType::Declare,
            validate_entry_point_selector,
            version,
            max_fee,
            signature,
            nonce,
            compiled_class_hash,
            hash_value,
            casm_class: Default::default(),
            skip_execute: false,
            skip_validate: false,
            skip_fee_transfer: false,
        };

        verify_version(
            &internal_declare.version,
            internal_declare.max_fee,
            &internal_declare.nonce,
            &internal_declare.signature,
        )?;

        Ok(internal_declare)
    }

    // creates a new instance of a declare but without the computation of the transaction hash.
    /// ## Parameters:
    /// - sierra_contract_class: The sierra contract class of the contract to declare
    /// - compiled_class_hash: the class hash of the contract compiled with Cairo1 or newer.
    /// - sender_address: The address of the account declaring the contract.
    /// - max_fee: refers to max amount of fee that a declare takes.
    /// - version: The version of cairo contract being declare.
    /// - signature: Array of felts with the signatures of the contract.
    /// - nonce: The nonce of the contract.
    #[allow(clippy::too_many_arguments)]
    pub fn new_with_tx_hash(
        sierra_contract_class: &SierraContractClass,
        sierra_class_hash: Option<Felt252>,
        compiled_class_hash: Felt252,
        sender_address: Address,
        max_fee: u128,
        version: Felt252,
        signature: Vec<Felt252>,
        nonce: Felt252,
        hash_value: Felt252,
    ) -> Result<Self, TransactionError> {
        let validate_entry_point_selector = VALIDATE_DECLARE_ENTRY_POINT_SELECTOR.clone();

        let sierra_class_hash = match sierra_class_hash {
            Some(h) => h,
            None => compute_sierra_class_hash(sierra_contract_class)?,
        };

        let declare = DeclareV2 {
            sierra_contract_class: sierra_contract_class.to_owned(),
            sierra_class_hash,
            sender_address,
            tx_type: TransactionType::Declare,
            validate_entry_point_selector,
            version,
            max_fee,
            signature,
            nonce,
            compiled_class_hash,
            hash_value,
            casm_class: Default::default(),
            skip_execute: false,
            skip_validate: false,
            skip_fee_transfer: false,
        };

        Ok(declare)
    }

    /// creates the a new TransactionExecutionContexts which represent the state of the net after executing the contract.
    /// ## Parameter:
    /// n_steps: the number of steps that are required to execute the contract.
    pub fn get_execution_context(&self, n_steps: u64) -> TransactionExecutionContext {
        TransactionExecutionContext::new(
            self.sender_address.clone(),
            self.hash_value.clone(),
            self.signature.clone(),
            self.max_fee,
            self.nonce.clone(),
            n_steps,
            self.version.clone(),
        )
    }

    /// Calculates and charges the actual fee.
    /// ## Parameter:
    /// - state: An state that implements the State and StateReader traits.
    /// - resources: the resources that are in use by the contract
    /// - block_context: The block that contains the execution context
    pub fn charge_fee<S: State + StateReader>(
        &self,
        state: &mut S,
        resources: &HashMap<String, usize>,
        block_context: &BlockContext,
    ) -> Result<FeeInfo, TransactionError> {
        if self.max_fee.is_zero() {
            return Ok((None, 0));
        }

        let actual_fee = calculate_tx_fee(
            resources,
            block_context.starknet_os_config.gas_price,
            block_context,
        )?;

        let mut tx_execution_context =
            self.get_execution_context(block_context.invoke_tx_max_n_steps);
        let fee_transfer_info = if self.skip_fee_transfer {
            None
        } else {
            Some(execute_fee_transfer(
                state,
                block_context,
                &mut tx_execution_context,
                actual_fee,
            )?)
        };

        Ok((fee_transfer_info, actual_fee))
    }

    /// Execute the validation of the contract in the cairo-vm. Returns a TransactionExecutionInfo if succesful.
    /// ## Parameter:
    /// - state: An state that implements the State and StateReader traits.
    /// - block_context: The block that contains the execution context
    pub fn execute<S: State + StateReader>(
        &self,
        state: &mut S,
        block_context: &BlockContext,
    ) -> Result<TransactionExecutionInfo, TransactionError> {
        // validate the transaction version and the nonce.
        verify_version(&self.version, self.max_fee, &self.nonce, &self.signature)?;
        handle_nonce(&self.nonce, &self.version, &self.sender_address, state)?;

        let initial_gas = INITIAL_GAS_COST;

        let mut resources_manager = ExecutionResourcesManager::default();

        let (validate_info, _remaining_gas) = if self.skip_validate {
            (None, 0)
        } else {
            let (info, gas) = self.run_validate_entrypoint(
                initial_gas,
                state,
                &mut resources_manager,
                block_context,
            )?;
            (Some(info), gas)
        };

        let storage_changes = state.count_actual_storage_changes();
        let actual_resources = calculate_tx_resources(
            resources_manager,
            &[validate_info.clone()],
            self.tx_type,
            storage_changes,
            None,
        )?;

        let (fee_transfer_info, actual_fee) =
            self.charge_fee(state, &actual_resources, block_context)?;

        // if everything is ok compile the sierra contract class into
        // a casm contract class and store it in the state.
        self.compile_and_store_casm_class(state)?;

        let tx_exec_info = TransactionExecutionInfo {
            validate_info,
            call_info: None,
            fee_transfer_info,
            actual_fee,
            actual_resources,
            tx_type: Some(self.tx_type),
        };

        Ok(tx_exec_info)
    }

    pub(crate) fn compile_and_store_casm_class<S: State + StateReader>(
        &self,
        state: &mut S,
    ) -> Result<(), TransactionError> {
        let casm_class = self
            .casm_class
            .get_or_try_init(|| {
                CasmContractClass::from_contract_class(self.sierra_contract_class.clone(), true)
            })
            .map_err(|e| TransactionError::SierraCompileError(e.to_string()))?;

        state.set_compiled_class_hash(&self.sierra_class_hash, &self.compiled_class_hash)?;
        state.set_compiled_class(&self.compiled_class_hash, casm_class.clone())?;

        Ok(())
    }

    fn run_validate_entrypoint<S: State + StateReader>(
        &self,
        mut remaining_gas: u128,
        state: &mut S,
        resources_manager: &mut ExecutionResourcesManager,
        block_context: &BlockContext,
    ) -> Result<(CallInfo, u128), TransactionError> {
        let calldata = [self.compiled_class_hash.clone()].to_vec();

        let entry_point = ExecutionEntryPoint {
            contract_address: self.sender_address.clone(),
            entry_point_selector: self.validate_entry_point_selector.clone(),
            initial_gas: remaining_gas,
            entry_point_type: EntryPointType::External,
            calldata,
            caller_address: Address(Felt252::zero()),
            code_address: None,
            class_hash: None,
            call_type: CallType::Call,
        };

        let mut tx_execution_context =
            self.get_execution_context(block_context.validate_max_n_steps);

        if self.skip_execute {
            Err(TransactionError::CallInfoIsNone)
        } else {
            let execution_call_info = entry_point.execute(
                state,
                block_context,
                resources_manager,
                &mut tx_execution_context,
                false,
            )?;
            verify_no_calls_to_other_contracts(&execution_call_info)?;
            remaining_gas -= execution_call_info.gas_consumed;
            Ok((execution_call_info, remaining_gas))
        }
    }

    pub(crate) fn create_for_simulation(
        &self,
        skip_validate: bool,
        skip_execute: bool,
        skip_fee_transfer: bool,
    ) -> Transaction {
        let tx = DeclareV2 {
            skip_validate,
            skip_execute,
            skip_fee_transfer,
            ..self.clone()
        };

        Transaction::DeclareV2(Box::new(tx))
    }
}

#[cfg(test)]
mod tests {
    use std::{collections::HashMap, fs::File, io::BufReader, path::PathBuf};

    use super::DeclareV2;
    use crate::core::contract_address::compute_sierra_class_hash;
    use crate::services::api::contract_classes::compiled_class::CompiledClass;
    use crate::state::state_api::StateReader;
    use crate::{
        state::cached_state::CachedState, state::in_memory_state_reader::InMemoryStateReader,
        utils::Address,
    };
    use cairo_lang_starknet::casm_contract_class::CasmContractClass;
    use cairo_vm::felt::Felt252;
    use num_traits::{One, Zero};

    #[test]
    fn create_declare_v2_test() {
        // read file to create sierra contract class
        let version;
        let path;
        #[cfg(not(feature = "cairo_1_tests"))]
        {
            version = Felt252::from(2);
            path = PathBuf::from("starknet_programs/cairo2/fibonacci.sierra");
        }

        #[cfg(feature = "cairo_1_tests")]
        {
            version = Felt252::from(1);
            path = PathBuf::from("starknet_programs/cairo1/fibonacci.sierra");
        }

        let file = File::open(path).unwrap();
        let reader = BufReader::new(file);
        let sierra_contract_class: cairo_lang_starknet::contract_class::ContractClass =
            serde_json::from_reader(reader).unwrap();
        let sierra_class_hash = compute_sierra_class_hash(&sierra_contract_class).unwrap();
        let sender_address = Address(1.into());

<<<<<<< HEAD
        // create a declareV2 transaction
        let declare = DeclareV2::new(
=======
        // create internal declare v2

        let internal_declare = DeclareV2::new_with_tx_hash(
>>>>>>> 39585ded
            &sierra_contract_class,
            Some(sierra_class_hash),
            Felt252::one(),
            sender_address,
            0,
            version,
            [1.into()].to_vec(),
            Felt252::zero(),
            Felt252::one(),
        )
        .unwrap();

        // create state to store the casm contract class
        let casm_contract_class_cache = HashMap::new();
        let state_reader = InMemoryStateReader::default();
        let mut state = CachedState::new(state_reader, None, Some(casm_contract_class_cache));

        // call compile and store
        assert!(declare.compile_and_store_casm_class(&mut state).is_ok());

        // test we  can retreive the data
        let expected_casm_class =
            CasmContractClass::from_contract_class(declare.sierra_contract_class.clone(), true)
                .unwrap();

        let casm_class = match state
            .get_contract_class(&declare.compiled_class_hash.to_be_bytes())
            .unwrap()
        {
            CompiledClass::Casm(casm) => *casm,
            _ => unreachable!(),
        };

        assert_eq!(expected_casm_class, casm_class);
    }
}<|MERGE_RESOLUTION|>--- conflicted
+++ resolved
@@ -389,14 +389,8 @@
         let sierra_class_hash = compute_sierra_class_hash(&sierra_contract_class).unwrap();
         let sender_address = Address(1.into());
 
-<<<<<<< HEAD
         // create a declareV2 transaction
-        let declare = DeclareV2::new(
-=======
-        // create internal declare v2
-
-        let internal_declare = DeclareV2::new_with_tx_hash(
->>>>>>> 39585ded
+        let declare = DeclareV2::new_with_tx_hash(
             &sierra_contract_class,
             Some(sierra_class_hash),
             Felt252::one(),
