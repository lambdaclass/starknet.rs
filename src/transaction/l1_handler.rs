<<<<<<< HEAD
use crate::{
    execution::execution_entry_point::ExecutionResult,
    services::api::contract_classes::deprecated_contract_class::EntryPointType,
    state::{cached_state::CachedState, contract_class_cache::ContractClassCache},
};
use cairo_vm::felt::Felt252;
use getset::Getters;
use num_traits::Zero;

=======
use super::Transaction;
>>>>>>> 484acb3e
use crate::{
    core::transaction_hash::{calculate_transaction_hash_common, TransactionHashPrefix},
    definitions::{
        block_context::BlockContext, constants::L1_HANDLER_VERSION,
        transaction_type::TransactionType,
    },
    execution::{
        execution_entry_point::{ExecutionEntryPoint, ExecutionResult},
        TransactionExecutionContext, TransactionExecutionInfo,
    },
    services::api::contract_classes::deprecated_contract_class::EntryPointType,
    state::{
        cached_state::CachedState,
        state_api::{State, StateReader},
        ExecutionResourcesManager,
    },
    transaction::{error::TransactionError, fee::calculate_tx_fee},
    utils::{calculate_tx_resources, Address},
};
use cairo_vm::felt::Felt252;
use getset::Getters;
use num_traits::Zero;

#[allow(dead_code)]
#[derive(Debug, Getters, Clone)]
/// Represents an L1Handler transaction in the StarkNet network.
pub struct L1Handler {
    #[getset(get = "pub")]
    hash_value: Felt252,
    #[getset(get = "pub")]
    contract_address: Address,
    entry_point_selector: Felt252,
    calldata: Vec<Felt252>,
    nonce: Option<Felt252>,
    paid_fee_on_l1: Option<Felt252>,
    skip_validate: bool,
    skip_execute: bool,
}

impl L1Handler {
    /// Constructor creates a new [L1Handler] instance.
    pub fn new(
        contract_address: Address,
        entry_point_selector: Felt252,
        calldata: Vec<Felt252>,
        nonce: Felt252,
        chain_id: Felt252,
        paid_fee_on_l1: Option<Felt252>,
    ) -> Result<L1Handler, TransactionError> {
        let hash_value = calculate_transaction_hash_common(
            TransactionHashPrefix::L1Handler,
            L1_HANDLER_VERSION.into(),
            &contract_address,
            entry_point_selector.clone(),
            &calldata,
            0,
            chain_id,
            &[nonce.clone()],
        )?;

        L1Handler::new_with_tx_hash(
            contract_address,
            entry_point_selector,
            calldata,
            nonce,
            paid_fee_on_l1,
            hash_value,
        )
    }
    /// Creates a new [L1Handler] instance with a specified transaction hash.
    ///
    /// # Safety
    ///
    /// `tx_hash` will be assumed to be the same as would result from calling
    /// `calculate_transaction_hash_common`. Non-compliance will result in silent misbehavior.
    pub fn new_with_tx_hash(
        contract_address: Address,
        entry_point_selector: Felt252,
        calldata: Vec<Felt252>,
        nonce: Felt252,
        paid_fee_on_l1: Option<Felt252>,
        tx_hash: Felt252,
    ) -> Result<L1Handler, TransactionError> {
        Ok(L1Handler {
            hash_value: tx_hash,
            contract_address,
            entry_point_selector,
            calldata,
            nonce: Some(nonce),
            paid_fee_on_l1,
            skip_execute: false,
            skip_validate: false,
        })
    }

    /// Applies self to 'state' by executing the L1-handler entry point.
<<<<<<< HEAD
    pub fn execute<S: StateReader, C: ContractClassCache>(
=======
    #[tracing::instrument(level = "debug", ret, err, skip(self, state, block_context), fields(
        tx_type = ?TransactionType::L1Handler,
        self.hash_value = ?self.hash_value,
        self.contract_address = ?self.contract_address,
        self.entry_point_selector = ?self.entry_point_selector,
        self.nonce = ?self.nonce,
    ))]
    pub fn execute<S: StateReader>(
>>>>>>> 484acb3e
        &self,
        state: &mut CachedState<S, C>,
        block_context: &BlockContext,
        remaining_gas: u128,
    ) -> Result<TransactionExecutionInfo, TransactionError> {
        let mut resources_manager = ExecutionResourcesManager::default();
        let entrypoint = ExecutionEntryPoint::new(
            self.contract_address.clone(),
            self.calldata.clone(),
            self.entry_point_selector.clone(),
            Address(0.into()),
            EntryPointType::L1Handler,
            None,
            None,
            remaining_gas,
        );

        let ExecutionResult {
            call_info,
            revert_error,
            n_reverted_steps,
        } = if self.skip_execute {
            ExecutionResult::default()
        } else {
            entrypoint.execute(
                state,
                block_context,
                &mut resources_manager,
                &mut self.get_execution_context(block_context.invoke_tx_max_n_steps)?,
                true,
                block_context.invoke_tx_max_n_steps,
            )?
        };

        let changes = state.count_actual_storage_changes(None)?;
        let actual_resources = calculate_tx_resources(
            resources_manager,
            &[call_info.clone()],
            TransactionType::L1Handler,
            changes,
            Some(self.get_payload_size()),
            n_reverted_steps,
        )?;

        // Enforce L1 fees.
        if block_context.enforce_l1_handler_fee {
            // Backward compatibility; Continue running the transaction even when
            // L1 handler fee is enforced, and paid_fee_on_l1 is None; If this is the case,
            // the transaction is an old transaction.
            if let Some(paid_fee) = self.paid_fee_on_l1.clone() {
                let required_fee = calculate_tx_fee(
                    &actual_resources,
                    block_context.starknet_os_config.gas_price,
                    block_context,
                )?;
                // For now, assert only that any amount of fee was paid.
                if paid_fee.is_zero() {
                    return Err(TransactionError::FeeError(format!(
                        "Insufficient fee was paid. Expected: {required_fee};\n got: {paid_fee}."
                    )));
                };
            }
        }

        Ok(TransactionExecutionInfo::new_without_fee_info(
            None,
            call_info,
            revert_error,
            actual_resources,
            Some(TransactionType::L1Handler),
        ))
    }

    /// Returns the payload size of the corresponding L1-to-L2 message.
    pub fn get_payload_size(&self) -> usize {
        // The calldata includes the "from" field, which is not a part of the payload.
        // We thus subtract 1.
        self.calldata.len().saturating_sub(1)
    }

    /// Returns the execution context of the transaction.
    pub fn get_execution_context(
        &self,
        n_steps: u64,
    ) -> Result<TransactionExecutionContext, TransactionError> {
        Ok(TransactionExecutionContext::new(
            self.contract_address.clone(),
            self.hash_value.clone(),
            [].to_vec(),
            0,
            self.nonce.clone().ok_or(TransactionError::MissingNonce)?,
            n_steps,
            L1_HANDLER_VERSION.into(),
        ))
    }

    /// Creates a L1Handler for simulation purposes.
    pub(crate) fn create_for_simulation(
        &self,
        skip_validate: bool,
        skip_execute: bool,
    ) -> Transaction {
        let tx = L1Handler {
            skip_validate,
            skip_execute,
            ..self.clone()
        };

        Transaction::L1Handler(tx)
    }
}

#[cfg(test)]
mod test {
    use crate::{
        definitions::{block_context::BlockContext, transaction_type::TransactionType},
        execution::{CallInfo, TransactionExecutionInfo},
        services::api::contract_classes::{
            compiled_class::CompiledClass,
            deprecated_contract_class::{ContractClass, EntryPointType},
        },
        state::{
            cached_state::CachedState, contract_class_cache::PermanentContractClassCache,
            in_memory_state_reader::InMemoryStateReader, state_api::State,
        },
        transaction::l1_handler::L1Handler,
        utils::Address,
    };
    use cairo_vm::{
        felt::{felt_str, Felt252},
        vm::runners::cairo_runner::ExecutionResources,
    };
    use num_traits::{Num, Zero};
    use std::{
        collections::{HashMap, HashSet},
        sync::Arc,
    };

    /// Test the correct execution of the L1Handler.
    #[test]
    fn test_execute_l1_handler() {
        let l1_handler = L1Handler::new(
            Address(0.into()),
            Felt252::from_str_radix(
                "c73f681176fc7b3f9693986fd7b14581e8d540519e27400e88b8713932be01",
                16,
            )
            .unwrap(),
            vec![
                Felt252::from_str_radix("8359E4B0152ed5A731162D3c7B0D8D56edB165A0", 16).unwrap(),
                1.into(),
                10.into(),
            ],
            0.into(),
            0.into(),
            Some(10000.into()),
        )
        .unwrap();

        // Instantiate CachedState
        let mut state_reader = InMemoryStateReader::default();
        // Set contract_class
        let class_hash = [1; 32];
        let contract_class = ContractClass::from_path("starknet_programs/l1l2.json").unwrap();
        // Set contract_state
        let contract_address = Address(0.into());
        let nonce = Felt252::zero();

        state_reader
            .address_to_class_hash_mut()
            .insert(contract_address.clone(), class_hash);
        state_reader
            .address_to_nonce
            .insert(contract_address, nonce);

        let mut state = CachedState::new(
            Arc::new(state_reader),
            Arc::new(PermanentContractClassCache::default()),
        );

        state
            .set_contract_class(
                &class_hash,
                &CompiledClass::Deprecated(Arc::new(contract_class)),
            )
            .unwrap();

        let mut block_context = BlockContext::default();
        block_context.starknet_os_config.gas_price = 1;

        let tx_exec = l1_handler
            .execute(&mut state, &block_context, 100000)
            .unwrap();

        let expected_tx_exec = expected_tx_exec_info();
        assert_eq!(tx_exec, expected_tx_exec)
    }

    /// Helper function to construct the expected transaction execution info.
    /// Expected output of the L1Handler's execution.
    fn expected_tx_exec_info() -> TransactionExecutionInfo {
        TransactionExecutionInfo {
            validate_info: None,
            call_info: Some(CallInfo {
                caller_address: Address(0.into()),
                call_type: Some(crate::execution::CallType::Call),
                contract_address: Address(0.into()),
                code_address: None,
                class_hash: Some([
                    1, 1, 1, 1, 1, 1, 1, 1, 1, 1, 1, 1, 1, 1, 1, 1, 1, 1, 1, 1, 1, 1, 1, 1, 1, 1,
                    1, 1, 1, 1, 1, 1,
                ]),
                entry_point_selector: Some(felt_str!(
                    "352040181584456735608515580760888541466059565068553383579463728554843487745"
                )),
                entry_point_type: Some(EntryPointType::L1Handler),
                calldata: vec![
                    felt_str!("749882478819638189522059655282096373471980381600"),
                    1.into(),
                    10.into(),
                ],
                retdata: vec![],
                execution_resources: ExecutionResources {
                    n_steps: 141,
                    n_memory_holes: 20,
                    builtin_instance_counter: HashMap::from([
                        ("range_check_builtin".to_string(), 6),
                        ("pedersen_builtin".to_string(), 2),
                    ]),
                },
                events: vec![],
                l2_to_l1_messages: vec![],
                storage_read_values: vec![0.into(), 0.into()],
                accessed_storage_keys: HashSet::from([[
                    4, 40, 11, 247, 0, 35, 63, 18, 141, 159, 101, 81, 182, 2, 213, 216, 100, 110,
                    5, 5, 101, 122, 13, 252, 204, 72, 77, 8, 58, 226, 194, 24,
                ]]),
                internal_calls: vec![],
                gas_consumed: 0,
                failure_flag: false,
            }),
            revert_error: None,
            fee_transfer_info: None,
            actual_fee: 0,
            actual_resources: HashMap::from([
                ("n_steps".to_string(), 1319),
                ("pedersen_builtin".to_string(), 13),
                ("range_check_builtin".to_string(), 23),
                ("l1_gas_usage".to_string(), 18471),
            ]),
            tx_type: Some(TransactionType::L1Handler),
        }
    }
}<|MERGE_RESOLUTION|>--- conflicted
+++ resolved
@@ -1,4 +1,3 @@
-<<<<<<< HEAD
 use crate::{
     execution::execution_entry_point::ExecutionResult,
     services::api::contract_classes::deprecated_contract_class::EntryPointType,
@@ -8,9 +7,7 @@
 use getset::Getters;
 use num_traits::Zero;
 
-=======
 use super::Transaction;
->>>>>>> 484acb3e
 use crate::{
     core::transaction_hash::{calculate_transaction_hash_common, TransactionHashPrefix},
     definitions::{
@@ -18,21 +15,17 @@
         transaction_type::TransactionType,
     },
     execution::{
-        execution_entry_point::{ExecutionEntryPoint, ExecutionResult},
+        execution_entry_point::ExecutionEntryPoint,
         TransactionExecutionContext, TransactionExecutionInfo,
     },
-    services::api::contract_classes::deprecated_contract_class::EntryPointType,
+    
     state::{
-        cached_state::CachedState,
         state_api::{State, StateReader},
         ExecutionResourcesManager,
     },
     transaction::{error::TransactionError, fee::calculate_tx_fee},
     utils::{calculate_tx_resources, Address},
 };
-use cairo_vm::felt::Felt252;
-use getset::Getters;
-use num_traits::Zero;
 
 #[allow(dead_code)]
 #[derive(Debug, Getters, Clone)]
@@ -107,9 +100,6 @@
     }
 
     /// Applies self to 'state' by executing the L1-handler entry point.
-<<<<<<< HEAD
-    pub fn execute<S: StateReader, C: ContractClassCache>(
-=======
     #[tracing::instrument(level = "debug", ret, err, skip(self, state, block_context), fields(
         tx_type = ?TransactionType::L1Handler,
         self.hash_value = ?self.hash_value,
@@ -117,8 +107,7 @@
         self.entry_point_selector = ?self.entry_point_selector,
         self.nonce = ?self.nonce,
     ))]
-    pub fn execute<S: StateReader>(
->>>>>>> 484acb3e
+    pub fn execute<S: StateReader, C: ContractClassCache>(
         &self,
         state: &mut CachedState<S, C>,
         block_context: &BlockContext,
