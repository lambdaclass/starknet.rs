--- conflicted
+++ resolved
@@ -23,13 +23,7 @@
     state::{
         cached_state::CachedState, contract_class_cache::ContractClassCache, state_api::StateReader,
     },
-<<<<<<< HEAD
-    transaction::{Declare, InvokeFunction},
-    utils::Address,
-=======
-    transaction::Address,
-    transaction::{DeclareV2, InvokeFunction},
->>>>>>> 8f9b5523
+    transaction::{Address, Declare, InvokeFunction},
 };
 use std::time::{Duration, Instant};
 use tracing::{debug, info};
