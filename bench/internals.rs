--- conflicted
+++ resolved
@@ -213,11 +213,7 @@
                 None,
             )
             .unwrap();
-<<<<<<< HEAD
-            internal_invoke.execute(&mut state_copy, config, 0)
-=======
-            internal_invoke.execute(&mut state_copy, block_context)
->>>>>>> 3efd683d
+            internal_invoke.execute(&mut state_copy, block_context, 0)
         })
         .unwrap();
     }
