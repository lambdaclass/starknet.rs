#![deny(warnings)]
#[cfg(feature = "cairo-native")]
use cairo_native::cache::{JitProgramCache, ProgramCache};

use cairo_vm::Felt252;
use lazy_static::lazy_static;
use starknet_in_rust::{
    core::contract_address::compute_deprecated_class_hash,
    definitions::{
        block_context::StarknetChainId,
        constants::{TRANSACTION_VERSION, VALIDATE_ENTRY_POINT_SELECTOR},
    },
    hash_utils::calculate_contract_address,
    services::api::contract_classes::{
        compiled_class::CompiledClass, deprecated_contract_class::ContractClass,
    },
    state::{
        cached_state::CachedState, contract_class_cache::PermanentContractClassCache,
        in_memory_state_reader::InMemoryStateReader, state_api::State,
    },
<<<<<<< HEAD
    transaction::{
        declare_deprecated::DeclareDeprecated, Address, Deploy, DeployAccount, InvokeFunction,
    },
    utils::ClassHash,
=======
    transaction::ClassHash,
    transaction::{declare::Declare, Address, Deploy, DeployAccount, InvokeFunction},
>>>>>>> 0436d046
};
use std::{hint::black_box, sync::Arc};

#[cfg(feature = "cairo-native")]
use std::{cell::RefCell, rc::Rc};

lazy_static! {
    // include_str! doesn't seem to work in CI
    static ref CONTRACT_CLASS: ContractClass = ContractClass::from_path(
        "starknet_programs/account_without_validation.json",
    ).unwrap();
    static ref CLASS_HASH_FELT: Felt252 = compute_deprecated_class_hash(&CONTRACT_CLASS).unwrap();
    static ref CLASS_HASH: ClassHash = ClassHash(CLASS_HASH_FELT.to_bytes_be());
    static ref SALT: Felt252 = Felt252::from_dec_str(
        "2669425616857739096022668060305620640217901643963991674344872184515580705509"
    ).unwrap();
    static ref CONTRACT_ADDRESS: Address = Address(calculate_contract_address(&SALT, &CLASS_HASH_FELT, &[], Address(0.into())).unwrap());
    static ref SIGNATURE: Vec<Felt252> = vec![
        Felt252::from_dec_str("3233776396904427614006684968846859029149676045084089832563834729503047027074").unwrap(),
        Felt252::from_dec_str("707039245213420890976709143988743108543645298941971188668773816813012281203").unwrap(),
    ];
}

// This function just executes the given function. This adds a stack level
// to the flamegraph with the label "scope".
#[inline(never)]
fn scope<T>(f: impl FnOnce() -> T) -> T {
    f()
}

// We don't use the cargo test harness because it uses
// FnOnce calls for each test, that are merged in the flamegraph.
fn main() {
    // TODO: If this test won't run unless `cairo-native` is active, why not gate the entire bench
    //   behind `#[cfg(feature = "cairo-native")]`?
    #[cfg(feature = "cairo-native")]
    {
        let program_cache = Rc::new(RefCell::new(ProgramCache::Jit(JitProgramCache::new(
            starknet_in_rust::utils::get_native_context(),
        ))));

        deploy_account(program_cache.clone());
        declare(program_cache.clone());
        deploy(program_cache.clone());
        invoke(program_cache.clone());
    }

    // The black_box ensures there's no tail-call optimization.
    // If not, the flamegraph ends up less nice.
    black_box(());
}

#[inline(never)]
pub fn deploy_account(
    #[cfg(feature = "cairo-native")] program_cache: Rc<RefCell<ProgramCache<ClassHash>>>,
) {
    const RUNS: usize = 500;

    let state_reader = Arc::new(InMemoryStateReader::default());
    let mut state = CachedState::new(
        state_reader,
        Arc::new(PermanentContractClassCache::default()),
    );

    state
        .set_contract_class(
            &CLASS_HASH,
            &CompiledClass::Deprecated(Arc::new(CONTRACT_CLASS.clone())),
        )
        .unwrap();

    let block_context = &Default::default();

    for _ in 0..RUNS {
        let mut state_copy = state.clone_for_testing();
        let class_hash = *CLASS_HASH;
        let signature = SIGNATURE.clone();
        scope(|| {
            // new consumes more execution time than raw struct instantiation
            let internal_deploy_account = DeployAccount::new(
                class_hash,
                Default::default(),
                1.into(),
                Felt252::ZERO,
                vec![],
                signature,
                *SALT,
                StarknetChainId::TestNet.to_felt(),
            )
            .unwrap();
            internal_deploy_account.execute(
                &mut state_copy,
                block_context,
                #[cfg(feature = "cairo-native")]
                Some(program_cache.clone()),
            )
        })
        .unwrap();
    }
}

#[inline(never)]
pub fn declare(
    #[cfg(feature = "cairo-native")] program_cache: Rc<RefCell<ProgramCache<ClassHash>>>,
) {
    const RUNS: usize = 5;

    let state_reader = Arc::new(InMemoryStateReader::default());
    let state = CachedState::new(
        state_reader,
        Arc::new(PermanentContractClassCache::default()),
    );

    let block_context = &Default::default();

    for _ in 0..RUNS {
        let mut cloned_state = state.clone_for_testing();
        let class = CONTRACT_CLASS.clone();
        let address = CONTRACT_ADDRESS.clone();
        scope(|| {
            // new consumes more execution time than raw struct instantiation
            let declare_tx = DeclareDeprecated::new(
                class,
                StarknetChainId::TestNet.to_felt(),
                address,
                0,
                0.into(),
                vec![],
                Felt252::ZERO,
            )
            .expect("couldn't create transaction");

            declare_tx.execute(
                &mut cloned_state,
                block_context,
                #[cfg(feature = "cairo-native")]
                Some(program_cache.clone()),
            )
        })
        .unwrap();
    }
}

#[inline(never)]
pub fn deploy(
    #[cfg(feature = "cairo-native")] program_cache: Rc<RefCell<ProgramCache<ClassHash>>>,
) {
    const RUNS: usize = 8;

    let state_reader = Arc::new(InMemoryStateReader::default());
    let mut state = CachedState::new(
        state_reader,
        Arc::new(PermanentContractClassCache::default()),
    );

    state
        .set_contract_class(
            &CLASS_HASH,
            &CompiledClass::Deprecated(Arc::new(CONTRACT_CLASS.clone())),
        )
        .unwrap();

    let block_context = &Default::default();

    for _ in 0..RUNS {
        let mut state_copy = state.clone_for_testing();
        let salt = Felt252::from_dec_str(
            "2669425616857739096022668060305620640217901643963991674344872184515580705509",
        )
        .unwrap();
        let class = CONTRACT_CLASS.clone();
        scope(|| {
            // new consumes more execution time than raw struct instantiation
            let internal_deploy = Deploy::new(
                salt,
                class,
                vec![],
                StarknetChainId::TestNet.to_felt(),
                0.into(),
            )
            .unwrap();
            internal_deploy.execute(
                &mut state_copy,
                block_context,
                #[cfg(feature = "cairo-native")]
                Some(program_cache.clone()),
            )
        })
        .unwrap();
    }
}

#[inline(never)]
pub fn invoke(
    #[cfg(feature = "cairo-native")] program_cache: Rc<RefCell<ProgramCache<ClassHash>>>,
) {
    const RUNS: usize = 100;

    let state_reader = Arc::new(InMemoryStateReader::default());
    let mut state = CachedState::new(
        state_reader,
        Arc::new(PermanentContractClassCache::default()),
    );

    state
        .set_contract_class(
            &CLASS_HASH,
            &CompiledClass::Deprecated(Arc::new(CONTRACT_CLASS.clone())),
        )
        .unwrap();

    let block_context = &Default::default();

    let salt = Felt252::from_dec_str(
        "2669425616857739096022668060305620640217901643963991674344872184515580705509",
    )
    .unwrap();
    let class = CONTRACT_CLASS.clone();
    let deploy = Deploy::new(
        salt,
        class,
        vec![],
        StarknetChainId::TestNet.to_felt(),
        0.into(),
    )
    .unwrap();

    let _deploy_exec_info = deploy
        .execute(
            &mut state,
            block_context,
            #[cfg(feature = "cairo-native")]
            Some(program_cache.clone()),
        )
        .unwrap();

    for _ in 0..RUNS {
        let mut state_copy = state.clone_for_testing();
        let address = CONTRACT_ADDRESS.clone();
        let selector = *VALIDATE_ENTRY_POINT_SELECTOR;
        let signature = SIGNATURE.clone();
        let calldata = vec![address.0, selector, Felt252::ZERO];
        scope(|| {
            // new consumes more execution time than raw struct instantiation
            let internal_invoke = InvokeFunction::new(
                address,
                selector,
                Default::default(),
                *TRANSACTION_VERSION,
                calldata,
                signature,
                StarknetChainId::TestNet.to_felt(),
                Some(Felt252::ZERO),
            )
            .unwrap();
            internal_invoke.execute(
                &mut state_copy,
                block_context,
                2_000_000,
                #[cfg(feature = "cairo-native")]
                Some(program_cache.clone()),
            )
        })
        .unwrap();
    }
}<|MERGE_RESOLUTION|>--- conflicted
+++ resolved
@@ -18,15 +18,10 @@
         cached_state::CachedState, contract_class_cache::PermanentContractClassCache,
         in_memory_state_reader::InMemoryStateReader, state_api::State,
     },
-<<<<<<< HEAD
     transaction::{
-        declare_deprecated::DeclareDeprecated, Address, Deploy, DeployAccount, InvokeFunction,
-    },
-    utils::ClassHash,
-=======
-    transaction::ClassHash,
-    transaction::{declare::Declare, Address, Deploy, DeployAccount, InvokeFunction},
->>>>>>> 0436d046
+        declare_deprecated::DeclareDeprecated, Address, ClassHash, Deploy, DeployAccount,
+        InvokeFunction,
+    },
 };
 use std::{hint::black_box, sync::Arc};
 
