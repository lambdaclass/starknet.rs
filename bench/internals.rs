--- conflicted
+++ resolved
@@ -27,11 +27,7 @@
         "starknet_programs/account_without_validation.json",
     ))
     .unwrap();
-<<<<<<< HEAD
-    static ref CLASS_HASH: [u8; 32] = compute_class_hash(
-=======
-    static ref CLASS_HASH: [u8; 32] = felt_to_hash(&compute_deprecated_class_hash(
->>>>>>> 3b74fb37
+    static ref CLASS_HASH: [u8; 32] = compute_deprecated_class_hash(
         &CONTRACT_CLASS
     ).unwrap().to_be_bytes();
     static ref CONTRACT_ADDRESS: Address = Address(felt_str!(
