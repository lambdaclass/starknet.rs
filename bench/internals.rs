--- conflicted
+++ resolved
@@ -18,13 +18,8 @@
         cached_state::CachedState, contract_class_cache::PermanentContractClassCache,
         in_memory_state_reader::InMemoryStateReader, state_api::State,
     },
-<<<<<<< HEAD
-    transaction::{DeclareDeprecated, Deploy, DeployAccount, InvokeFunction},
-    utils::{Address, ClassHash},
-=======
-    transaction::{declare::Declare, Address, Deploy, DeployAccount, InvokeFunction},
+    transaction::{declare_deprecated::DeclareDeprecated, Address, Deploy, DeployAccount, InvokeFunction},
     utils::ClassHash,
->>>>>>> 8f9b5523
 };
 use std::{hint::black_box, sync::Arc};
 
