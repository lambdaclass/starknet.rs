--- conflicted
+++ resolved
@@ -63,11 +63,7 @@
     const RUNS: usize = 500;
 
     let state_reader = Arc::new(InMemoryStateReader::default());
-<<<<<<< HEAD
-    let mut state = CachedState::new(state_reader).set_contract_classes_cache(Default::default());
-=======
     let mut state = CachedState::new(state_reader, HashMap::new());
->>>>>>> 303a8d11
 
     state
         .set_contract_class(
@@ -106,11 +102,7 @@
     const RUNS: usize = 5;
 
     let state_reader = Arc::new(InMemoryStateReader::default());
-<<<<<<< HEAD
-    let state = CachedState::new(state_reader).set_contract_classes_cache(Default::default());
-=======
     let state = CachedState::new(state_reader, HashMap::new());
->>>>>>> 303a8d11
 
     let block_context = &Default::default();
 
@@ -142,11 +134,7 @@
     const RUNS: usize = 8;
 
     let state_reader = Arc::new(InMemoryStateReader::default());
-<<<<<<< HEAD
-    let mut state = CachedState::new(state_reader).set_contract_classes_cache(Default::default());
-=======
     let mut state = CachedState::new(state_reader, HashMap::new());
->>>>>>> 303a8d11
 
     state
         .set_contract_class(
@@ -184,11 +172,7 @@
     const RUNS: usize = 100;
 
     let state_reader = Arc::new(InMemoryStateReader::default());
-<<<<<<< HEAD
-    let mut state = CachedState::new(state_reader).set_contract_classes_cache(Default::default());
-=======
     let mut state = CachedState::new(state_reader, HashMap::new());
->>>>>>> 303a8d11
 
     state
         .set_contract_class(
