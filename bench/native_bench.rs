--- conflicted
+++ resolved
@@ -63,13 +63,8 @@
 
 fn bench_fibo(executions: usize, native: bool) {
     // Create state reader with class hash data
-<<<<<<< HEAD
     let contract_class_cache = PermanentContractClassCache::default();
-    static CASM_CLASS_HASH: ClassHash = [2; 32];
-=======
-    let mut contract_class_cache = HashMap::new();
     static CASM_CLASS_HASH: ClassHash = ClassHash([2; 32]);
->>>>>>> f4dfa02e
 
     let (contract_class, constructor_selector) = match native {
         true => {
@@ -142,13 +137,8 @@
 
 fn bench_fact(executions: usize, native: bool) {
     // Create state reader with class hash data
-<<<<<<< HEAD
     let contract_class_cache = PermanentContractClassCache::default();
-    static CASM_CLASS_HASH: ClassHash = [2; 32];
-=======
-    let mut contract_class_cache = HashMap::new();
     static CASM_CLASS_HASH: ClassHash = ClassHash([2; 32]);
->>>>>>> f4dfa02e
 
     let (contract_class, constructor_selector) = match native {
         true => {
