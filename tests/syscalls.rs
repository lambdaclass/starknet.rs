#![cfg(not(feature = "cairo_1_tests"))]
#![deny(warnings)]

use cairo_lang_starknet::casm_contract_class::CasmContractClass;
use cairo_vm::{
    felt::{felt_str, Felt252},
    vm::runners::{
        builtin_runner::{BITWISE_BUILTIN_NAME, HASH_BUILTIN_NAME, RANGE_CHECK_BUILTIN_NAME},
        cairo_runner::ExecutionResources,
    },
};
use num_traits::{Num, One, Zero};
use pretty_assertions_sorted::{assert_eq, assert_eq_sorted};
use starknet_in_rust::{
    definitions::{
        block_context::{BlockContext, StarknetChainId},
        constants::{CONSTRUCTOR_ENTRY_POINT_SELECTOR, TRANSACTION_VERSION},
    },
    execution::{
        execution_entry_point::ExecutionEntryPoint, CallInfo, CallType, L2toL1MessageInfo,
        OrderedEvent, OrderedL2ToL1Message, TransactionExecutionContext,
    },
    services::api::contract_classes::deprecated_contract_class::ContractClass,
    state::{
        cached_state::CachedState,
        state_api::{State, StateReader},
    },
    state::{in_memory_state_reader::InMemoryStateReader, ExecutionResourcesManager},
    utils::{calculate_sn_keccak, felt_to_hash, Address, ClassHash},
};
use starknet_in_rust::{
    services::api::contract_classes::compiled_class::CompiledClass, EntryPointType,
};
use std::{
    collections::{HashMap, HashSet},
    iter::empty,
    path::{Path, PathBuf},
    sync::Arc,
};

#[allow(clippy::too_many_arguments)]
fn test_contract<'a>(
    contract_path: impl AsRef<Path>,
    entry_point: &str,
    class_hash: ClassHash,
    contract_address: Address,
    caller_address: Address,
    block_context: BlockContext,
    tx_execution_context_option: Option<TransactionExecutionContext>,
    events: impl Into<Vec<OrderedEvent>>,
    l2_to_l1_messages: impl Into<Vec<OrderedL2ToL1Message>>,
    storage_read_values: impl Into<Vec<Felt252>>,
    accessed_storage_keys: impl Iterator<Item = ClassHash>,
    extra_contracts: impl Iterator<
        Item = (
            ClassHash, // the contract's class hash
            &'a Path,  // path to the compiled contract
            // optionally, an address to deploy to and a storage (keys are hashed)
            Option<(Address, Vec<([u8; 32], Felt252)>)>,
        ),
    >,
    arguments: impl Into<Vec<Felt252>>,
    internal_calls: impl Into<Vec<CallInfo>>,
    return_data: impl Into<Vec<Felt252>>,
    execution_resources: ExecutionResources,
) {
    let contract_class =
        ContractClass::from_path(contract_path).expect("Could not load contract from JSON");

    let mut tx_execution_context = tx_execution_context_option.unwrap_or_else(|| {
        TransactionExecutionContext::create_for_testing(
            Address(0.into()),
            10,
            0.into(),
            block_context.invoke_tx_max_n_steps(),
            TRANSACTION_VERSION.clone(),
        )
    });

    let nonce = tx_execution_context.nonce().clone();

    let mut state_reader = InMemoryStateReader::default();
    state_reader
        .address_to_class_hash_mut()
        .insert(contract_address.clone(), class_hash);
    state_reader
        .address_to_nonce_mut()
        .insert(contract_address.clone(), nonce);
    state_reader.class_hash_to_compiled_class_mut().insert(
        class_hash,
        CompiledClass::Deprecated(Arc::new(contract_class)),
    );

    let mut storage_entries = Vec::new();
    let contract_class_cache = {
        let mut contract_class_cache = HashMap::new();

        for (class_hash, contract_path, contract_address) in extra_contracts {
            let contract_class = ContractClass::from_path(contract_path)
                .expect("Could not load extra contract from JSON");

            contract_class_cache.insert(
                class_hash,
                CompiledClass::Deprecated(Arc::new(contract_class.clone())),
            );

            if let Some((contract_address, data)) = contract_address {
                storage_entries.extend(
                    data.into_iter()
                        .map(|(name, value)| (contract_address.clone(), name, value)),
                );

                state_reader
                    .address_to_class_hash_mut()
                    .insert(contract_address.clone(), class_hash);
                state_reader.class_hash_to_compiled_class_mut().insert(
                    class_hash,
                    CompiledClass::Deprecated(Arc::new(contract_class.clone())),
                );
            }
        }

        contract_class_cache
    };
    let mut state = CachedState::new(Arc::new(state_reader), contract_class_cache);
    storage_entries
        .into_iter()
        .for_each(|(a, b, c)| state.set_storage_at(&(a, b), c));

    let calldata = arguments.into();

    let entry_point_selector = Felt252::from_bytes_be(&calculate_sn_keccak(entry_point.as_bytes()));
    let entry_point = ExecutionEntryPoint::new(
        contract_address.clone(),
        calldata.clone(),
        entry_point_selector.clone(),
        caller_address.clone(),
        EntryPointType::External,
        CallType::Delegate.into(),
        Some(class_hash),
        0,
    );

    let mut resources_manager = ExecutionResourcesManager::default();

    let result = entry_point
        .execute(
            &mut state,
            &block_context,
            &mut resources_manager,
            &mut tx_execution_context,
            false,
            block_context.invoke_tx_max_n_steps(),
        )
        .expect("Could not execute contract")
        .call_info
        .unwrap();

    assert_eq!(result.contract_address, contract_address);
    assert_eq!(result.contract_address, contract_address);
    assert_eq!(result.caller_address, caller_address);
    assert_eq!(result.entry_point_type, EntryPointType::External.into());
    assert_eq!(result.call_type, CallType::Delegate.into());
    assert_eq!(result.class_hash, class_hash.into());
    assert_eq!(result.entry_point_selector, Some(entry_point_selector));
    assert_eq!(result.events, events.into());
    assert_eq!(result.l2_to_l1_messages, l2_to_l1_messages.into());
    assert_eq!(result.storage_read_values, storage_read_values.into());
    assert_eq!(
        result.accessed_storage_keys,
        accessed_storage_keys.collect()
    );
    assert_eq!(result.calldata, calldata);
    assert_eq_sorted!(result.retdata, return_data.into());
    assert_eq_sorted!(result.internal_calls, internal_calls.into());
<<<<<<< HEAD
    assert_eq_sorted!(result.execution_resources, Some(execution_resources));
=======
    assert_eq!(result.execution_resources, Some(execution_resources));
>>>>>>> f88c756c

    assert_eq!(result.gas_consumed, 0);
    assert!(!result.failure_flag);
}

#[test]
fn call_contract_syscall() {
    test_contract(
        "starknet_programs/syscalls.json",
        "test_call_contract",
        [1; 32],
        Address(1111.into()),
        Address(0.into()),
        BlockContext::default(),
        None,
        [],
        [],
        [0.into(), 10.into()],
        [calculate_sn_keccak("lib_state".as_bytes())].into_iter(),
        [(
            [2u8; 32],
            Path::new("starknet_programs/syscalls-lib.json"),
            Some((
                Address(2222.into()),
                vec![(calculate_sn_keccak("lib_state".as_bytes()), 10.into())],
            )),
        )]
        .into_iter(),
        [2222.into()],
        [
            CallInfo {
                caller_address: Address(1111.into()),
                call_type: Some(CallType::Call),
                contract_address: Address(2222.into()),
                class_hash: Some([2; 32]),
                entry_point_selector: Some(felt_str!(
                    "546798550696557601108301130560784308389743068254417260590354407164968886745"
                )),
                entry_point_type: Some(EntryPointType::External),
                calldata: vec![21.into(), 2.into()],
                retdata: vec![42.into()],
                execution_resources: Some(ExecutionResources {
                    n_steps: 24,
                    ..Default::default()
                }),
                ..Default::default()
            },
            CallInfo {
                caller_address: Address(1111.into()),
                call_type: Some(CallType::Call),
                contract_address: Address(2222.into()),
                class_hash: Some([2; 32]),
                entry_point_selector: Some(felt_str!(
                    "1785358123477195475640323002883645042461033713657726545236059599395452130340"
                )),
                entry_point_type: Some(EntryPointType::External),
                storage_read_values: vec![10.into(), 10.into()],
                accessed_storage_keys: [[
                    3, 189, 169, 58, 108, 116, 165, 116, 249, 48, 17, 133, 28, 149, 186, 141, 157,
                    76, 34, 41, 77, 210, 154, 246, 164, 151, 207, 138, 139, 182, 155, 161,
                ]]
                .into_iter()
                .collect(),
                execution_resources: Some(ExecutionResources {
                    n_steps: 63,
                    ..Default::default()
                }),
                ..Default::default()
            },
            CallInfo {
                caller_address: Address(1111.into()),
                call_type: Some(CallType::Call),
                contract_address: Address(2222.into()),
                class_hash: Some([2; 32]),
                entry_point_selector: Some(felt_str!(
                    "112922190346416634085028859628276991723232552244844834791336220661833684932"
                )),
                entry_point_type: Some(EntryPointType::External),
                calldata: vec![],
                retdata: vec![2222.into()],
                execution_resources: Some(ExecutionResources {
                    n_steps: 26,
                    ..Default::default()
                }),
                ..Default::default()
            },
        ],
        [],
        ExecutionResources {
            n_steps: 279,
            ..Default::default()
        },
    );
}

#[test]
fn emit_event_syscall() {
    test_contract(
        "starknet_programs/syscalls.json",
        "test_emit_event",
        [1; 32],
        Address(1111.into()),
        Address(0.into()),
        BlockContext::default(),
        None,
        [
            OrderedEvent {
                order: 0,
                keys: vec![Felt252::from_bytes_be(&calculate_sn_keccak(
                    "test_event".as_bytes(),
                ))],
                data: [1, 2, 3].map(Felt252::from).to_vec(),
            },
            OrderedEvent {
                order: 1,
                keys: vec![Felt252::from_bytes_be(&calculate_sn_keccak(
                    "test_event".as_bytes(),
                ))],
                data: [2, 4, 6].map(Felt252::from).to_vec(),
            },
            OrderedEvent {
                order: 2,
                keys: vec![Felt252::from_bytes_be(&calculate_sn_keccak(
                    "test_event".as_bytes(),
                ))],
                data: [1234, 5678, 9012].map(Felt252::from).to_vec(),
            },
            OrderedEvent {
                order: 3,
                keys: vec![Felt252::from_bytes_be(&calculate_sn_keccak(
                    "test_event".as_bytes(),
                ))],
                data: [2468].map(Felt252::from).to_vec(),
            },
        ],
        [],
        [],
        empty(),
        empty(),
        [],
        [],
        [],
        ExecutionResources {
            n_steps: 144,
            ..Default::default()
        },
    );
}

#[test]
fn get_block_number_syscall() {
    let run = |block_number| {
        let mut block_context = BlockContext::default();
        block_context.block_info_mut().block_number = block_number;

        test_contract(
            "starknet_programs/syscalls.json",
            "test_get_block_number",
            [1; 32],
            Address(1111.into()),
            Address(0.into()),
            block_context,
            None,
            [],
            [],
            [],
            empty(),
            empty(),
            [],
            [],
            [block_number.into()],
            ExecutionResources {
                n_steps: 26,
                ..Default::default()
            },
        );
    };

    run(0);
    run(5);
    run(1000);
}

#[test]
fn get_block_timestamp_syscall() {
    let run = |block_timestamp| {
        let mut block_context = BlockContext::default();
        block_context.block_info_mut().block_timestamp = block_timestamp;

        test_contract(
            "starknet_programs/syscalls.json",
            "test_get_block_timestamp",
            [1; 32],
            Address(1111.into()),
            Address(0.into()),
            block_context,
            None,
            [],
            [],
            [],
            empty(),
            empty(),
            [],
            [],
            [block_timestamp.into()],
            ExecutionResources {
                n_steps: 26,
                ..Default::default()
            },
        );
    };

    run(0);
    run(5);
    run(1000);
}

#[test]
fn get_caller_address_syscall() {
    let run = |caller_address: Felt252| {
        test_contract(
            "starknet_programs/syscalls.json",
            "test_get_caller_address",
            [1; 32],
            Address(1111.into()),
            Address(caller_address.clone()),
            BlockContext::default(),
            None,
            [],
            [],
            [],
            empty(),
            empty(),
            [],
            [],
            [caller_address],
            ExecutionResources {
                n_steps: 26,
                ..Default::default()
            },
        );
    };

    run(0.into());
    run(5.into());
    run(1000.into());
}

#[test]
fn get_contract_address_syscall() {
    let run = |contract_address: Felt252| {
        test_contract(
            "starknet_programs/syscalls.json",
            "test_get_contract_address",
            [1; 32],
            Address(contract_address.clone()),
            Address(0.into()),
            BlockContext::default(),
            None,
            [],
            [],
            [],
            empty(),
            empty(),
            [],
            [],
            [contract_address],
            ExecutionResources {
                n_steps: 26,
                ..Default::default()
            },
        );
    };

    run(1.into());
    run(5.into());
    run(1000.into());
}

#[test]
fn get_sequencer_address_syscall() {
    let run = |sequencer_address: Felt252| {
        let mut block_context = BlockContext::default();
        block_context.block_info_mut().sequencer_address = Address(sequencer_address.clone());

        test_contract(
            "starknet_programs/syscalls.json",
            "test_get_sequencer_address",
            [1; 32],
            Address(1111.into()),
            Address(0.into()),
            block_context,
            None,
            [],
            [],
            [],
            empty(),
            empty(),
            [],
            [],
            [sequencer_address],
            ExecutionResources {
                n_steps: 26,
                ..Default::default()
            },
        );
    };

    run(0.into());
    run(5.into());
    run(1000.into());
}

#[test]
fn get_tx_info_syscall() {
    let run = |version: Felt252,
               account_contract_address: Address,
               max_fee,
               signature: Vec<Felt252>,
               transaction_hash: Felt252,
               chain_id: Felt252,
               execution_resources: ExecutionResources| {
        let mut block_context = BlockContext::default();
        *block_context.starknet_os_config_mut().chain_id_mut() = chain_id.clone();

        let n_steps = block_context.invoke_tx_max_n_steps();
        test_contract(
            "starknet_programs/syscalls.json",
            "test_get_tx_info",
            [1; 32],
            Address(1111.into()),
            Address(0.into()),
            block_context,
            Some(TransactionExecutionContext::new(
                account_contract_address.clone(),
                transaction_hash.clone(),
                signature.clone(),
                max_fee,
                3.into(),
                n_steps,
                version.clone(),
            )),
            [],
            [],
            [],
            empty(),
            empty(),
            [],
            [],
            [
                version,
                account_contract_address.0,
                max_fee.into(),
                signature.len().into(),
                signature
                    .into_iter()
                    .reduce(|a, b| a + b)
                    .unwrap_or_default(),
                transaction_hash,
                chain_id,
            ],
            execution_resources,
        );
    };

    run(
        0.into(),
        Address::default(),
        12,
        vec![],
        0.into(),
        StarknetChainId::TestNet.to_felt(),
        ExecutionResources {
            n_steps: 49,
            ..Default::default()
        },
    );
    run(
        10.into(),
        Address::default(),
        12,
        vec![],
        0.into(),
        StarknetChainId::TestNet.to_felt(),
        ExecutionResources {
            n_steps: 49,
            ..Default::default()
        },
    );
    run(
        10.into(),
        Address(1111.into()),
        12,
        vec![],
        0.into(),
        StarknetChainId::TestNet.to_felt(),
        ExecutionResources {
            n_steps: 49,
            ..Default::default()
        },
    );
    run(
        10.into(),
        Address(1111.into()),
        50,
        vec![],
        0.into(),
        StarknetChainId::TestNet.to_felt(),
        ExecutionResources {
            n_steps: 49,
            ..Default::default()
        },
    );
    run(
        10.into(),
        Address(1111.into()),
        50,
        [0x12, 0x34, 0x56, 0x78].map(Felt252::from).to_vec(),
        0.into(),
        StarknetChainId::TestNet.to_felt(),
        ExecutionResources {
            n_steps: 77,
            ..Default::default()
        },
    );
    run(
        10.into(),
        Address(1111.into()),
        50,
        [0x12, 0x34, 0x56, 0x78].map(Felt252::from).to_vec(),
        12345678.into(),
        StarknetChainId::TestNet.to_felt(),
        ExecutionResources {
            n_steps: 77,
            ..Default::default()
        },
    );
    run(
        10.into(),
        Address(1111.into()),
        50,
        [0x12, 0x34, 0x56, 0x78].map(Felt252::from).to_vec(),
        12345678.into(),
        StarknetChainId::TestNet2.to_felt(),
        ExecutionResources {
            n_steps: 77,
            ..Default::default()
        },
    );
}

#[test]
fn get_tx_signature_syscall() {
    let run = |signature: Vec<Felt252>| {
        let block_context = BlockContext::default();
        let n_steps = block_context.invoke_tx_max_n_steps();
        let resources_n_steps = if signature.is_empty() { 41 } else { 69 };

        test_contract(
            "starknet_programs/syscalls.json",
            "test_get_tx_signature",
            [1; 32],
            Address(1111.into()),
            Address(0.into()),
            block_context,
            Some(TransactionExecutionContext::new(
                Address::default(),
                0.into(),
                signature.clone(),
                12,
                3.into(),
                n_steps,
                0.into(),
            )),
            [],
            [],
            [],
            empty(),
            empty(),
            [],
            [],
            [
                signature.len().into(),
                signature
                    .into_iter()
                    .reduce(|a, b| a + b)
                    .unwrap_or_default(),
            ],
            ExecutionResources {
                n_steps: resources_n_steps,
                ..Default::default()
            },
        );
    };

    run(vec![]);
    run([0x12, 0x34, 0x56, 0x78].map(Felt252::from).to_vec());
    run([0x9A, 0xBC, 0xDE, 0xF0].map(Felt252::from).to_vec());
}

#[test]
fn library_call_syscall() {
    test_contract(
        "starknet_programs/syscalls.json",
        "test_library_call",
        [1; 32],
        Address(1111.into()),
        Address(0.into()),
        BlockContext::default(),
        None,
        [],
        [],
        [0.into(), 11.into()],
        [calculate_sn_keccak("lib_state".as_bytes())].into_iter(),
        [(
            [2; 32],
            Path::new("starknet_programs/syscalls-lib.json"),
            Default::default(),
        )]
        .into_iter(),
        [],
        [
            CallInfo {
                caller_address: Address(0.into()),
                call_type: Some(CallType::Delegate),
                contract_address: Address(1111.into()),
                class_hash: Some([2; 32]),
                entry_point_selector: Some(felt_str!(
                    "546798550696557601108301130560784308389743068254417260590354407164968886745"
                )),
                entry_point_type: Some(EntryPointType::External),
                calldata: vec![21.into(), 2.into()],
                retdata: vec![42.into()],
                execution_resources: Some(ExecutionResources {
                    n_steps: 24,
                    n_memory_holes: 0,
                    builtin_instance_counter: HashMap::default(),
                }),
                ..Default::default()
            },
            CallInfo {
                caller_address: Address(0.into()),
                call_type: Some(CallType::Delegate),
                contract_address: Address(1111.into()),
                class_hash: Some([2; 32]),
                entry_point_selector: Some(felt_str!(
                    "1785358123477195475640323002883645042461033713657726545236059599395452130340"
                )),
                entry_point_type: Some(EntryPointType::External),
                storage_read_values: vec![10.into(), 10.into()],
                accessed_storage_keys: [[
                    3, 189, 169, 58, 108, 116, 165, 116, 249, 48, 17, 133, 28, 149, 186, 141, 157,
                    76, 34, 41, 77, 210, 154, 246, 164, 151, 207, 138, 139, 182, 155, 161,
                ]]
                .into_iter()
                .collect(),
                execution_resources: Some(ExecutionResources {
                    n_steps: 63,
                    n_memory_holes: 0,
                    builtin_instance_counter: HashMap::default(),
                }),
                ..Default::default()
            },
            CallInfo {
                caller_address: Address(0.into()),
                call_type: Some(CallType::Delegate),
                contract_address: Address(1111.into()),
                class_hash: Some([2; 32]),
                entry_point_selector: Some(felt_str!(
                    "112922190346416634085028859628276991723232552244844834791336220661833684932"
                )),
                entry_point_type: Some(EntryPointType::External),
                calldata: vec![],
                retdata: vec![1111.into()],
                execution_resources: Some(ExecutionResources {
                    n_steps: 26,
                    n_memory_holes: 0,
                    builtin_instance_counter: HashMap::default(),
                }),
                ..Default::default()
            },
        ],
        [],
        ExecutionResources {
            n_steps: 284,
            ..Default::default()
        },
    );
}

#[test]
fn library_call_l1_handler_syscall() {
    test_contract(
        "starknet_programs/syscalls.json",
        "test_library_call_l1_handler",
        [1; 32],
        Address(1111.into()),
        Address(0.into()),
        BlockContext::default(),
        None,
        [],
        [],
        [5.into()],
        [calculate_sn_keccak("lib_state".as_bytes())].into_iter(),
        [(
            [2; 32],
            Path::new("starknet_programs/syscalls-lib.json"),
            Default::default(),
        )]
        .into_iter(),
        [],
        [CallInfo {
            caller_address: Address(0.into()),
            call_type: Some(CallType::Delegate),
            contract_address: Address(1111.into()),
            class_hash: Some([2; 32]),
            entry_point_selector: Some(felt_str!(
                "656009366490248190408749506916536936590180267800242448338092634532990158199"
            )),
            entry_point_type: Some(EntryPointType::L1Handler),
            calldata: vec![5.into()],
            accessed_storage_keys: [[
                3, 189, 169, 58, 108, 116, 165, 116, 249, 48, 17, 133, 28, 149, 186, 141, 157, 76,
                34, 41, 77, 210, 154, 246, 164, 151, 207, 138, 139, 182, 155, 161,
            ]]
            .into_iter()
            .collect(),
            storage_read_values: vec![0.into()],
            execution_resources: Some(ExecutionResources {
                n_steps: 40,
                ..Default::default()
            }),
            ..Default::default()
        }],
        [],
        ExecutionResources {
            n_steps: 103,
            ..Default::default()
        },
    );
}

#[test]
fn send_message_to_l1_syscall() {
    test_contract(
        "starknet_programs/syscalls.json",
        "test_send_message_to_l1",
        [1; 32],
        Address(1111.into()),
        Address(0.into()),
        BlockContext::default(),
        None,
        [],
        [
            OrderedL2ToL1Message {
                order: 0,
                to_address: Address(1111.into()),
                payload: [1, 2, 3].map(Felt252::from).to_vec(),
            },
            OrderedL2ToL1Message {
                order: 1,
                to_address: Address(1111.into()),
                payload: [2, 4].map(Felt252::from).to_vec(),
            },
            OrderedL2ToL1Message {
                order: 2,
                to_address: Address(1111.into()),
                payload: [3].map(Felt252::from).to_vec(),
            },
        ],
        [],
        empty(),
        empty(),
        [],
        [],
        [],
        ExecutionResources {
            n_steps: 68,
            ..Default::default()
        },
    );
}

#[test]
fn deploy_syscall() {
    let deploy_address =
        felt_str!("2771739216117269195266211756239816992170608283088994568066688164855938378843");

    let deploy_class_hash = [2u8; 32];
    test_contract(
        "starknet_programs/syscalls.json",
        "test_deploy",
        [1; 32],
        Address(11111.into()),
        Address(0.into()),
        BlockContext::default(),
        None,
        [],
        [],
        [],
        [].into_iter(),
        [(
            deploy_class_hash,
            Path::new("starknet_programs/storage.json"),
            None,
        )]
        .into_iter(),
        [Felt252::from_bytes_be(deploy_class_hash.as_ref()), 0.into()],
        vec![CallInfo {
            caller_address: Address(0.into()),
            contract_address: Address(deploy_address.clone()),
            entry_point_type: Some(EntryPointType::Constructor),
            entry_point_selector: Some(CONSTRUCTOR_ENTRY_POINT_SELECTOR.clone()),
            call_type: Some(CallType::Call),
            class_hash: Some(deploy_class_hash),
            ..Default::default()
        }],
        [deploy_address],
        ExecutionResources {
            n_steps: 39,
            n_memory_holes: 2,
            ..Default::default()
        },
    );
}

#[test]
fn deploy_with_constructor_syscall() {
    let deploy_address = Felt252::from_str_radix(
        "61956907203782517318335437536462535199340115817938156158070235163997828534",
        10,
    )
    .unwrap();
    let entry_point_selector = Felt252::from_str_radix(
        "1159040026212278395030414237414753050475174923702621880048416706425641521556",
        10,
    )
    .unwrap();

    let deploy_class_hash = [2u8; 32];
    let caller_address = Address(11111.into());

    test_contract(
        "starknet_programs/syscalls.json",
        "test_deploy_with_constructor",
        [1; 32],
        caller_address.clone(),
        Address(0.into()),
        BlockContext::default(),
        None,
        [],
        [],
        [],
        [].into_iter(),
        [(
            deploy_class_hash,
            Path::new("starknet_programs/storage_var_and_constructor.json"),
            None,
        )]
        .into_iter(),
        [
            Felt252::from_bytes_be(deploy_class_hash.as_ref()),
            0.into(),
            550.into(),
        ],
        [CallInfo {
            caller_address,
            call_type: Some(CallType::Call),
            contract_address: Address(deploy_address.clone()),
            class_hash: Some(deploy_class_hash),
            entry_point_selector: Some(entry_point_selector),
            entry_point_type: Some(EntryPointType::Constructor),
            calldata: [550.into()].to_vec(),
            execution_resources: Some(ExecutionResources {
                n_steps: 40,
                n_memory_holes: 0,
                ..Default::default()
            }),
            accessed_storage_keys: HashSet::<[u8; 32]>::from([[
                2, 63, 76, 85, 114, 157, 43, 172, 36, 175, 107, 126, 158, 121, 114, 77, 194, 27,
                162, 147, 169, 199, 107, 53, 94, 246, 206, 221, 169, 114, 215, 255,
            ]]),
            storage_read_values: [0.into()].to_vec(),
            ..Default::default()
        }],
        [deploy_address],
        ExecutionResources {
            n_steps: 84,
            n_memory_holes: 2,
            ..Default::default()
        },
    );
}

#[test]
fn test_deploy_and_call_contract_syscall() {
    let constructor_constant = Felt252::new(550);
    let new_constant = Felt252::new(3);
    let constant_storage_key: ClassHash = [
        2, 63, 76, 85, 114, 157, 43, 172, 36, 175, 107, 126, 158, 121, 114, 77, 194, 27, 162, 147,
        169, 199, 107, 53, 94, 246, 206, 221, 169, 114, 215, 255,
    ];
    let deploy_class_hash = [2u8; 32];
    let deploy_address = Address(
        Felt252::from_str_radix(
            "61956907203782517318335437536462535199340115817938156158070235163997828534",
            10,
        )
        .unwrap(),
    );
    test_contract(
        "starknet_programs/syscalls.json",
        "test_deploy_and_call_contract",
        [1; 32],
        Address(11111.into()),
        Address(0.into()),
        BlockContext::default(),
        None,
        [],
        [],
        [],
        [].into_iter(),
        [(
            deploy_class_hash,
            Path::new("starknet_programs/storage_var_and_constructor.json"),
            None,
        )]
        .into_iter(),
        [
            Felt252::from_bytes_be(deploy_class_hash.as_ref()),
            0.into(),
            constructor_constant.clone(),
            new_constant.clone(),
        ],
        [
            // constructor
            CallInfo {
                caller_address: Address(11111.into()),
                call_type: Some(CallType::Call),
                contract_address: deploy_address.clone(),
                code_address: None,
                class_hash: Some(deploy_class_hash),
                entry_point_selector: Some(
                    Felt252::from_str_radix(
                        "1159040026212278395030414237414753050475174923702621880048416706425641521556",
                        10,
                    )
                    .unwrap(),
                ),
                entry_point_type: Some(EntryPointType::Constructor),
                calldata: vec![550.into()],
                retdata: vec![],
                storage_read_values: vec![0.into()],
                accessed_storage_keys: HashSet::from([constant_storage_key]),
                execution_resources: Some(ExecutionResources {
                    n_steps: 40,
                    ..Default::default()
                }),
                ..Default::default()
            },
            // Invoke storage_var_and_constructor.cairo mult_constant function
            CallInfo {
                caller_address: Address(11111.into()),
                call_type: Some(CallType::Call),
                contract_address: deploy_address.clone(),
                code_address: None,
                class_hash: Some(deploy_class_hash),
                entry_point_selector: Some(
                    Felt252::from_str_radix(
                        "1576037374104670872807053137865113122553607263175471701007015754752102201893",
                        10,
                    )
                    .unwrap(),
                ),
                entry_point_type: Some(EntryPointType::External),
                calldata: vec![4.into()],
                retdata: vec![(constructor_constant.clone() * Felt252::new(4))],
                storage_read_values: vec![constructor_constant.clone()],
                accessed_storage_keys: HashSet::from([constant_storage_key]),
                execution_resources: Some(ExecutionResources {
                    n_steps: 52,
                    ..Default::default()
                }),
                ..Default::default()
            },
            // Invoke storage_var_and_constructor.cairo set_constant function
            CallInfo {
                caller_address: Address(11111.into()),
                call_type: Some(CallType::Call),
                contract_address: deploy_address.clone(),
                code_address: None,
                class_hash: Some(deploy_class_hash),
                entry_point_selector: Some(
                    Felt252::from_str_radix(
                        "1201037417712951658445715615949920673423990292207294106968654696818998525373",
                        10,
                    )
                    .unwrap(),
                ),
                entry_point_type: Some(EntryPointType::External),
                calldata: vec![new_constant.clone()],
                retdata: vec![],
                storage_read_values: vec![constructor_constant],
                accessed_storage_keys: HashSet::from([constant_storage_key]),
                execution_resources: Some(ExecutionResources {
                    n_steps: 40,
                    ..Default::default()
                }),
                ..Default::default()
            },
            // Invoke storage_var_and_constructor.cairo get_constant function
            CallInfo {
                caller_address: Address(11111.into()),
                call_type: Some(CallType::Call),
                contract_address: deploy_address,
                code_address: None,
                class_hash: Some(deploy_class_hash),
                entry_point_selector: Some(
                    Felt252::from_str_radix(
                        "915547745133109687566886827729966789818200062539892992518817034473866315209",
                        10,
                    )
                    .unwrap(),
                ),
                entry_point_type: Some(EntryPointType::External),
                calldata: vec![],
                retdata: vec![new_constant.clone()],
                storage_read_values: vec![new_constant.clone()],
                accessed_storage_keys: HashSet::from([constant_storage_key]),
                execution_resources: Some(ExecutionResources {
                    n_steps: 46,
                    ..Default::default()
                }),
                ..Default::default()
            }
        ],
        [new_constant],
        ExecutionResources {
            n_steps: 325,
            n_memory_holes: 2,
            builtin_instance_counter: HashMap::default()
        },
    );
}

#[test]
fn deploy_cairo1_from_cairo0_with_constructor() {
    // Create the deploy contract class
    let contract_path = "starknet_programs/syscalls.json";
    let contract_class: ContractClass = ContractClass::from_path(contract_path).unwrap();
    let entrypoint_selector = Felt252::from_bytes_be(&calculate_sn_keccak(
        "test_deploy_with_constructor".as_bytes(),
    ));

    // Create the deploy test data
    let salt = Felt252::zero();
    let test_class_hash: ClassHash = [2; 32];
    let test_felt_hash = Felt252::from_bytes_be(&test_class_hash);
    #[cfg(not(feature = "cairo_1_tests"))]
    let program_data = include_bytes!("../starknet_programs/cairo2/contract_a.casm");
    #[cfg(feature = "cairo_1_tests")]
    let program_data = include_bytes!("../starknet_programs/cairo1/contract_a.casm");
    let test_contract_class: CasmContractClass = serde_json::from_slice(program_data).unwrap();

    // Create state reader with class hash data
    let mut contract_class_cache = HashMap::new();

    let address = Address(1111.into());
    let class_hash: ClassHash = [1; 32];
    let nonce = Felt252::zero();

    // simulate contract declare
    contract_class_cache.insert(
        test_class_hash,
        CompiledClass::Casm(Arc::new(test_contract_class.clone())),
    );
    contract_class_cache.insert(
        class_hash,
        CompiledClass::Deprecated(Arc::new(contract_class)),
    );

    let mut state_reader = InMemoryStateReader::default();
    state_reader
        .address_to_class_hash_mut()
        .insert(address.clone(), class_hash);
    state_reader
        .address_to_nonce_mut()
        .insert(address.clone(), nonce);

    // Create state from the state_reader and contract cache.
    let mut state = CachedState::new(Arc::new(state_reader), contract_class_cache);

    // arguments of deploy contract
    let calldata: Vec<_> = [test_felt_hash, salt, Felt252::one()].to_vec();

    // set up remaining structures

    let caller_address = Address(0000.into());
    let entry_point_type = EntryPointType::External;

    let exec_entry_point = ExecutionEntryPoint::new(
        address,
        calldata,
        Felt252::new(entrypoint_selector),
        caller_address,
        entry_point_type,
        Some(CallType::Delegate),
        Some(class_hash),
        100_000_000,
    );

    // Execute the entrypoint
    let block_context = BlockContext::default();
    let mut tx_execution_context = TransactionExecutionContext::new(
        Address(0.into()),
        Felt252::zero(),
        Vec::new(),
        0,
        10.into(),
        block_context.invoke_tx_max_n_steps(),
        TRANSACTION_VERSION.clone(),
    );
    let mut resources_manager = ExecutionResourcesManager::default();

    let call_info = exec_entry_point.execute(
        &mut state,
        &block_context,
        &mut resources_manager,
        &mut tx_execution_context,
        false,
        block_context.invoke_tx_max_n_steps(),
    );

    assert!(call_info.is_ok());

    let ret_address = Address(felt_str!(
        "3454846966442443238250078711203511197245006224544295074402370433368003323361"
    ));

    let ret_class_hash = state.get_class_hash_at(&ret_address).unwrap();
    let ret_casm_class = match state.get_contract_class(&ret_class_hash).unwrap() {
        CompiledClass::Casm(class) => class.as_ref().clone(),
        CompiledClass::Deprecated(_) => unreachable!(),
        CompiledClass::Sierra(_) => unreachable!(),
    };

    assert_eq!(ret_casm_class, test_contract_class);
}

#[test]
fn deploy_cairo1_from_cairo0_without_constructor() {
    // Create the deploy contract class
    let contract_path = "starknet_programs/syscalls.json";
    let contract_class: ContractClass = ContractClass::from_path(contract_path).unwrap();
    let entrypoint_selector =
        Felt252::from_bytes_be(&calculate_sn_keccak("test_deploy".as_bytes()));

    // Create the deploy test data
    let salt = Felt252::zero();
    let test_class_hash: ClassHash = [2; 32];
    let test_felt_hash = Felt252::from_bytes_be(&test_class_hash);
    #[cfg(not(feature = "cairo_1_tests"))]
    let program_data = include_bytes!("../starknet_programs/cairo2/fibonacci.casm");
    #[cfg(feature = "cairo_1_tests")]
    let program_data = include_bytes!("../starknet_programs/cairo1/fibonacci.casm");
    let test_contract_class: CasmContractClass = serde_json::from_slice(program_data).unwrap();

    // Create state reader with class hash data
    let mut contract_class_cache = HashMap::new();

    let address = Address(1111.into());
    let class_hash: ClassHash = [1; 32];
    let nonce = Felt252::zero();

    // simulate contract declare
    contract_class_cache.insert(
        test_class_hash,
        CompiledClass::Casm(Arc::new(test_contract_class.clone())),
    );
    contract_class_cache.insert(
        class_hash,
        CompiledClass::Deprecated(Arc::new(contract_class)),
    );

    let mut state_reader = InMemoryStateReader::default();
    state_reader
        .address_to_class_hash_mut()
        .insert(address.clone(), class_hash);
    state_reader
        .address_to_nonce_mut()
        .insert(address.clone(), nonce);

    // Create state from the state_reader and contract cache.
    let mut state = CachedState::new(Arc::new(state_reader), contract_class_cache);

    // arguments of deploy contract
    let calldata: Vec<_> = [test_felt_hash, salt].to_vec();

    // set up remaining structures

    let caller_address = Address(0000.into());
    let entry_point_type = EntryPointType::External;

    let exec_entry_point = ExecutionEntryPoint::new(
        address,
        calldata,
        Felt252::new(entrypoint_selector),
        caller_address,
        entry_point_type,
        Some(CallType::Delegate),
        Some(class_hash),
        100_000_000,
    );

    // Execute the entrypoint
    let block_context = BlockContext::default();
    let mut tx_execution_context = TransactionExecutionContext::new(
        Address(0.into()),
        Felt252::zero(),
        Vec::new(),
        0,
        10.into(),
        block_context.invoke_tx_max_n_steps(),
        TRANSACTION_VERSION.clone(),
    );
    let mut resources_manager = ExecutionResourcesManager::default();

    let _call_info = exec_entry_point
        .execute(
            &mut state,
            &block_context,
            &mut resources_manager,
            &mut tx_execution_context,
            false,
            block_context.invoke_tx_max_n_steps(),
        )
        .unwrap();

    //assert!(call_info.is_ok());

    let ret_address = Address(felt_str!(
        "2771739216117269195266211756239816992170608283088994568066688164855938378843"
    ));

    let ret_class_hash = state.get_class_hash_at(&ret_address).unwrap();
    let ret_casm_class = match state.get_contract_class(&ret_class_hash).unwrap() {
        CompiledClass::Casm(class) => class.as_ref().clone(),
        CompiledClass::Deprecated(_) => unreachable!(),
        CompiledClass::Sierra(_) => unreachable!(),
    };

    assert_eq!(ret_casm_class, test_contract_class);
}

#[test]
fn deploy_cairo1_and_invoke() {
    // Create the deploy contract class
    let contract_path = "starknet_programs/syscalls.json";
    let contract_class: ContractClass = ContractClass::from_path(contract_path).unwrap();
    let entrypoint_selector =
        Felt252::from_bytes_be(&calculate_sn_keccak("test_deploy".as_bytes()));

    // Create the deploy test data
    let salt = Felt252::zero();
    let test_class_hash: ClassHash = [2; 32];
    let test_felt_hash = Felt252::from_bytes_be(&test_class_hash);
    #[cfg(not(feature = "cairo_1_tests"))]
    let program_data = include_bytes!("../starknet_programs/cairo2/factorial.casm");
    #[cfg(feature = "cairo_1_tests")]
    let program_data = include_bytes!("../starknet_programs/cairo1/factorial.casm");
    let test_contract_class: CasmContractClass = serde_json::from_slice(program_data).unwrap();

    // Create state reader with class hash data
    let mut contract_class_cache = HashMap::new();

    let address = Address(1111.into());
    let class_hash: ClassHash = [1; 32];
    let nonce = Felt252::zero();

    // simulate contract declare
    contract_class_cache.insert(
        test_class_hash,
        CompiledClass::Casm(Arc::new(test_contract_class.clone())),
    );
    contract_class_cache.insert(
        class_hash,
        CompiledClass::Deprecated(Arc::new(contract_class)),
    );

    let mut state_reader = InMemoryStateReader::default();
    state_reader
        .address_to_class_hash_mut()
        .insert(address.clone(), class_hash);
    state_reader
        .address_to_nonce_mut()
        .insert(address.clone(), nonce);

    // Create state from the state_reader and contract cache.
    let mut state = CachedState::new(Arc::new(state_reader), contract_class_cache);

    // arguments of deploy contract
    let calldata: Vec<_> = [test_felt_hash, salt].to_vec();

    // set up remaining structures

    let caller_address = Address(0000.into());
    let entry_point_type = EntryPointType::External;

    let exec_entry_point = ExecutionEntryPoint::new(
        address,
        calldata,
        Felt252::new(entrypoint_selector),
        caller_address.clone(),
        entry_point_type,
        Some(CallType::Delegate),
        Some(class_hash),
        100_000_000,
    );

    // Execute the entrypoint
    let block_context = BlockContext::default();
    let mut tx_execution_context = TransactionExecutionContext::new(
        Address(0.into()),
        Felt252::zero(),
        Vec::new(),
        0,
        10.into(),
        block_context.invoke_tx_max_n_steps(),
        TRANSACTION_VERSION.clone(),
    );
    let mut resources_manager = ExecutionResourcesManager::default();

    let call_info = exec_entry_point.execute(
        &mut state,
        &block_context,
        &mut resources_manager,
        &mut tx_execution_context,
        false,
        block_context.invoke_tx_max_n_steps(),
    );

    assert!(call_info.is_ok());

    let ret_address = Address(felt_str!(
        "2771739216117269195266211756239816992170608283088994568066688164855938378843"
    ));

    let ret_class_hash = state.get_class_hash_at(&ret_address).unwrap();
    let ret_casm_class = match state.get_contract_class(&ret_class_hash).unwrap() {
        CompiledClass::Casm(class) => class.as_ref().clone(),
        CompiledClass::Deprecated(_) => unreachable!(),
        CompiledClass::Sierra(_) => unreachable!(),
    };

    assert_eq!(ret_casm_class, test_contract_class);

    let calldata = [3.into()].to_vec();
    let entrypoints = test_contract_class.entry_points_by_type;
    let entrypoint_selector = &entrypoints.external.get(0).unwrap().selector;

    let exec_entry_point = ExecutionEntryPoint::new(
        ret_address,
        calldata,
        Felt252::new(entrypoint_selector),
        caller_address,
        entry_point_type,
        Some(CallType::Delegate),
        Some(test_class_hash),
        100_000_000,
    );

    let call_info = exec_entry_point
        .execute(
            &mut state,
            &block_context,
            &mut resources_manager,
            &mut tx_execution_context,
            false,
            block_context.invoke_tx_max_n_steps(),
        )
        .unwrap()
        .call_info
        .unwrap();

    let retdata = call_info.retdata;

    // expected result 3! = 6
    assert_eq!(retdata, [6.into()].to_vec());
}

#[test]
fn send_messages_to_l1_different_contract_calls() {
    //  Create program and entry point types for contract class
    let path = PathBuf::from("starknet_programs/send_messages_contract_call.json");
    let contract_class = ContractClass::from_path(path).unwrap();
    let entrypoint_selector = &contract_class.entry_points_by_type()[&EntryPointType::External][0]
        .selector()
        .to_owned();

    // Create state reader with class hash data
    let mut contract_class_cache = HashMap::new();

    let address = Address(1111.into());
    let class_hash: ClassHash = [1; 32];
    let nonce = Felt252::zero();

    contract_class_cache.insert(
        class_hash,
        CompiledClass::Deprecated(Arc::new(contract_class)),
    );
    let mut state_reader = InMemoryStateReader::default();
    state_reader
        .address_to_class_hash_mut()
        .insert(address.clone(), class_hash);
    state_reader
        .address_to_nonce_mut()
        .insert(address.clone(), nonce);

    // Add send_message_to_l1 contract to the state

    let path = PathBuf::from("starknet_programs/send_message_to_l1.json");
    let send_msg_contract_class = ContractClass::from_path(path).unwrap();

    let send_msg_address = Address(1.into()); //Hardcoded in contract
    let send_msg_class_hash: ClassHash = [2; 32];
    let send_msg_nonce = Felt252::zero();

    contract_class_cache.insert(
        send_msg_class_hash,
        CompiledClass::Deprecated(Arc::new(send_msg_contract_class)),
    );
    state_reader
        .address_to_class_hash_mut()
        .insert(send_msg_address.clone(), send_msg_class_hash);
    state_reader
        .address_to_nonce_mut()
        .insert(send_msg_address, send_msg_nonce);

    // Create state from the state_reader and contract cache.
    let mut state = CachedState::new(Arc::new(state_reader), contract_class_cache);

    // Create an execution entry point
    let calldata = [25.into(), 50.into(), 75.into()].to_vec();
    let caller_address = Address(0000.into());
    let entry_point_type = EntryPointType::External;

    let exec_entry_point = ExecutionEntryPoint::new(
        address.clone(),
        calldata,
        entrypoint_selector.clone(),
        caller_address,
        entry_point_type,
        Some(CallType::Delegate),
        Some(class_hash),
        100000,
    );

    // Execute the entrypoint
    let block_context = BlockContext::default();
    let mut tx_execution_context = TransactionExecutionContext::new(
        Address(0.into()),
        Felt252::zero(),
        Vec::new(),
        0,
        10.into(),
        block_context.invoke_tx_max_n_steps(),
        TRANSACTION_VERSION.clone(),
    );
    let mut resources_manager = ExecutionResourcesManager::default();

    let call_info = exec_entry_point
        .execute(
            &mut state,
            &block_context,
            &mut resources_manager,
            &mut tx_execution_context,
            false,
            block_context.invoke_tx_max_n_steps(),
        )
        .unwrap()
        .call_info
        .unwrap();
    let l1_to_l2_messages = call_info.get_sorted_l2_to_l1_messages().unwrap();
    assert_eq!(
        l1_to_l2_messages,
        vec![
            L2toL1MessageInfo::new(
                OrderedL2ToL1Message {
                    order: 0,
                    to_address: Address(25.into()),
                    payload: vec![50.into()]
                },
                address.clone()
            ),
            L2toL1MessageInfo::new(
                OrderedL2ToL1Message {
                    order: 1,
                    to_address: Address(25.into()),
                    payload: vec![75.into()]
                },
                address
            )
        ],
    )
}

#[test]
fn run_rabbitx_withdraw() {
    // Tx extracted from:
    // https://starkscan.co/tx/0x0568988e97ba4be44fd345421a61026b64a2e759bd8a2c6568b6af97d8e91b29
    let mut context = BlockContext::default();
    context.block_info_mut().block_number = 68422;

    let class_hash = felt_to_hash(&felt_str!(
        "36e5b6081df2174189fb83800d2a09132286dcd1004ad960a0c8d69364e6e9a",
        16
    ));
    let contract_address = Address(felt_str!(
        "7ea517643afd3ad5adec2ed100526d150fe1c1a47f0d5b619c6a5a0d9dc8a4f",
        16
    ));
    let caller_address = Address(felt_str!(
        "26f4ac85c1beaca58892db37febc5966bec20348d28eb26e72d488cde4d33ba",
        16
    ));

    let path = PathBuf::from("starknet_programs/rabbit.json");

    let accessed_storage_keys = vec![
        felt_to_hash(&felt_str!(
            "1367069095827447039827047088548470265876654509711952295293583258706132856906"
        )),
        felt_to_hash(&felt_str!(
            "572599358474361038141822261566078459352953201359689399281613308865211969583"
        )),
        felt_to_hash(&felt_str!(
            "2833325496484508462806667236775853252972934682733721179164324551977103892769"
        )),
    ];

    let storage_read_values = vec![
        felt_str!("1101261852276144652095602730572450377483057153780879930360596579262965560250"),
        0.into(),
        felt_str!("1fffffffffffffffffffffffffffffffffffffffffff", 16),
    ];

    let storage = accessed_storage_keys
        .iter()
        .cloned()
        .zip(storage_read_values.iter().cloned())
        .collect();

    let extra_contracts = [(
        class_hash,
        path.as_ref(),
        Some((contract_address.clone(), storage)),
    )];

    let execution_resources = ExecutionResources {
        n_steps: 1115,
        n_memory_holes: 77,
        builtin_instance_counter: HashMap::from([
            (RANGE_CHECK_BUILTIN_NAME.to_owned(), 87),
            (BITWISE_BUILTIN_NAME.to_owned(), 2),
            (HASH_BUILTIN_NAME.to_owned(), 1),
        ]),
    };

    test_contract(
        "starknet_programs/rabbit.json",
        "withdraw",
        class_hash,
        contract_address,
        caller_address,
        context,
        None,
        [OrderedEvent {
            order: 0,
            keys: vec![
                8604536554778681719_u64.into(),
                116775460801_u64.into(),
                felt_str!("757168075437291671918614932549934236750872458288"),
            ],
            data: vec![42510000.into(), 1.into()],
        }],
        [],
        storage_read_values,
        accessed_storage_keys.into_iter(),
        extra_contracts.into_iter(),
        [
            1.into(),
            0x1b305c1fc1_u128.into(),
            felt_str!("84a0973c3fb15ae69447e70f1134968855d23430", 16),
            0x288a6b0_u128.into(),
        ],
        vec![],
        [],
        execution_resources,
    );
}<|MERGE_RESOLUTION|>--- conflicted
+++ resolved
@@ -173,11 +173,7 @@
     assert_eq!(result.calldata, calldata);
     assert_eq_sorted!(result.retdata, return_data.into());
     assert_eq_sorted!(result.internal_calls, internal_calls.into());
-<<<<<<< HEAD
-    assert_eq_sorted!(result.execution_resources, Some(execution_resources));
-=======
     assert_eq!(result.execution_resources, Some(execution_resources));
->>>>>>> f88c756c
 
     assert_eq!(result.gas_consumed, 0);
     assert!(!result.failure_flag);
