#![deny(warnings)]

use felt::Felt;
use num_traits::Zero;
use starknet_rs::{
    business_logic::{
        execution::{
            execution_entry_point::ExecutionEntryPoint,
            objects::{
                CallInfo, CallType, OrderedEvent, OrderedL2ToL1Message, TransactionExecutionContext,
            },
        },
        fact_state::{
            contract_state::ContractState, in_memory_state_reader::InMemoryStateReader,
            state::ExecutionResourcesManager,
        },
        state::{
            cached_state::{CachedState, ContractClassCache},
            state_api::State,
        },
    },
    definitions::{
        constants::TRANSACTION_VERSION,
        general_config::{StarknetChainId, StarknetGeneralConfig},
    },
    services::api::contract_class::{ContractClass, EntryPointType},
    starknet_storage::dict_storage::DictStorage,
    utils::{calculate_sn_keccak, Address},
};
use std::{iter::empty, path::Path};

#[allow(clippy::too_many_arguments)]
fn test_contract<'a>(
    contract_path: impl AsRef<Path>,
    entry_point: &str,
    class_hash: [u8; 32],
    contract_address: Address,
    caller_address: Address,
    general_config: StarknetGeneralConfig,
    tx_context: Option<TransactionExecutionContext>,
    events: impl Into<Vec<OrderedEvent>>,
    l2_to_l1_messages: impl Into<Vec<OrderedL2ToL1Message>>,
    storage_read_values: impl Into<Vec<Felt>>,
    accessed_storage_keys: impl Iterator<Item = [u8; 32]>,
    extra_contracts: impl Iterator<Item = ([u8; 32], &'a Path, Option<(Address, Vec<(&'a str, Felt)>)>)>,
    arguments: impl Into<Vec<Felt>>,
    return_data: impl Into<Vec<Felt>>,
) {
    let contract_class = ContractClass::try_from(contract_path.as_ref().to_path_buf())
        .expect("Could not load contract from JSON");

    let tx_execution_context = tx_context.unwrap_or_else(|| {
        TransactionExecutionContext::create_for_testing(
            Address(0.into()),
            10,
            0.into(),
            general_config.invoke_tx_max_n_steps(),
            TRANSACTION_VERSION,
        )
    });

    let contract_state = ContractState::new(
        class_hash,
        tx_execution_context.nonce().clone(),
        Default::default(),
    );
    let mut state_reader = InMemoryStateReader::new(DictStorage::new(), DictStorage::new());
    state_reader
        .contract_states_mut()
        .insert(contract_address.clone(), contract_state);

    let mut storage_entries = Vec::new();
    let contract_class_cache = {
        let mut contract_class_cache = ContractClassCache::new();
        contract_class_cache.insert(class_hash, contract_class);

        for (class_hash, contract_path, contract_address) in extra_contracts {
            let contract_class = ContractClass::try_from(contract_path.to_path_buf())
                .expect("Could not load extra contract from JSON");

            contract_class_cache.insert(class_hash, contract_class);

            if let Some((contract_address, data)) = contract_address {
                storage_entries.extend(data.into_iter().map(|(name, value)| {
                    (
                        contract_address.clone(),
                        calculate_sn_keccak(name.as_bytes()),
                        value,
                    )
                }));

                state_reader.contract_states_mut().insert(
                    contract_address,
                    ContractState::new(class_hash, Felt::zero(), Default::default()),
                );
            }
        }

        Some(contract_class_cache)
    };
    let mut state = CachedState::new(state_reader, contract_class_cache);
    storage_entries
        .into_iter()
        .for_each(|(a, b, c)| state.set_storage_at(&(a, b), c));

    let calldata = arguments.into();

    let entry_point_selector = Felt::from_bytes_be(&calculate_sn_keccak(entry_point.as_bytes()));
    let entry_point = ExecutionEntryPoint::new(
        contract_address.clone(),
        calldata.clone(),
        entry_point_selector.clone(),
        caller_address.clone(),
        EntryPointType::External,
        CallType::Delegate.into(),
        class_hash.into(),
    );

    let mut resources_manager = ExecutionResourcesManager::default();

    assert_eq!(
        entry_point
            .execute(
                &mut state,
                &general_config,
                &mut resources_manager,
                &tx_execution_context,
            )
            .expect("Could not execute contract"),
        CallInfo {
            contract_address,
            caller_address,
            entry_point_type: EntryPointType::External.into(),
            call_type: CallType::Delegate.into(),
            class_hash: class_hash.into(),
            entry_point_selector: Some(entry_point_selector),
            events: events.into(),
            l2_to_l1_messages: l2_to_l1_messages.into(),
            storage_read_values: storage_read_values.into(),
            accessed_storage_keys: accessed_storage_keys.collect(),
<<<<<<< HEAD
=======
            calldata,
>>>>>>> 5ce86fbc
            retdata: return_data.into(),
            ..Default::default()
        },
    );
}

#[test]
fn call_contract_syscall() {
    test_contract(
        "tests/syscalls.json",
        "test_call_contract",
        [1; 32],
        Address(1111.into()),
        Address(0.into()),
        StarknetGeneralConfig::default(),
        None,
        [],
        [],
        [10.into()],
        [calculate_sn_keccak("lib_state".as_bytes())].into_iter(),
        [(
            [2u8; 32],
            Path::new("tests/syscalls-lib.json"),
            Some((Address(2222.into()), vec![("lib_state", 10.into())])),
        )]
        .into_iter(),
        [2222.into()],
        [],
    );
}

#[test]
fn emit_event_syscall() {
    test_contract(
        "tests/syscalls.json",
        "test_emit_event",
        [1; 32],
        Address(1111.into()),
        Address(0.into()),
        StarknetGeneralConfig::default(),
        None,
        [
            OrderedEvent {
                order: 0,
                keys: vec![Felt::from_bytes_be(&calculate_sn_keccak(
                    "test_event".as_bytes(),
                ))],
                data: [1, 2, 3].map(Felt::from).to_vec(),
            },
            OrderedEvent {
                order: 1,
                keys: vec![Felt::from_bytes_be(&calculate_sn_keccak(
                    "test_event".as_bytes(),
                ))],
                data: [2, 4, 6].map(Felt::from).to_vec(),
            },
            OrderedEvent {
                order: 2,
                keys: vec![Felt::from_bytes_be(&calculate_sn_keccak(
                    "test_event".as_bytes(),
                ))],
                data: [1234, 5678, 9012].map(Felt::from).to_vec(),
            },
            OrderedEvent {
                order: 3,
                keys: vec![Felt::from_bytes_be(&calculate_sn_keccak(
                    "test_event".as_bytes(),
                ))],
                data: [2468].map(Felt::from).to_vec(),
            },
        ],
        [],
        [],
        empty(),
        empty(),
        [],
        [],
    );
}

#[test]
fn get_block_number_syscall() {
    let run = |block_number| {
        let mut general_config = StarknetGeneralConfig::default();
        general_config.block_info_mut().block_number = block_number;

        test_contract(
            "tests/syscalls.json",
            "test_get_block_number",
            [1; 32],
            Address(1111.into()),
            Address(0.into()),
            general_config,
            None,
            [],
            [],
            [],
            empty(),
            empty(),
            [],
            [block_number.into()],
        );
    };

    run(0);
    run(5);
    run(1000);
}

#[test]
fn get_block_timestamp_syscall() {
    let run = |block_timestamp| {
        let mut general_config = StarknetGeneralConfig::default();
        general_config.block_info_mut().block_timestamp = block_timestamp;

        test_contract(
            "tests/syscalls.json",
            "test_get_block_timestamp",
            [1; 32],
            Address(1111.into()),
            Address(0.into()),
            general_config,
            None,
            [],
            [],
            [],
            empty(),
            empty(),
            [],
            [block_timestamp.into()],
        );
    };

    run(0);
    run(5);
    run(1000);
}

#[test]
fn get_caller_address_syscall() {
    let run = |caller_address: Felt| {
        test_contract(
            "tests/syscalls.json",
            "test_get_caller_address",
            [1; 32],
            Address(1111.into()),
            Address(caller_address.clone()),
            StarknetGeneralConfig::default(),
            None,
            [],
            [],
            [],
            empty(),
            empty(),
            [],
            [caller_address],
        );
    };

    run(0.into());
    run(5.into());
    run(1000.into());
}

#[test]
fn get_contract_address_syscall() {
    let run = |contract_address: Felt| {
        test_contract(
            "tests/syscalls.json",
            "test_get_contract_address",
            [1; 32],
            Address(contract_address.clone()),
            Address(0.into()),
            StarknetGeneralConfig::default(),
            None,
            [],
            [],
            [],
            empty(),
            empty(),
            [],
            [contract_address],
        );
    };

    run(1.into());
    run(5.into());
    run(1000.into());
}

#[test]
fn get_sequencer_address_syscall() {
    let run = |sequencer_address: Felt| {
        let mut general_config = StarknetGeneralConfig::default();
        general_config.block_info_mut().sequencer_address = Address(sequencer_address.clone());

        test_contract(
            "tests/syscalls.json",
            "test_get_sequencer_address",
            [1; 32],
            Address(1111.into()),
            Address(0.into()),
            general_config,
            None,
            [],
            [],
            [],
            empty(),
            empty(),
            [],
            [sequencer_address],
        );
    };

    run(0.into());
    run(5.into());
    run(1000.into());
}

#[test]
fn get_tx_info_syscall() {
    let run = |version,
               account_contract_address: Address,
               max_fee,
               signature: Vec<Felt>,
               transaction_hash: Felt,
               chain_id| {
        let mut general_config = StarknetGeneralConfig::default();
        *general_config.starknet_os_config_mut().chain_id_mut() = chain_id;

        let n_steps = general_config.invoke_tx_max_n_steps();
        test_contract(
            "tests/syscalls.json",
            "test_get_tx_info",
            [1; 32],
            Address(1111.into()),
            Address(0.into()),
            general_config,
            Some(TransactionExecutionContext::new(
                account_contract_address.clone(),
                transaction_hash.clone(),
                signature.clone(),
                max_fee,
                3.into(),
                n_steps,
                version,
            )),
            [],
            [],
            [],
            empty(),
            empty(),
            [],
            [
                version.into(),
                account_contract_address.0,
                max_fee.into(),
                signature.len().into(),
                signature
                    .into_iter()
                    .reduce(|a, b| a + b)
                    .unwrap_or_default(),
                transaction_hash,
                chain_id.to_felt(),
            ],
        );
    };

    run(
        0,
        Address::default(),
        12,
        vec![],
        0.into(),
        StarknetChainId::TestNet,
    );
    run(
        10,
        Address::default(),
        12,
        vec![],
        0.into(),
        StarknetChainId::TestNet,
    );
    run(
        10,
        Address(1111.into()),
        12,
        vec![],
        0.into(),
        StarknetChainId::TestNet,
    );
    run(
        10,
        Address(1111.into()),
        50,
        vec![],
        0.into(),
        StarknetChainId::TestNet,
    );
    run(
        10,
        Address(1111.into()),
        50,
        [0x12, 0x34, 0x56, 0x78].map(Felt::from).to_vec(),
        0.into(),
        StarknetChainId::TestNet,
    );
    run(
        10,
        Address(1111.into()),
        50,
        [0x12, 0x34, 0x56, 0x78].map(Felt::from).to_vec(),
        12345678.into(),
        StarknetChainId::TestNet,
    );
    run(
        10,
        Address(1111.into()),
        50,
        [0x12, 0x34, 0x56, 0x78].map(Felt::from).to_vec(),
        12345678.into(),
        StarknetChainId::TestNet2,
    );
}

#[test]
fn get_tx_signature_syscall() {
    let run = |signature: Vec<Felt>| {
        let general_config = StarknetGeneralConfig::default();
        let n_steps = general_config.invoke_tx_max_n_steps();

        test_contract(
            "tests/syscalls.json",
            "test_get_tx_signature",
            [1; 32],
            Address(1111.into()),
            Address(0.into()),
            general_config,
            Some(TransactionExecutionContext::new(
                Address::default(),
                0.into(),
                signature.clone(),
                12,
                3.into(),
                n_steps,
                0,
            )),
            [],
            [],
            [],
            empty(),
            empty(),
            [],
            [
                signature.len().into(),
                signature
                    .into_iter()
                    .reduce(|a, b| a + b)
                    .unwrap_or_default(),
            ],
        );
    };

    run(vec![]);
    run([0x12, 0x34, 0x56, 0x78].map(Felt::from).to_vec());
    run([0x9A, 0xBC, 0xDE, 0xF0].map(Felt::from).to_vec());
}

#[test]
fn library_call_syscall() {
    test_contract(
        "tests/syscalls.json",
        "test_library_call",
        [1; 32],
        Address(1111.into()),
        Address(0.into()),
        StarknetGeneralConfig::default(),
        None,
        [],
        [],
        [11.into()],
        [calculate_sn_keccak("lib_state".as_bytes())].into_iter(),
        [(
            [2; 32],
            Path::new("tests/syscalls-lib.json"),
            Default::default(),
        )]
        .into_iter(),
        [],
        [],
    );
}

#[test]
fn library_call_l1_handler_syscall() {
    test_contract(
        "tests/syscalls.json",
        "test_library_call_l1_handler",
        [1; 32],
        Address(1111.into()),
        Address(0.into()),
        StarknetGeneralConfig::default(),
        None,
        [],
        [],
        [5.into()],
        [calculate_sn_keccak("lib_state".as_bytes())].into_iter(),
        [(
            [2; 32],
            Path::new("tests/syscalls-lib.json"),
            Default::default(),
        )]
        .into_iter(),
        [],
        [],
    );
}

#[test]
fn send_message_to_l1_syscall() {
    test_contract(
        "tests/syscalls.json",
        "test_send_message_to_l1",
        [1; 32],
        Address(1111.into()),
        Address(0.into()),
        StarknetGeneralConfig::default(),
        None,
        [],
        [
            OrderedL2ToL1Message {
                order: 0,
                to_address: Address(1111.into()),
                payload: [1, 2, 3].map(Felt::from).to_vec(),
            },
            OrderedL2ToL1Message {
                order: 1,
                to_address: Address(1111.into()),
                payload: [2, 4].map(Felt::from).to_vec(),
            },
            OrderedL2ToL1Message {
                order: 2,
                to_address: Address(1111.into()),
                payload: [3].map(Felt::from).to_vec(),
            },
        ],
        [],
        empty(),
        empty(),
        [],
        [],
    );
}<|MERGE_RESOLUTION|>--- conflicted
+++ resolved
@@ -138,10 +138,7 @@
             l2_to_l1_messages: l2_to_l1_messages.into(),
             storage_read_values: storage_read_values.into(),
             accessed_storage_keys: accessed_storage_keys.collect(),
-<<<<<<< HEAD
-=======
             calldata,
->>>>>>> 5ce86fbc
             retdata: return_data.into(),
             ..Default::default()
         },
