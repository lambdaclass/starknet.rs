#![deny(warnings)]

use felt::Felt;
use num_traits::Zero;
use starknet_rs::{
    business_logic::{
        execution::{
            execution_entry_point::ExecutionEntryPoint,
            objects::{
                CallInfo, CallType, OrderedEvent, OrderedL2ToL1Message, TransactionExecutionContext,
            },
        },
        fact_state::{
            contract_state::ContractState, in_memory_state_reader::InMemoryStateReader,
            state::ExecutionResourcesManager,
        },
        state::{
            cached_state::{CachedState, ContractClassCache},
            state_api::State,
        },
    },
    definitions::{
        constants::TRANSACTION_VERSION,
        general_config::{StarknetChainId, StarknetGeneralConfig},
    },
    services::api::contract_class::{ContractClass, EntryPointType},
    starknet_storage::dict_storage::DictStorage,
    utils::{calculate_sn_keccak, Address},
};
use std::{iter::empty, path::Path};

#[allow(clippy::too_many_arguments)]
fn test_contract<'a>(
    contract_path: impl AsRef<Path>,
    entry_point: &str,
    class_hash: [u8; 32],
    contract_address: Address,
    caller_address: Address,
    general_config: StarknetGeneralConfig,
    tx_context: Option<TransactionExecutionContext>,
    events: impl Into<Vec<OrderedEvent>>,
    l2_to_l1_messages: impl Into<Vec<OrderedL2ToL1Message>>,
    storage_read_values: impl Into<Vec<Felt>>,
    accessed_storage_keys: impl Iterator<Item = [u8; 32]>,
    extra_contracts: impl Iterator<Item = ([u8; 32], &'a Path, Option<(Address, Vec<(&'a str, Felt)>)>)>,
    arguments: impl Into<Vec<Felt>>,
    return_data: impl Into<Vec<Felt>>,
) {
    let contract_class = ContractClass::try_from(contract_path.as_ref().to_path_buf())
        .expect("Could not load contract from JSON");

    let tx_execution_context = tx_context.unwrap_or_else(|| {
        TransactionExecutionContext::create_for_testing(
            Address(0.into()),
            10,
            0.into(),
            general_config.invoke_tx_max_n_steps(),
            TRANSACTION_VERSION,
        )
    });

    let contract_state = ContractState::new(
        class_hash,
        tx_execution_context.nonce().clone(),
        Default::default(),
    );
    let mut state_reader = InMemoryStateReader::new(DictStorage::new(), DictStorage::new());
    state_reader
        .contract_states_mut()
        .insert(contract_address.clone(), contract_state);

    let mut storage_entries = Vec::new();
    let contract_class_cache = {
        let mut contract_class_cache = ContractClassCache::new();
        contract_class_cache.insert(class_hash, contract_class);

        for (class_hash, contract_path, contract_address) in extra_contracts {
            let contract_class = ContractClass::try_from(contract_path.to_path_buf())
                .expect("Could not load extra contract from JSON");

            contract_class_cache.insert(class_hash, contract_class);

            if let Some((contract_address, data)) = contract_address {
                storage_entries.extend(data.into_iter().map(|(name, value)| {
                    (
                        contract_address.clone(),
                        calculate_sn_keccak(name.as_bytes()),
                        value,
                    )
                }));

                state_reader.contract_states_mut().insert(
                    contract_address,
                    ContractState::new(class_hash, Felt::zero(), Default::default()),
                );
            }
        }

        Some(contract_class_cache)
    };
    let mut state = CachedState::new(state_reader, contract_class_cache);
    storage_entries
        .into_iter()
        .for_each(|(a, b, c)| state.set_storage_at(&(a, b), c));

    let calldata = arguments.into();

    let entry_point_selector = Felt::from_bytes_be(&calculate_sn_keccak(entry_point.as_bytes()));
    let entry_point = ExecutionEntryPoint::new(
        contract_address.clone(),
        calldata.clone(),
        entry_point_selector.clone(),
        caller_address.clone(),
        EntryPointType::External,
        CallType::Delegate.into(),
        class_hash.into(),
    );

    let mut resources_manager = ExecutionResourcesManager::default();

    assert_eq!(
        entry_point
            .execute(
                &mut state,
                &general_config,
                &mut resources_manager,
                &tx_execution_context,
            )
            .expect("Could not execute contract"),
        CallInfo {
            contract_address,
            caller_address,
            entry_point_type: EntryPointType::External.into(),
            call_type: CallType::Delegate.into(),
            class_hash: class_hash.into(),
            entry_point_selector: Some(entry_point_selector),
            events: events.into(),
            l2_to_l1_messages: l2_to_l1_messages.into(),
            storage_read_values: storage_read_values.into(),
            accessed_storage_keys: accessed_storage_keys.collect(),
<<<<<<< HEAD
            calldata,
=======
>>>>>>> 39c36510
            retdata: return_data.into(),
            ..Default::default()
        },
    );
}

#[test]
fn call_contract_syscall() {
    test_contract(
        "tests/syscalls.json",
        "test_call_contract",
        [1; 32],
        Address(1111.into()),
        Address(0.into()),
        StarknetGeneralConfig::default(),
        None,
        [],
        [],
        [10.into()],
        [calculate_sn_keccak("lib_state".as_bytes())].into_iter(),
        [(
            [2u8; 32],
            Path::new("tests/syscalls-lib.json"),
            Some((Address(2222.into()), vec![("lib_state", 10.into())])),
        )]
        .into_iter(),
        [2222.into()],
        [],
    );
}

#[test]
fn emit_event_syscall() {
    test_contract(
        "tests/syscalls.json",
        "test_emit_event",
        [1; 32],
        Address(1111.into()),
        Address(0.into()),
        StarknetGeneralConfig::default(),
        None,
        [
            OrderedEvent {
                order: 0,
                keys: vec![Felt::from_bytes_be(&calculate_sn_keccak(
                    "test_event".as_bytes(),
                ))],
                data: [1, 2, 3].map(Felt::from).to_vec(),
            },
            OrderedEvent {
                order: 1,
                keys: vec![Felt::from_bytes_be(&calculate_sn_keccak(
                    "test_event".as_bytes(),
                ))],
                data: [2, 4, 6].map(Felt::from).to_vec(),
            },
            OrderedEvent {
                order: 2,
                keys: vec![Felt::from_bytes_be(&calculate_sn_keccak(
                    "test_event".as_bytes(),
                ))],
                data: [1234, 5678, 9012].map(Felt::from).to_vec(),
            },
            OrderedEvent {
                order: 3,
                keys: vec![Felt::from_bytes_be(&calculate_sn_keccak(
                    "test_event".as_bytes(),
                ))],
                data: [2468].map(Felt::from).to_vec(),
            },
        ],
        [],
        [],
        empty(),
        empty(),
        [],
        [],
    );
}

#[test]
fn get_block_number_syscall() {
    let run = |block_number| {
        let mut general_config = StarknetGeneralConfig::default();
        general_config.block_info_mut().block_number = block_number;

        test_contract(
            "tests/syscalls.json",
            "test_get_block_number",
            [1; 32],
            Address(1111.into()),
            Address(0.into()),
            general_config,
            None,
            [],
            [],
            [],
            empty(),
            empty(),
            [],
            [block_number.into()],
        );
    };

    run(0);
    run(5);
    run(1000);
}

#[test]
fn get_block_timestamp_syscall() {
    let run = |block_timestamp| {
        let mut general_config = StarknetGeneralConfig::default();
        general_config.block_info_mut().block_timestamp = block_timestamp;

        test_contract(
            "tests/syscalls.json",
            "test_get_block_timestamp",
            [1; 32],
            Address(1111.into()),
            Address(0.into()),
            general_config,
            None,
            [],
            [],
            [],
            empty(),
            empty(),
            [],
            [block_timestamp.into()],
        );
    };

    run(0);
    run(5);
    run(1000);
}

#[test]
fn get_caller_address_syscall() {
    let run = |caller_address: Felt| {
        test_contract(
            "tests/syscalls.json",
            "test_get_caller_address",
            [1; 32],
            Address(1111.into()),
            Address(caller_address.clone()),
            StarknetGeneralConfig::default(),
            None,
            [],
            [],
            [],
            empty(),
            empty(),
            [],
            [caller_address],
        );
    };

    run(0.into());
    run(5.into());
    run(1000.into());
}

#[test]
fn get_contract_address_syscall() {
    let run = |contract_address: Felt| {
        test_contract(
            "tests/syscalls.json",
            "test_get_contract_address",
            [1; 32],
            Address(contract_address.clone()),
            Address(0.into()),
            StarknetGeneralConfig::default(),
            None,
            [],
            [],
            [],
            empty(),
            empty(),
            [],
            [contract_address],
        );
    };

    run(1.into());
    run(5.into());
    run(1000.into());
}

#[test]
fn get_sequencer_address_syscall() {
    let run = |sequencer_address: Felt| {
        let mut general_config = StarknetGeneralConfig::default();
        general_config.block_info_mut().sequencer_address = Address(sequencer_address.clone());

        test_contract(
            "tests/syscalls.json",
            "test_get_sequencer_address",
            [1; 32],
            Address(1111.into()),
            Address(0.into()),
            general_config,
            None,
            [],
            [],
            [],
            empty(),
            empty(),
            [],
            [sequencer_address],
        );
    };

    run(0.into());
    run(5.into());
    run(1000.into());
}

#[test]
fn get_tx_info_syscall() {
    let run = |version,
               account_contract_address: Address,
               max_fee,
               signature: Vec<Felt>,
               transaction_hash: Felt,
               chain_id| {
        let mut general_config = StarknetGeneralConfig::default();
        *general_config.starknet_os_config_mut().chain_id_mut() = chain_id;

        let n_steps = general_config.invoke_tx_max_n_steps();
        test_contract(
            "tests/syscalls.json",
            "test_get_tx_info",
            [1; 32],
            Address(1111.into()),
            Address(0.into()),
            general_config,
            Some(TransactionExecutionContext::new(
                account_contract_address.clone(),
                transaction_hash.clone(),
                signature.clone(),
                max_fee,
                3.into(),
                n_steps,
                version,
            )),
            [],
            [],
            [],
            empty(),
            empty(),
            [],
            [
                version.into(),
                account_contract_address.0,
                max_fee.into(),
                signature.len().into(),
                signature
                    .into_iter()
                    .reduce(|a, b| a + b)
                    .unwrap_or_default(),
                transaction_hash,
                chain_id.to_felt(),
            ],
        );
    };

    run(
        0,
        Address::default(),
        12,
        vec![],
        0.into(),
        StarknetChainId::TestNet,
    );
    run(
        10,
        Address::default(),
        12,
        vec![],
        0.into(),
        StarknetChainId::TestNet,
    );
    run(
        10,
        Address(1111.into()),
        12,
        vec![],
        0.into(),
        StarknetChainId::TestNet,
    );
    run(
        10,
        Address(1111.into()),
        50,
        vec![],
        0.into(),
        StarknetChainId::TestNet,
    );
    run(
        10,
        Address(1111.into()),
        50,
        [0x12, 0x34, 0x56, 0x78].map(Felt::from).to_vec(),
        0.into(),
        StarknetChainId::TestNet,
    );
    run(
        10,
        Address(1111.into()),
        50,
        [0x12, 0x34, 0x56, 0x78].map(Felt::from).to_vec(),
        12345678.into(),
        StarknetChainId::TestNet,
    );
    run(
        10,
        Address(1111.into()),
        50,
        [0x12, 0x34, 0x56, 0x78].map(Felt::from).to_vec(),
        12345678.into(),
        StarknetChainId::TestNet2,
    );
}

#[test]
fn get_tx_signature_syscall() {
    let run = |signature: Vec<Felt>| {
        let general_config = StarknetGeneralConfig::default();
        let n_steps = general_config.invoke_tx_max_n_steps();

        test_contract(
            "tests/syscalls.json",
            "test_get_tx_signature",
            [1; 32],
            Address(1111.into()),
            Address(0.into()),
            general_config,
            Some(TransactionExecutionContext::new(
                Address::default(),
                0.into(),
                signature.clone(),
                12,
                3.into(),
                n_steps,
                0,
            )),
            [],
            [],
            [],
            empty(),
            empty(),
            [],
            [
                signature.len().into(),
                signature
                    .into_iter()
                    .reduce(|a, b| a + b)
                    .unwrap_or_default(),
            ],
        );
    };

    run(vec![]);
    run([0x12, 0x34, 0x56, 0x78].map(Felt::from).to_vec());
    run([0x9A, 0xBC, 0xDE, 0xF0].map(Felt::from).to_vec());
}

#[test]
fn library_call_syscall() {
    test_contract(
        "tests/syscalls.json",
        "test_library_call",
        [1; 32],
        Address(1111.into()),
        Address(0.into()),
        StarknetGeneralConfig::default(),
        None,
        [],
        [],
        [11.into()],
        [calculate_sn_keccak("lib_state".as_bytes())].into_iter(),
        [(
            [2; 32],
            Path::new("tests/syscalls-lib.json"),
            Default::default(),
        )]
        .into_iter(),
        [],
        [],
    );
}

#[test]
fn library_call_l1_handler_syscall() {
    test_contract(
        "tests/syscalls.json",
        "test_library_call_l1_handler",
        [1; 32],
        Address(1111.into()),
        Address(0.into()),
        StarknetGeneralConfig::default(),
        None,
        [],
        [],
        [5.into()],
        [calculate_sn_keccak("lib_state".as_bytes())].into_iter(),
        [([2; 32], Path::new("tests/syscalls-lib.json"))].into_iter(),
        [],
    );
}

#[test]
fn send_message_to_l1_syscall() {
    test_contract(
        "tests/syscalls.json",
        "test_send_message_to_l1",
        [1; 32],
        Address(1111.into()),
        Address(0.into()),
        StarknetGeneralConfig::default(),
        None,
        [],
        [
            OrderedL2ToL1Message {
                order: 0,
                to_address: Address(1111.into()),
                payload: [1, 2, 3].map(Felt::from).to_vec(),
            },
            OrderedL2ToL1Message {
                order: 1,
                to_address: Address(1111.into()),
                payload: [2, 4].map(Felt::from).to_vec(),
            },
            OrderedL2ToL1Message {
                order: 2,
                to_address: Address(1111.into()),
                payload: [3].map(Felt::from).to_vec(),
            },
        ],
        [],
        empty(),
        empty(),
        [],
        [],
    );
}<|MERGE_RESOLUTION|>--- conflicted
+++ resolved
@@ -138,10 +138,7 @@
             l2_to_l1_messages: l2_to_l1_messages.into(),
             storage_read_values: storage_read_values.into(),
             accessed_storage_keys: accessed_storage_keys.collect(),
-<<<<<<< HEAD
             calldata,
-=======
->>>>>>> 39c36510
             retdata: return_data.into(),
             ..Default::default()
         },
@@ -550,7 +547,13 @@
         [],
         [5.into()],
         [calculate_sn_keccak("lib_state".as_bytes())].into_iter(),
-        [([2; 32], Path::new("tests/syscalls-lib.json"))].into_iter(),
+        [(
+            [2; 32],
+            Path::new("tests/syscalls-lib.json"),
+            Default::default(),
+        )]
+        .into_iter(),
+        [],
         [],
     );
 }
