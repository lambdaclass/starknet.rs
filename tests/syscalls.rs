--- conflicted
+++ resolved
@@ -133,7 +133,26 @@
 }
 
 #[test]
-<<<<<<< HEAD
+fn get_caller_address_syscall() {
+    let run = |caller_address: Felt| {
+        test_contract(
+            "tests/syscalls.json",
+            "test_get_caller_address",
+            [1; 32],
+            3,
+            Address(1111.into()),
+            Address(caller_address.clone()),
+            StarknetGeneralConfig::default(),
+            [felt_str!("1"), caller_address],
+        );
+    };
+
+    run(0.into());
+    run(5.into());
+    run(1000.into());
+}
+
+#[test]
 fn get_contract_address_syscall() {
     let run = |contract_address: Felt| {
         test_contract(
@@ -149,23 +168,6 @@
     };
 
     run(1.into());
-=======
-fn get_caller_address_syscall() {
-    let run = |caller_address: Felt| {
-        test_contract(
-            "tests/syscalls.json",
-            "test_get_caller_address",
-            [1; 32],
-            3,
-            Address(1111.into()),
-            Address(caller_address.clone()),
-            StarknetGeneralConfig::default(),
-            [felt_str!("1"), caller_address],
-        );
-    };
-
-    run(0.into());
->>>>>>> b4c01ee2
     run(5.into());
     run(1000.into());
 }