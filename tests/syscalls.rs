--- conflicted
+++ resolved
@@ -800,12 +800,8 @@
             ]]
             .into_iter()
             .collect(),
-<<<<<<< HEAD
+            storage_read_values: vec![0.into()],
             execution_resources: Some(ExecutionResources {
-=======
-            storage_read_values: vec![0.into()],
-            execution_resources: ExecutionResources {
->>>>>>> 3d55d623
                 n_steps: 40,
                 ..Default::default()
             }),
