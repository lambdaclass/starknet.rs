--- conflicted
+++ resolved
@@ -110,25 +110,6 @@
 }
 
 #[test]
-<<<<<<< HEAD
-fn get_contract_address_syscall() {
-    let run = |contract_address: Felt| {
-        test_contract(
-            "tests/syscalls.json",
-            "test_get_contract_address",
-            [1; 32],
-            3,
-            Address(contract_address.clone()),
-            Address(0.into()),
-            StarknetGeneralConfig::default(),
-            [felt_str!("1"), contract_address],
-        );
-    };
-
-    run(1.into());
-    run(5.into());
-    run(1000.into());
-=======
 fn get_block_timestamp_syscall() {
     let run = |block_timestamp| {
         let mut general_config = StarknetGeneralConfig::default();
@@ -149,5 +130,24 @@
     run(0);
     run(5);
     run(1000);
->>>>>>> 679874c0
+}
+
+#[test]
+fn get_contract_address_syscall() {
+    let run = |contract_address: Felt| {
+        test_contract(
+            "tests/syscalls.json",
+            "test_get_contract_address",
+            [1; 32],
+            3,
+            Address(contract_address.clone()),
+            Address(0.into()),
+            StarknetGeneralConfig::default(),
+            [felt_str!("1"), contract_address],
+        );
+    };
+
+    run(1.into());
+    run(5.into());
+    run(1000.into());
 }