use std::{
    collections::{HashMap, HashSet},
    path::PathBuf,
    vec,
};

use cairo_lang_starknet::casm_contract_class::CasmContractClass;
use cairo_vm::{
    felt::Felt252,
    vm::runners::{builtin_runner::RANGE_CHECK_BUILTIN_NAME, cairo_runner::ExecutionResources},
};
use num_bigint::BigUint;
use num_traits::{Num, One, Zero};
use starknet_rs::{
    business_logic::{
        execution::{
            execution_entry_point::ExecutionEntryPoint,
            objects::{
                CallInfo, CallType, OrderedEvent, OrderedL2ToL1Message, TransactionExecutionContext,
            },
        },
        fact_state::{
            in_memory_state_reader::InMemoryStateReader, state::ExecutionResourcesManager,
        },
        state::{cached_state::CachedState, state_api::StateReader},
    },
    definitions::{constants::TRANSACTION_VERSION, general_config::StarknetGeneralConfig},
<<<<<<< HEAD
    services::api::contract_classes::deprecated_contract_class::ContractClass,
=======
>>>>>>> 3a22f010
    services::api::contract_classes::{
        compiled_class::CompiledClass, deprecated_contract_class::EntryPointType,
    },
    utils::{Address, ClassHash},
};

#[test]
fn storage_write_read() {
    //  Create program and entry point types for contract class
    let program_data = include_bytes!("../starknet_programs/cairo1/simple_wallet.casm");
    let contract_class: CasmContractClass = serde_json::from_slice(program_data).unwrap();
    let entrypoints = contract_class.clone().entry_points_by_type;
    let constructor_entrypoint_selector = &entrypoints.constructor.get(0).unwrap().selector;
    let get_balance_entrypoint_selector = &entrypoints.external.get(1).unwrap().selector;
    let increase_balance_entrypoint_selector = &entrypoints.external.get(0).unwrap().selector;

    // Create state reader with class hash data
    let mut contract_class_cache = HashMap::new();

    let address = Address(1111.into());
    let class_hash: ClassHash = [1; 32];
    let nonce = Felt252::zero();

    contract_class_cache.insert(class_hash, contract_class);
    let mut state_reader = InMemoryStateReader::default();
    state_reader
        .address_to_class_hash_mut()
        .insert(address.clone(), class_hash);
    state_reader
        .address_to_nonce_mut()
        .insert(address.clone(), nonce);

    // Create state from the state_reader and contract cache.
    let mut state = CachedState::new(state_reader, None, Some(contract_class_cache));

    let general_config = StarknetGeneralConfig::default();
    let tx_execution_context = TransactionExecutionContext::new(
        Address(0.into()),
        Felt252::zero(),
        Vec::new(),
        0,
        10.into(),
        general_config.invoke_tx_max_n_steps(),
        TRANSACTION_VERSION,
    );

    let mut resources_manager = ExecutionResourcesManager::default();

    let create_execute_extrypoint = |selector: &BigUint,
                                     calldata: Vec<Felt252>,
                                     entry_point_type: EntryPointType|
     -> ExecutionEntryPoint {
        ExecutionEntryPoint::new(
            address.clone(),
            calldata,
            Felt252::new(selector.clone()),
            Address(0000.into()),
            entry_point_type,
            Some(CallType::Delegate),
            Some(class_hash),
            100000,
        )
    };

    // RUN CONSTRUCTOR
    // Create an execution entry point
    let calldata = [25.into()].to_vec();
    let constructor_exec_entry_point = create_execute_extrypoint(
        constructor_entrypoint_selector,
        calldata,
        EntryPointType::Constructor,
    );

    // Run constructor entrypoint
    constructor_exec_entry_point
        .execute(
            &mut state,
            &general_config,
            &mut resources_manager,
            &tx_execution_context,
            false,
        )
        .unwrap();

    // RUN GET_BALANCE
    // Create an execution entry point
    let calldata = [].to_vec();
    let get_balance_exec_entry_point = create_execute_extrypoint(
        get_balance_entrypoint_selector,
        calldata,
        EntryPointType::External,
    );

    // Run get_balance entrypoint
    let call_info = get_balance_exec_entry_point
        .execute(
            &mut state,
            &general_config,
            &mut resources_manager,
            &tx_execution_context,
            false,
        )
        .unwrap();
    assert_eq!(call_info.retdata, [25.into()]);

    // RUN INCREASE_BALANCE
    // Create an execution entry point
    let calldata = [100.into()].to_vec();
    let increase_balance_entry_point = create_execute_extrypoint(
        increase_balance_entrypoint_selector,
        calldata,
        EntryPointType::External,
    );

    // Run increase_balance entrypoint
    increase_balance_entry_point
        .execute(
            &mut state,
            &general_config,
            &mut resources_manager,
            &tx_execution_context,
            false,
        )
        .unwrap();

    // RUN GET_BALANCE
    // Create an execution entry point
    let calldata = [].to_vec();
    let get_balance_exec_entry_point = create_execute_extrypoint(
        get_balance_entrypoint_selector,
        calldata,
        EntryPointType::External,
    );

    // Run get_balance entrypoint
    let call_info = get_balance_exec_entry_point
        .execute(
            &mut state,
            &general_config,
            &mut resources_manager,
            &tx_execution_context,
            false,
        )
        .unwrap();
    assert_eq!(call_info.retdata, [125.into()])
}

#[test]
fn library_call() {
    //  Create program and entry point types for contract class
    let program_data = include_bytes!("../starknet_programs/cairo1/square_root.casm");
    let contract_class: CasmContractClass = serde_json::from_slice(program_data).unwrap();
    let entrypoints = contract_class.clone().entry_points_by_type;
    let entrypoint_selector = &entrypoints.external.get(0).unwrap().selector;

    // Create state reader with class hash data
    let mut contract_class_cache = HashMap::new();

    let address = Address(1111.into());
    let class_hash: ClassHash = [1; 32];
    let nonce = Felt252::zero();

    contract_class_cache.insert(class_hash, contract_class);
    let mut state_reader = InMemoryStateReader::default();
    state_reader
        .address_to_class_hash_mut()
        .insert(address.clone(), class_hash);
    state_reader
        .address_to_nonce_mut()
        .insert(address.clone(), nonce);

    // Add lib contract to the state

    let lib_program_data = include_bytes!("../starknet_programs/cairo1/math_lib.casm");
    let lib_contract_class: CasmContractClass = serde_json::from_slice(lib_program_data).unwrap();

    let lib_address = Address(1112.into());
    let lib_class_hash: ClassHash = [2; 32];
    let lib_nonce = Felt252::zero();

    contract_class_cache.insert(lib_class_hash, lib_contract_class);
    state_reader
        .address_to_class_hash_mut()
        .insert(lib_address.clone(), lib_class_hash);
    state_reader
        .address_to_nonce_mut()
        .insert(lib_address, lib_nonce);

    // Create state from the state_reader and contract cache.
    let mut state = CachedState::new(state_reader, None, Some(contract_class_cache));

    // Create an execution entry point
    let calldata = [25.into(), Felt252::from_bytes_be(&lib_class_hash)].to_vec();
    let caller_address = Address(0000.into());
    let entry_point_type = EntryPointType::External;

    let exec_entry_point = ExecutionEntryPoint::new(
        address,
        calldata.clone(),
        Felt252::new(entrypoint_selector.clone()),
        caller_address,
        entry_point_type,
        Some(CallType::Delegate),
        Some(class_hash),
        100000,
    );

    // Execute the entrypoint
    let general_config = StarknetGeneralConfig::default();
    let tx_execution_context = TransactionExecutionContext::new(
        Address(0.into()),
        Felt252::zero(),
        Vec::new(),
        0,
        10.into(),
        general_config.invoke_tx_max_n_steps(),
        TRANSACTION_VERSION,
    );
    let mut resources_manager = ExecutionResourcesManager::default();
    let mut expected_execution_resources = ExecutionResources::default();
    expected_execution_resources
        .builtin_instance_counter
        .insert(RANGE_CHECK_BUILTIN_NAME.to_string(), 7);
    expected_execution_resources.n_memory_holes = 6;

    // expected results
    let expected_call_info = CallInfo {
        caller_address: Address(0.into()),
        call_type: Some(CallType::Delegate),
        contract_address: Address(1111.into()),
        entry_point_selector: Some(Felt252::new(entrypoint_selector)),
        entry_point_type: Some(EntryPointType::External),
        calldata,
        retdata: [5.into()].to_vec(),
        execution_resources: expected_execution_resources,
        class_hash: Some(class_hash),
        internal_calls: vec![CallInfo {
            caller_address: Address(0.into()),
            call_type: Some(CallType::Delegate),
            contract_address: Address(1111.into()),
            entry_point_selector: Some(
                Felt252::from_str_radix(
                    "544923964202674311881044083303061611121949089655923191939299897061511784662",
                    10,
                )
                .unwrap(),
            ),
            entry_point_type: Some(EntryPointType::External),
            calldata: vec![25.into()],
            retdata: [5.into()].to_vec(),
            execution_resources: ExecutionResources::default(),
            class_hash: Some(lib_class_hash),
            ..Default::default()
        }],
        code_address: None,
        events: vec![],
        l2_to_l1_messages: vec![],
        storage_read_values: vec![],
        accessed_storage_keys: HashSet::new(),
        ..Default::default()
    };

    assert_eq!(
        exec_entry_point
            .execute(
                &mut state,
                &general_config,
                &mut resources_manager,
                &tx_execution_context,
                false,
            )
            .unwrap(),
        expected_call_info
    );
}

#[test]
fn call_contract_storage_write_read() {
    //  Create program and entry point types for contract class
    let program_data = include_bytes!("../starknet_programs/cairo1/wallet_wrapper.casm");
    let contract_class: CasmContractClass = serde_json::from_slice(program_data).unwrap();
    let entrypoints = contract_class.clone().entry_points_by_type;
    let get_balance_entrypoint_selector = &entrypoints.external.get(1).unwrap().selector;
    let increase_balance_entrypoint_selector = &entrypoints.external.get(0).unwrap().selector;

    // Create state reader with class hash data
    let mut contract_class_cache = HashMap::new();

    let address = Address(1111.into());
    let class_hash: ClassHash = [1; 32];
    let nonce = Felt252::zero();

    contract_class_cache.insert(class_hash, contract_class);
    let mut state_reader = InMemoryStateReader::default();
    state_reader
        .address_to_class_hash_mut()
        .insert(address.clone(), class_hash);
    state_reader
        .address_to_nonce_mut()
        .insert(address.clone(), nonce);

    // Add simple_wallet contract to the state

    let simple_wallet_program_data =
        include_bytes!("../starknet_programs/cairo1/simple_wallet.casm");
    let simple_wallet_contract_class: CasmContractClass =
        serde_json::from_slice(simple_wallet_program_data).unwrap();
    let simple_wallet_constructor_entrypoint_selector = simple_wallet_contract_class
        .entry_points_by_type
        .constructor
        .get(0)
        .unwrap()
        .selector
        .clone();

    let simple_wallet_address = Address(1112.into());
    let simple_wallet_class_hash: ClassHash = [2; 32];
    let simple_wallet_nonce = Felt252::zero();

    contract_class_cache.insert(simple_wallet_class_hash, simple_wallet_contract_class);
    state_reader
        .address_to_class_hash_mut()
        .insert(simple_wallet_address.clone(), simple_wallet_class_hash);
    state_reader
        .address_to_nonce_mut()
        .insert(simple_wallet_address.clone(), simple_wallet_nonce);

    // Create state from the state_reader and contract cache.
    let mut state = CachedState::new(state_reader, None, Some(contract_class_cache));

    let general_config = StarknetGeneralConfig::default();
    let tx_execution_context = TransactionExecutionContext::new(
        Address(0.into()),
        Felt252::zero(),
        Vec::new(),
        0,
        10.into(),
        general_config.invoke_tx_max_n_steps(),
        TRANSACTION_VERSION,
    );

    let mut resources_manager = ExecutionResourcesManager::default();

    let create_execute_extrypoint = |selector: &BigUint,
                                     calldata: Vec<Felt252>,
                                     entry_point_type: EntryPointType,
                                     class_hash: [u8; 32],
                                     address: Address|
     -> ExecutionEntryPoint {
        ExecutionEntryPoint::new(
            address,
            calldata,
            Felt252::new(selector.clone()),
            Address(0000.into()),
            entry_point_type,
            Some(CallType::Delegate),
            Some(class_hash),
            u64::MAX.into(),
        )
    };

    // RUN SIMPLE_WALLET CONSTRUCTOR
    // Create an execution entry point
    let calldata = [25.into()].to_vec();
    let constructor_exec_entry_point = create_execute_extrypoint(
        &simple_wallet_constructor_entrypoint_selector,
        calldata,
        EntryPointType::Constructor,
        simple_wallet_class_hash,
        simple_wallet_address.clone(),
    );

    // Run constructor entrypoint
    constructor_exec_entry_point
        .execute(
            &mut state,
            &general_config,
            &mut resources_manager,
            &tx_execution_context,
            false,
        )
        .unwrap();

    // RUN GET_BALANCE
    // Create an execution entry point
    let calldata = [simple_wallet_address.0.clone()].to_vec();
    let get_balance_exec_entry_point = create_execute_extrypoint(
        get_balance_entrypoint_selector,
        calldata,
        EntryPointType::External,
        class_hash,
        address.clone(),
    );

    // Run get_balance entrypoint
    let call_info = get_balance_exec_entry_point
        .execute(
            &mut state,
            &general_config,
            &mut resources_manager,
            &tx_execution_context,
            false,
        )
        .unwrap();
    assert_eq!(call_info.retdata, [25.into()]);

    // RUN INCREASE_BALANCE
    // Create an execution entry point
    let calldata = [100.into(), simple_wallet_address.0.clone()].to_vec();
    let increase_balance_entry_point = create_execute_extrypoint(
        increase_balance_entrypoint_selector,
        calldata,
        EntryPointType::External,
        class_hash,
        address.clone(),
    );

    // Run increase_balance entrypoint
    increase_balance_entry_point
        .execute(
            &mut state,
            &general_config,
            &mut resources_manager,
            &tx_execution_context,
            false,
        )
        .unwrap();

    // RUN GET_BALANCE
    // Create an execution entry point
    let calldata = [simple_wallet_address.0].to_vec();
    let get_balance_exec_entry_point = create_execute_extrypoint(
        get_balance_entrypoint_selector,
        calldata,
        EntryPointType::External,
        class_hash,
        address,
    );

    // Run get_balance entrypoint
    let call_info = get_balance_exec_entry_point
        .execute(
            &mut state,
            &general_config,
            &mut resources_manager,
            &tx_execution_context,
            false,
        )
        .unwrap();
    assert_eq!(call_info.retdata, [125.into()])
}

#[test]
fn emit_event() {
    //  Create program and entry point types for contract class
    let program_data = include_bytes!("../starknet_programs/cairo1/emit_event.casm");
    let contract_class: CasmContractClass = serde_json::from_slice(program_data).unwrap();
    let entrypoints = contract_class.clone().entry_points_by_type;
    let entrypoint_selector = &entrypoints.external.get(0).unwrap().selector;

    // Create state reader with class hash data
    let mut contract_class_cache = HashMap::new();

    let address = Address(1111.into());
    let class_hash: ClassHash = [1; 32];
    let nonce = Felt252::zero();

    contract_class_cache.insert(class_hash, contract_class);
    let mut state_reader = InMemoryStateReader::default();
    state_reader
        .address_to_class_hash_mut()
        .insert(address.clone(), class_hash);
    state_reader
        .address_to_nonce_mut()
        .insert(address.clone(), nonce);

    // Create state from the state_reader and contract cache.
    let mut state = CachedState::new(state_reader, None, Some(contract_class_cache));

    // Create an execution entry point
    let calldata = [].to_vec();
    let caller_address = Address(0000.into());
    let entry_point_type = EntryPointType::External;

    let exec_entry_point = ExecutionEntryPoint::new(
        address,
        calldata,
        Felt252::new(entrypoint_selector.clone()),
        caller_address,
        entry_point_type,
        Some(CallType::Delegate),
        Some(class_hash),
        100000,
    );

    // Execute the entrypoint
    let general_config = StarknetGeneralConfig::default();
    let tx_execution_context = TransactionExecutionContext::new(
        Address(0.into()),
        Felt252::zero(),
        Vec::new(),
        0,
        10.into(),
        general_config.invoke_tx_max_n_steps(),
        TRANSACTION_VERSION,
    );
    let mut resources_manager = ExecutionResourcesManager::default();
    let call_info = exec_entry_point
        .execute(
            &mut state,
            &general_config,
            &mut resources_manager,
            &tx_execution_context,
            false,
        )
        .unwrap();
    assert_eq!(
        call_info.events,
        vec![
            OrderedEvent {
                order: 0,
                keys: vec![Felt252::from_str_radix(
                    "1533133552972353850845856330693290141476612241335297758062928121906575244541",
                    10
                )
                .unwrap()],
                data: vec![1.into()]
            },
            OrderedEvent {
                order: 1,
                keys: vec![Felt252::from_str_radix(
                    "1533133552972353850845856330693290141476612241335297758062928121906575244541",
                    10
                )
                .unwrap()],
                data: vec![2.into()]
            },
            OrderedEvent {
                order: 2,
                keys: vec![Felt252::from_str_radix(
                    "1533133552972353850845856330693290141476612241335297758062928121906575244541",
                    10
                )
                .unwrap()],
                data: vec![3.into()]
            }
        ]
    )
}

#[test]
<<<<<<< HEAD
fn replace_class_internal() {
    // This test only checks that the contract is updated in the storage, see `replace_class_contract_call`
    //  Create program and entry point types for contract class
    let program_data_a = include_bytes!("../starknet_programs/cairo1/get_number_a.casm");
    let contract_class_a: CasmContractClass = serde_json::from_slice(program_data_a).unwrap();
    let entrypoints_a = contract_class_a.clone().entry_points_by_type;
    let upgrade_selector = &entrypoints_a.external.get(0).unwrap().selector;
=======
fn test_send_message_to_l1_syscall() {
    //  Create program and entry point types for contract class
    let program_data = include_bytes!("../starknet_programs/cairo1/send_message_to_l1.casm");
    let contract_class: CasmContractClass = serde_json::from_slice(program_data).unwrap();
    let entrypoints = contract_class.clone().entry_points_by_type;
    let external_entrypoint_selector = &entrypoints.external.get(0).unwrap().selector;
>>>>>>> 3a22f010

    // Create state reader with class hash data
    let mut contract_class_cache = HashMap::new();

    let address = Address(1111.into());
<<<<<<< HEAD
    let class_hash_a: ClassHash = [1; 32];
    let nonce = Felt252::zero();

    contract_class_cache.insert(class_hash_a, contract_class_a);
    let mut state_reader = InMemoryStateReader::default();
    state_reader
        .address_to_class_hash_mut()
        .insert(address.clone(), class_hash_a);
=======
    let class_hash: ClassHash = [1; 32];
    let nonce = Felt252::zero();

    contract_class_cache.insert(class_hash, contract_class);
    let mut state_reader = InMemoryStateReader::default();
    state_reader
        .address_to_class_hash_mut()
        .insert(address.clone(), class_hash);
>>>>>>> 3a22f010
    state_reader
        .address_to_nonce_mut()
        .insert(address.clone(), nonce);

<<<<<<< HEAD
    // Add get_number_b contract to the state (only its contract_class)

    let program_data_b = include_bytes!("../starknet_programs/cairo1/get_number_b.casm");
    let contract_class_b: CasmContractClass = serde_json::from_slice(program_data_b).unwrap();

    let class_hash_b: ClassHash = [2; 32];

    contract_class_cache.insert(class_hash_b, contract_class_b.clone());

    // Create state from the state_reader and contract cache.
    let mut state = CachedState::new(state_reader, None, Some(contract_class_cache));

    // Run upgrade entrypoint and check that the storage was updated with the new contract class
    // Create an execution entry point
    let calldata = [Felt252::from_bytes_be(&class_hash_b)].to_vec();
    let caller_address = Address(0000.into());
    let entry_point_type = EntryPointType::External;

    let exec_entry_point = ExecutionEntryPoint::new(
        address.clone(),
        calldata,
        Felt252::new(upgrade_selector.clone()),
        caller_address,
        entry_point_type,
        Some(CallType::Delegate),
        Some(class_hash_a),
        100000,
    );

    // Execute the entrypoint
=======
    // Create state from the state_reader and contract cache.
    let mut state = CachedState::new(state_reader, None, Some(contract_class_cache));

>>>>>>> 3a22f010
    let general_config = StarknetGeneralConfig::default();
    let tx_execution_context = TransactionExecutionContext::new(
        Address(0.into()),
        Felt252::zero(),
        Vec::new(),
        0,
        10.into(),
        general_config.invoke_tx_max_n_steps(),
        TRANSACTION_VERSION,
    );
<<<<<<< HEAD
    let mut resources_manager = ExecutionResourcesManager::default();

    exec_entry_point
        .execute(
            &mut state,
            &general_config,
            &mut resources_manager,
            &tx_execution_context,
            false,
        )
        .unwrap();
    // Check that the class was indeed replaced in storage
    assert_eq!(state.get_class_hash_at(&address).unwrap(), class_hash_b);
    // Check that the class_hash_b leads to contract_class_b for soundness
    assert_eq!(
        state.get_compiled_class(&class_hash_b).unwrap(),
        CompiledClass::Casm(Box::new(contract_class_b))
    );
}

#[test]
fn replace_class_contract_call() {
    /* Test Outline:
       - Add `get_number_a.cairo` contract at address 2 and `get_number_b.cairo` contract without an address
       - Call `get_number` function of `get_number_wrapper.cairo` and expect to get an answer from `get_number_a` (25)
       - Call `upgrade` function of `get_number_wrapper.cairo` with `get_number_b.cairo`'s class_hash
       - Call `get_number` function of `get_number_wrapper.cairo` and expect to get an answer from `get_number_b` (17)
    */

    // SET GET_NUMBER_A
    // Add get_number_a.cairo to storage
    let program_data = include_bytes!("../starknet_programs/cairo1/get_number_a.casm");
    let contract_class_a: CasmContractClass = serde_json::from_slice(program_data).unwrap();

    // Create state reader with class hash data
    let mut contract_class_cache = HashMap::new();

    let address = Address(Felt252::one());
    let class_hash_a: ClassHash = [1; 32];
    let nonce = Felt252::zero();

    contract_class_cache.insert(class_hash_a, contract_class_a);
    let mut state_reader = InMemoryStateReader::default();
    state_reader
        .address_to_class_hash_mut()
        .insert(address.clone(), class_hash_a);
    state_reader
        .address_to_nonce_mut()
        .insert(address.clone(), nonce.clone());

    // SET GET_NUMBER_B

    // Add get_number_b contract to the state (only its contract_class)

    let program_data = include_bytes!("../starknet_programs/cairo1/get_number_b.casm");
    let contract_class_b: CasmContractClass = serde_json::from_slice(program_data).unwrap();

    let class_hash_b: ClassHash = [2; 32];

    contract_class_cache.insert(class_hash_b, contract_class_b);

    // SET GET_NUMBER_WRAPPER

    //  Create program and entry point types for contract class
    let program_data = include_bytes!("../starknet_programs/cairo1/get_number_wrapper.casm");
    let wrapper_contract_class: CasmContractClass = serde_json::from_slice(program_data).unwrap();
    let entrypoints = wrapper_contract_class.clone().entry_points_by_type;
    let get_number_entrypoint_selector = &entrypoints.external.get(1).unwrap().selector;
    let upgrade_entrypoint_selector = &entrypoints.external.get(0).unwrap().selector;

    let wrapper_address = Address(Felt252::from(2));
    let wrapper_class_hash: ClassHash = [3; 32];

    contract_class_cache.insert(wrapper_class_hash, wrapper_contract_class);
    state_reader
        .address_to_class_hash_mut()
        .insert(wrapper_address.clone(), wrapper_class_hash);
    state_reader
        .address_to_nonce_mut()
        .insert(wrapper_address, nonce);

    // Create state from the state_reader and contract cache.
    let mut state = CachedState::new(state_reader, None, Some(contract_class_cache));

    // INITIALIZE STARKNET CONFIG
    let general_config = StarknetGeneralConfig::default();
    let tx_execution_context = TransactionExecutionContext::new(
        Address(0.into()),
        Felt252::zero(),
        Vec::new(),
        0,
        10.into(),
        general_config.invoke_tx_max_n_steps(),
        TRANSACTION_VERSION,
    );
    let mut resources_manager = ExecutionResourcesManager::default();

    // CALL GET_NUMBER BEFORE REPLACE_CLASS

    let calldata = [].to_vec();
    let caller_address = Address(0000.into());
    let entry_point_type = EntryPointType::External;

    let exec_entry_point = ExecutionEntryPoint::new(
        address.clone(),
        calldata,
        Felt252::new(get_number_entrypoint_selector.clone()),
        caller_address.clone(),
        entry_point_type,
        Some(CallType::Delegate),
        Some(wrapper_class_hash),
        100000,
    );

    let result = exec_entry_point
        .execute(
            &mut state,
            &general_config,
            &mut resources_manager,
            &tx_execution_context,
            false,
        )
        .unwrap();
    assert_eq!(result.retdata, vec![25.into()]);

    // REPLACE_CLASS

    let calldata = [Felt252::from_bytes_be(&class_hash_b)].to_vec();

    let exec_entry_point = ExecutionEntryPoint::new(
        address.clone(),
        calldata,
        Felt252::new(upgrade_entrypoint_selector.clone()),
        caller_address.clone(),
        entry_point_type,
        Some(CallType::Delegate),
        Some(wrapper_class_hash),
        100000,
    );

    exec_entry_point
=======

    let mut resources_manager = ExecutionResourcesManager::default();

    let create_execute_extrypoint = |selector: &BigUint,
                                     calldata: Vec<Felt252>,
                                     entry_point_type: EntryPointType|
     -> ExecutionEntryPoint {
        ExecutionEntryPoint::new(
            address.clone(),
            calldata,
            Felt252::new(selector.clone()),
            Address(0000.into()),
            entry_point_type,
            Some(CallType::Delegate),
            Some(class_hash),
            100000,
        )
    };

    // RUN SEND_MSG
    // Create an execution entry point
    let send_message_exec_entry_point = create_execute_extrypoint(
        external_entrypoint_selector,
        vec![],
        EntryPointType::External,
    );

    // Run send_msg entrypoint
    let call_info = send_message_exec_entry_point
>>>>>>> 3a22f010
        .execute(
            &mut state,
            &general_config,
            &mut resources_manager,
            &tx_execution_context,
            false,
        )
        .unwrap();

<<<<<<< HEAD
    // CALL GET_NUMBER AFTER REPLACE_CLASS

    let calldata = [].to_vec();

    let exec_entry_point = ExecutionEntryPoint::new(
        address,
        calldata,
        Felt252::new(get_number_entrypoint_selector.clone()),
        caller_address,
        entry_point_type,
        Some(CallType::Delegate),
        Some(wrapper_class_hash),
        100000,
    );

    let result = exec_entry_point
        .execute(
            &mut state,
            &general_config,
            &mut resources_manager,
            &tx_execution_context,
            false,
        )
        .unwrap();
    assert_eq!(result.retdata, vec![17.into()]);
}

#[test]
fn replace_class_contract_call_same_transaction() {
    /* Test Outline:
       - Add `get_number_a.cairo` contract at address 2 and `get_number_b.cairo` contract without an address
       - Call `get_numbers_old_new` function of `get_number_wrapper.cairo` and expect to get both answers from `get_number_a`, and 'get_number_b' (25, 17)
    */

    // SET GET_NUMBER_A
    // Add get_number_a.cairo to storage
    let program_data = include_bytes!("../starknet_programs/cairo1/get_number_a.casm");
    let contract_class_a: CasmContractClass = serde_json::from_slice(program_data).unwrap();
=======
    let l2_to_l1_messages = vec![OrderedL2ToL1Message {
        order: 0,
        to_address: Address(444.into()),
        payload: vec![555.into(), 666.into()],
    }];

    let expected_call_info = CallInfo {
        caller_address: Address(0.into()),
        call_type: Some(CallType::Delegate),
        contract_address: address.clone(),
        class_hash: Some(class_hash),
        entry_point_selector: Some(external_entrypoint_selector.into()),
        entry_point_type: Some(EntryPointType::External),
        l2_to_l1_messages,
        ..Default::default()
    };

    assert_eq!(call_info, expected_call_info);
}

#[test]
fn replace_class_internal() {
    // This test only checks that the contract is updated in the storage, see `replace_class_library_call`
    //  Create program and entry point types for contract class
    let program_data_a = include_bytes!("../starknet_programs/cairo1/get_number_a.casm");
    let contract_class_a: CasmContractClass = serde_json::from_slice(program_data_a).unwrap();
    let entrypoints_a = contract_class_a.clone().entry_points_by_type;
    let upgrade_selector = &entrypoints_a.external.get(0).unwrap().selector;
>>>>>>> 3a22f010

    // Create state reader with class hash data
    let mut contract_class_cache = HashMap::new();

<<<<<<< HEAD
    let address = Address(Felt252::one());
=======
    let address = Address(1111.into());
>>>>>>> 3a22f010
    let class_hash_a: ClassHash = [1; 32];
    let nonce = Felt252::zero();

    contract_class_cache.insert(class_hash_a, contract_class_a);
    let mut state_reader = InMemoryStateReader::default();
    state_reader
        .address_to_class_hash_mut()
        .insert(address.clone(), class_hash_a);
    state_reader
        .address_to_nonce_mut()
<<<<<<< HEAD
        .insert(address.clone(), nonce.clone());

    // SET GET_NUMBER_B

    // Add get_number_b contract to the state (only its contract_class)

    let program_data = include_bytes!("../starknet_programs/cairo1/get_number_b.casm");
    let contract_class_b: CasmContractClass = serde_json::from_slice(program_data).unwrap();

    let class_hash_b: ClassHash = [2; 32];

    contract_class_cache.insert(class_hash_b, contract_class_b);

    // SET GET_NUMBER_WRAPPER

    //  Create program and entry point types for contract class
    let program_data = include_bytes!("../starknet_programs/cairo1/get_number_wrapper.casm");
    let wrapper_contract_class: CasmContractClass = serde_json::from_slice(program_data).unwrap();
    let entrypoints = wrapper_contract_class.clone().entry_points_by_type;
    let get_numbers_entrypoint_selector = &entrypoints.external.get(2).unwrap().selector;

    let wrapper_address = Address(Felt252::from(2));
    let wrapper_class_hash: ClassHash = [3; 32];

    contract_class_cache.insert(wrapper_class_hash, wrapper_contract_class);
    state_reader
        .address_to_class_hash_mut()
        .insert(wrapper_address.clone(), wrapper_class_hash);
    state_reader
        .address_to_nonce_mut()
        .insert(wrapper_address, nonce);
=======
        .insert(address.clone(), nonce);

    // Add get_number_b contract to the state (only its contract_class)

    let program_data_b = include_bytes!("../starknet_programs/cairo1/get_number_b.casm");
    let contract_class_b: CasmContractClass = serde_json::from_slice(program_data_b).unwrap();

    let class_hash_b: ClassHash = [2; 32];

    contract_class_cache.insert(class_hash_b, contract_class_b.clone());
>>>>>>> 3a22f010

    // Create state from the state_reader and contract cache.
    let mut state = CachedState::new(state_reader, None, Some(contract_class_cache));

<<<<<<< HEAD
    // INITIALIZE STARKNET CONFIG
    let general_config = StarknetGeneralConfig::default();
    let tx_execution_context = TransactionExecutionContext::new(
        Address(0.into()),
        Felt252::zero(),
        Vec::new(),
        0,
        10.into(),
        general_config.invoke_tx_max_n_steps(),
        TRANSACTION_VERSION,
    );
    let mut resources_manager = ExecutionResourcesManager::default();

    // CALL GET_NUMBERS_OLD_NEW

    let calldata = [Felt252::from_bytes_be(&class_hash_b)].to_vec();
    let caller_address = Address(0000.into());
    let entry_point_type = EntryPointType::External;

    let exec_entry_point = ExecutionEntryPoint::new(
        address,
        calldata,
        Felt252::new(get_numbers_entrypoint_selector.clone()),
        caller_address,
        entry_point_type,
        Some(CallType::Delegate),
        Some(wrapper_class_hash),
        u64::MAX.into(),
    );

    let result = exec_entry_point
        .execute(
            &mut state,
            &general_config,
            &mut resources_manager,
            &tx_execution_context,
            false,
        )
        .unwrap();
    assert_eq!(result.retdata, vec![25.into(), 17.into()]);
}

#[test]
fn call_contract_upgrade_cairo_0_to_cairo_1_same_transaction() {
    /* Test Outline:
       - Add `get_number_c.cairo` contract at address 2 and `get_number_b.cairo` contract without an address
       - Call `get_numbers_old_new` function of `get_number_wrapper.cairo` and expect to get both answers from `get_number_c`, and 'get_number_b' (33, 17)
    */

    // SET GET_NUMBER_C

    // Add get_number_a.cairo to storage

    let path = PathBuf::from("starknet_programs/get_number_c.json");
    let contract_class_c = ContractClass::try_from(path).unwrap();

    // Create state reader with class hash data
    let mut casm_contract_class_cache = HashMap::new();
    let mut deprecated_contract_class_cache = HashMap::new();

    let address = Address(Felt252::one());
    let class_hash_c: ClassHash = Felt252::one().to_be_bytes();
    let nonce = Felt252::zero();

    deprecated_contract_class_cache.insert(class_hash_c, contract_class_c);
    let mut state_reader = InMemoryStateReader::default();
    state_reader
        .address_to_class_hash_mut()
        .insert(address.clone(), class_hash_c);
    state_reader
        .address_to_nonce_mut()
        .insert(address.clone(), nonce.clone());

    // SET GET_NUMBER_B

    // Add get_number_b contract to the state (only its contract_class)

    let program_data = include_bytes!("../starknet_programs/cairo1/get_number_b.casm");
    let contract_class_b: CasmContractClass = serde_json::from_slice(program_data).unwrap();

    let class_hash_b: ClassHash = Felt252::from(2).to_be_bytes();

    casm_contract_class_cache.insert(class_hash_b, contract_class_b);

    // SET GET_NUMBER_WRAPPER

    //  Create program and entry point types for contract class
    let program_data = include_bytes!("../starknet_programs/cairo1/get_number_wrapper.casm");
    let wrapper_contract_class: CasmContractClass = serde_json::from_slice(program_data).unwrap();
    let entrypoints = wrapper_contract_class.clone().entry_points_by_type;
    let get_numbers_entrypoint_selector = &entrypoints.external.get(2).unwrap().selector;

    let wrapper_address = Address(Felt252::from(2));
    let wrapper_class_hash: ClassHash = [3; 32];

    casm_contract_class_cache.insert(wrapper_class_hash, wrapper_contract_class);
    state_reader
        .address_to_class_hash_mut()
        .insert(wrapper_address.clone(), wrapper_class_hash);
    state_reader
        .address_to_nonce_mut()
        .insert(wrapper_address, nonce);

    // Create state from the state_reader and contract cache.
    let mut state = CachedState::new(
        state_reader,
        Some(deprecated_contract_class_cache),
        Some(casm_contract_class_cache),
    );

    // INITIALIZE STARKNET CONFIG
    let general_config = StarknetGeneralConfig::default();
    let tx_execution_context = TransactionExecutionContext::new(
        Address(0.into()),
        Felt252::zero(),
        Vec::new(),
        0,
        10.into(),
        general_config.invoke_tx_max_n_steps(),
        TRANSACTION_VERSION,
    );
    let mut resources_manager = ExecutionResourcesManager::default();

    // CALL GET_NUMBERS_OLD_NEW

=======
    // Run upgrade entrypoint and check that the storage was updated with the new contract class
    // Create an execution entry point
>>>>>>> 3a22f010
    let calldata = [Felt252::from_bytes_be(&class_hash_b)].to_vec();
    let caller_address = Address(0000.into());
    let entry_point_type = EntryPointType::External;

    let exec_entry_point = ExecutionEntryPoint::new(
<<<<<<< HEAD
        address,
        calldata,
        Felt252::new(get_numbers_entrypoint_selector.clone()),
        caller_address,
        entry_point_type,
        Some(CallType::Delegate),
        Some(wrapper_class_hash),
        u64::MAX.into(),
    );

    let result = exec_entry_point
        .execute(
            &mut state,
            &general_config,
            &mut resources_manager,
            &tx_execution_context,
            false,
        )
        .unwrap();
    assert_eq!(result.retdata, vec![33.into(), 17.into()]);
}

#[test]
fn call_contract_downgrade_cairo_1_to_cairo_0_same_transaction() {
    /* Test Outline:
       - Add `get_number_b.cairo` contract at address 2 and `get_number_c.cairo` contract without an address
       - Call `get_numbers_old_new` function of `get_number_wrapper.cairo` and expect to get both answers from `get_number_b`, and 'get_number_c' (17, 33)
    */

    // SET GET_NUMBER_C
    // Add get_number_a.cairo to the state (only its contract_class)
    let path = PathBuf::from("starknet_programs/get_number_c.json");
    let contract_class_c = ContractClass::try_from(path).unwrap();

    // Create state reader with class hash data
    let mut casm_contract_class_cache = HashMap::new();
    let mut deprecated_contract_class_cache = HashMap::new();

    let address = Address(Felt252::one());
    let class_hash_c: ClassHash = Felt252::one().to_be_bytes();
    let nonce = Felt252::zero();

    deprecated_contract_class_cache.insert(class_hash_c, contract_class_c);

    // SET GET_NUMBER_B

    // Add get_number_b contract to the state

    let program_data = include_bytes!("../starknet_programs/cairo1/get_number_b.casm");
    let contract_class_b: CasmContractClass = serde_json::from_slice(program_data).unwrap();

    let class_hash_b: ClassHash = Felt252::from(2).to_be_bytes();

    casm_contract_class_cache.insert(class_hash_b, contract_class_b);
    let mut state_reader = InMemoryStateReader::default();
    state_reader
        .address_to_class_hash_mut()
        .insert(address.clone(), class_hash_b);
    state_reader
        .address_to_nonce_mut()
        .insert(address.clone(), nonce.clone());

    // SET GET_NUMBER_WRAPPER

    //  Create program and entry point types for contract class
    let program_data = include_bytes!("../starknet_programs/cairo1/get_number_wrapper.casm");
    let wrapper_contract_class: CasmContractClass = serde_json::from_slice(program_data).unwrap();
    let entrypoints = wrapper_contract_class.clone().entry_points_by_type;
    let get_numbers_entrypoint_selector = &entrypoints.external.get(2).unwrap().selector;

    let wrapper_address = Address(Felt252::from(2));
    let wrapper_class_hash: ClassHash = [3; 32];

    casm_contract_class_cache.insert(wrapper_class_hash, wrapper_contract_class);
    state_reader
        .address_to_class_hash_mut()
        .insert(wrapper_address.clone(), wrapper_class_hash);
    state_reader
        .address_to_nonce_mut()
        .insert(wrapper_address, nonce);

    // Create state from the state_reader and contract cache.
    let mut state = CachedState::new(
        state_reader,
        Some(deprecated_contract_class_cache),
        Some(casm_contract_class_cache),
    );

    // INITIALIZE STARKNET CONFIG
=======
        address.clone(),
        calldata,
        Felt252::new(upgrade_selector.clone()),
        caller_address,
        entry_point_type,
        Some(CallType::Delegate),
        Some(class_hash_a),
        100000,
    );

    // Execute the entrypoint
>>>>>>> 3a22f010
    let general_config = StarknetGeneralConfig::default();
    let tx_execution_context = TransactionExecutionContext::new(
        Address(0.into()),
        Felt252::zero(),
        Vec::new(),
        0,
        10.into(),
        general_config.invoke_tx_max_n_steps(),
        TRANSACTION_VERSION,
    );
    let mut resources_manager = ExecutionResourcesManager::default();

<<<<<<< HEAD
    // CALL GET_NUMBERS_OLD_NEW

    let calldata = [Felt252::from_bytes_be(&class_hash_c)].to_vec();
    let caller_address = Address(0000.into());
    let entry_point_type = EntryPointType::External;

    let exec_entry_point = ExecutionEntryPoint::new(
        address,
        calldata,
        Felt252::new(get_numbers_entrypoint_selector.clone()),
        caller_address,
        entry_point_type,
        Some(CallType::Delegate),
        Some(wrapper_class_hash),
        u64::MAX.into(),
    );

    let result = exec_entry_point
=======
    exec_entry_point
>>>>>>> 3a22f010
        .execute(
            &mut state,
            &general_config,
            &mut resources_manager,
            &tx_execution_context,
            false,
        )
        .unwrap();
<<<<<<< HEAD
    assert_eq!(result.retdata, vec![17.into(), 33.into()]);
}

#[test]
fn call_contract_replace_class_cairo_0() {
    /* Test Outline:
       - Add `get_number_d.cairo` contract at address 2 and `get_number_c.cairo` contract without an address
       - Call `get_numbers_old_new` function of `get_number_wrapper.cairo` and expect to get both answers from `get_number_d`, and 'get_number_c' (64, 33)
    */

    // SET GET_NUMBER_C
    // Add get_number_a.cairo to the state (only its contract_class)
    let path = PathBuf::from("starknet_programs/get_number_c.json");
    let contract_class_c = ContractClass::try_from(path).unwrap();

    // Create state reader with class hash data
    let mut casm_contract_class_cache = HashMap::new();
    let mut deprecated_contract_class_cache = HashMap::new();

    let address = Address(Felt252::one());
    let class_hash_c: ClassHash = Felt252::one().to_be_bytes();
    let nonce = Felt252::zero();

    deprecated_contract_class_cache.insert(class_hash_c, contract_class_c);

    // SET GET_NUMBER_B

    // Add get_number_b contract to the state

    let path = PathBuf::from("starknet_programs/get_number_d.json");
    let contract_class_d = ContractClass::try_from(path).unwrap();

    let class_hash_d: ClassHash = Felt252::from(2).to_be_bytes();

    deprecated_contract_class_cache.insert(class_hash_d, contract_class_d);
    let mut state_reader = InMemoryStateReader::default();
    state_reader
        .address_to_class_hash_mut()
        .insert(address.clone(), class_hash_d);
    state_reader
        .address_to_nonce_mut()
        .insert(address.clone(), nonce.clone());

    // SET GET_NUMBER_WRAPPER

    //  Create program and entry point types for contract class
    let program_data = include_bytes!("../starknet_programs/cairo1/get_number_wrapper.casm");
    let wrapper_contract_class: CasmContractClass = serde_json::from_slice(program_data).unwrap();
    let entrypoints = wrapper_contract_class.clone().entry_points_by_type;
    let get_numbers_entrypoint_selector = &entrypoints.external.get(2).unwrap().selector;

    let wrapper_address = Address(Felt252::from(2));
    let wrapper_class_hash: ClassHash = [3; 32];

    casm_contract_class_cache.insert(wrapper_class_hash, wrapper_contract_class);
    state_reader
        .address_to_class_hash_mut()
        .insert(wrapper_address.clone(), wrapper_class_hash);
    state_reader
        .address_to_nonce_mut()
        .insert(wrapper_address, nonce);

    // Create state from the state_reader and contract cache.
    let mut state = CachedState::new(
        state_reader,
        Some(deprecated_contract_class_cache),
        Some(casm_contract_class_cache),
    );

    // INITIALIZE STARKNET CONFIG
    let general_config = StarknetGeneralConfig::default();
    let tx_execution_context = TransactionExecutionContext::new(
        Address(0.into()),
        Felt252::zero(),
        Vec::new(),
        0,
        10.into(),
        general_config.invoke_tx_max_n_steps(),
        TRANSACTION_VERSION,
    );
    let mut resources_manager = ExecutionResourcesManager::default();

    // CALL GET_NUMBERS_OLD_NEW

    let calldata = [Felt252::from_bytes_be(&class_hash_c)].to_vec();
    let caller_address = Address(0000.into());
    let entry_point_type = EntryPointType::External;

    let exec_entry_point = ExecutionEntryPoint::new(
        address,
        calldata,
        Felt252::new(get_numbers_entrypoint_selector.clone()),
        caller_address,
        entry_point_type,
        Some(CallType::Delegate),
        Some(wrapper_class_hash),
        u64::MAX.into(),
    );

    let result = exec_entry_point
        .execute(
            &mut state,
            &general_config,
            &mut resources_manager,
            &tx_execution_context,
            false,
        )
        .unwrap();
    assert_eq!(result.retdata, vec![64.into(), 33.into()]);
=======
    // Check that the class was indeed replaced in storage
    assert_eq!(state.get_class_hash_at(&address).unwrap(), class_hash_b);
    // Check that the class_hash_b leads to contract_class_b for soundness
    assert_eq!(
        state.get_compiled_class(&class_hash_b).unwrap(),
        CompiledClass::Casm(Box::new(contract_class_b))
    );
>>>>>>> 3a22f010
}<|MERGE_RESOLUTION|>--- conflicted
+++ resolved
@@ -25,10 +25,7 @@
         state::{cached_state::CachedState, state_api::StateReader},
     },
     definitions::{constants::TRANSACTION_VERSION, general_config::StarknetGeneralConfig},
-<<<<<<< HEAD
     services::api::contract_classes::deprecated_contract_class::ContractClass,
-=======
->>>>>>> 3a22f010
     services::api::contract_classes::{
         compiled_class::CompiledClass, deprecated_contract_class::EntryPointType,
     },
@@ -580,37 +577,17 @@
 }
 
 #[test]
-<<<<<<< HEAD
-fn replace_class_internal() {
-    // This test only checks that the contract is updated in the storage, see `replace_class_contract_call`
-    //  Create program and entry point types for contract class
-    let program_data_a = include_bytes!("../starknet_programs/cairo1/get_number_a.casm");
-    let contract_class_a: CasmContractClass = serde_json::from_slice(program_data_a).unwrap();
-    let entrypoints_a = contract_class_a.clone().entry_points_by_type;
-    let upgrade_selector = &entrypoints_a.external.get(0).unwrap().selector;
-=======
 fn test_send_message_to_l1_syscall() {
     //  Create program and entry point types for contract class
     let program_data = include_bytes!("../starknet_programs/cairo1/send_message_to_l1.casm");
     let contract_class: CasmContractClass = serde_json::from_slice(program_data).unwrap();
     let entrypoints = contract_class.clone().entry_points_by_type;
     let external_entrypoint_selector = &entrypoints.external.get(0).unwrap().selector;
->>>>>>> 3a22f010
 
     // Create state reader with class hash data
     let mut contract_class_cache = HashMap::new();
 
     let address = Address(1111.into());
-<<<<<<< HEAD
-    let class_hash_a: ClassHash = [1; 32];
-    let nonce = Felt252::zero();
-
-    contract_class_cache.insert(class_hash_a, contract_class_a);
-    let mut state_reader = InMemoryStateReader::default();
-    state_reader
-        .address_to_class_hash_mut()
-        .insert(address.clone(), class_hash_a);
-=======
     let class_hash: ClassHash = [1; 32];
     let nonce = Felt252::zero();
 
@@ -619,47 +596,13 @@
     state_reader
         .address_to_class_hash_mut()
         .insert(address.clone(), class_hash);
->>>>>>> 3a22f010
     state_reader
         .address_to_nonce_mut()
         .insert(address.clone(), nonce);
-
-<<<<<<< HEAD
-    // Add get_number_b contract to the state (only its contract_class)
-
-    let program_data_b = include_bytes!("../starknet_programs/cairo1/get_number_b.casm");
-    let contract_class_b: CasmContractClass = serde_json::from_slice(program_data_b).unwrap();
-
-    let class_hash_b: ClassHash = [2; 32];
-
-    contract_class_cache.insert(class_hash_b, contract_class_b.clone());
 
     // Create state from the state_reader and contract cache.
     let mut state = CachedState::new(state_reader, None, Some(contract_class_cache));
 
-    // Run upgrade entrypoint and check that the storage was updated with the new contract class
-    // Create an execution entry point
-    let calldata = [Felt252::from_bytes_be(&class_hash_b)].to_vec();
-    let caller_address = Address(0000.into());
-    let entry_point_type = EntryPointType::External;
-
-    let exec_entry_point = ExecutionEntryPoint::new(
-        address.clone(),
-        calldata,
-        Felt252::new(upgrade_selector.clone()),
-        caller_address,
-        entry_point_type,
-        Some(CallType::Delegate),
-        Some(class_hash_a),
-        100000,
-    );
-
-    // Execute the entrypoint
-=======
-    // Create state from the state_reader and contract cache.
-    let mut state = CachedState::new(state_reader, None, Some(contract_class_cache));
-
->>>>>>> 3a22f010
     let general_config = StarknetGeneralConfig::default();
     let tx_execution_context = TransactionExecutionContext::new(
         Address(0.into()),
@@ -670,149 +613,6 @@
         general_config.invoke_tx_max_n_steps(),
         TRANSACTION_VERSION,
     );
-<<<<<<< HEAD
-    let mut resources_manager = ExecutionResourcesManager::default();
-
-    exec_entry_point
-        .execute(
-            &mut state,
-            &general_config,
-            &mut resources_manager,
-            &tx_execution_context,
-            false,
-        )
-        .unwrap();
-    // Check that the class was indeed replaced in storage
-    assert_eq!(state.get_class_hash_at(&address).unwrap(), class_hash_b);
-    // Check that the class_hash_b leads to contract_class_b for soundness
-    assert_eq!(
-        state.get_compiled_class(&class_hash_b).unwrap(),
-        CompiledClass::Casm(Box::new(contract_class_b))
-    );
-}
-
-#[test]
-fn replace_class_contract_call() {
-    /* Test Outline:
-       - Add `get_number_a.cairo` contract at address 2 and `get_number_b.cairo` contract without an address
-       - Call `get_number` function of `get_number_wrapper.cairo` and expect to get an answer from `get_number_a` (25)
-       - Call `upgrade` function of `get_number_wrapper.cairo` with `get_number_b.cairo`'s class_hash
-       - Call `get_number` function of `get_number_wrapper.cairo` and expect to get an answer from `get_number_b` (17)
-    */
-
-    // SET GET_NUMBER_A
-    // Add get_number_a.cairo to storage
-    let program_data = include_bytes!("../starknet_programs/cairo1/get_number_a.casm");
-    let contract_class_a: CasmContractClass = serde_json::from_slice(program_data).unwrap();
-
-    // Create state reader with class hash data
-    let mut contract_class_cache = HashMap::new();
-
-    let address = Address(Felt252::one());
-    let class_hash_a: ClassHash = [1; 32];
-    let nonce = Felt252::zero();
-
-    contract_class_cache.insert(class_hash_a, contract_class_a);
-    let mut state_reader = InMemoryStateReader::default();
-    state_reader
-        .address_to_class_hash_mut()
-        .insert(address.clone(), class_hash_a);
-    state_reader
-        .address_to_nonce_mut()
-        .insert(address.clone(), nonce.clone());
-
-    // SET GET_NUMBER_B
-
-    // Add get_number_b contract to the state (only its contract_class)
-
-    let program_data = include_bytes!("../starknet_programs/cairo1/get_number_b.casm");
-    let contract_class_b: CasmContractClass = serde_json::from_slice(program_data).unwrap();
-
-    let class_hash_b: ClassHash = [2; 32];
-
-    contract_class_cache.insert(class_hash_b, contract_class_b);
-
-    // SET GET_NUMBER_WRAPPER
-
-    //  Create program and entry point types for contract class
-    let program_data = include_bytes!("../starknet_programs/cairo1/get_number_wrapper.casm");
-    let wrapper_contract_class: CasmContractClass = serde_json::from_slice(program_data).unwrap();
-    let entrypoints = wrapper_contract_class.clone().entry_points_by_type;
-    let get_number_entrypoint_selector = &entrypoints.external.get(1).unwrap().selector;
-    let upgrade_entrypoint_selector = &entrypoints.external.get(0).unwrap().selector;
-
-    let wrapper_address = Address(Felt252::from(2));
-    let wrapper_class_hash: ClassHash = [3; 32];
-
-    contract_class_cache.insert(wrapper_class_hash, wrapper_contract_class);
-    state_reader
-        .address_to_class_hash_mut()
-        .insert(wrapper_address.clone(), wrapper_class_hash);
-    state_reader
-        .address_to_nonce_mut()
-        .insert(wrapper_address, nonce);
-
-    // Create state from the state_reader and contract cache.
-    let mut state = CachedState::new(state_reader, None, Some(contract_class_cache));
-
-    // INITIALIZE STARKNET CONFIG
-    let general_config = StarknetGeneralConfig::default();
-    let tx_execution_context = TransactionExecutionContext::new(
-        Address(0.into()),
-        Felt252::zero(),
-        Vec::new(),
-        0,
-        10.into(),
-        general_config.invoke_tx_max_n_steps(),
-        TRANSACTION_VERSION,
-    );
-    let mut resources_manager = ExecutionResourcesManager::default();
-
-    // CALL GET_NUMBER BEFORE REPLACE_CLASS
-
-    let calldata = [].to_vec();
-    let caller_address = Address(0000.into());
-    let entry_point_type = EntryPointType::External;
-
-    let exec_entry_point = ExecutionEntryPoint::new(
-        address.clone(),
-        calldata,
-        Felt252::new(get_number_entrypoint_selector.clone()),
-        caller_address.clone(),
-        entry_point_type,
-        Some(CallType::Delegate),
-        Some(wrapper_class_hash),
-        100000,
-    );
-
-    let result = exec_entry_point
-        .execute(
-            &mut state,
-            &general_config,
-            &mut resources_manager,
-            &tx_execution_context,
-            false,
-        )
-        .unwrap();
-    assert_eq!(result.retdata, vec![25.into()]);
-
-    // REPLACE_CLASS
-
-    let calldata = [Felt252::from_bytes_be(&class_hash_b)].to_vec();
-
-    let exec_entry_point = ExecutionEntryPoint::new(
-        address.clone(),
-        calldata,
-        Felt252::new(upgrade_entrypoint_selector.clone()),
-        caller_address.clone(),
-        entry_point_type,
-        Some(CallType::Delegate),
-        Some(wrapper_class_hash),
-        100000,
-    );
-
-    exec_entry_point
-=======
 
     let mut resources_manager = ExecutionResourcesManager::default();
 
@@ -842,56 +642,15 @@
 
     // Run send_msg entrypoint
     let call_info = send_message_exec_entry_point
->>>>>>> 3a22f010
-        .execute(
-            &mut state,
-            &general_config,
-            &mut resources_manager,
-            &tx_execution_context,
-            false,
-        )
-        .unwrap();
-
-<<<<<<< HEAD
-    // CALL GET_NUMBER AFTER REPLACE_CLASS
-
-    let calldata = [].to_vec();
-
-    let exec_entry_point = ExecutionEntryPoint::new(
-        address,
-        calldata,
-        Felt252::new(get_number_entrypoint_selector.clone()),
-        caller_address,
-        entry_point_type,
-        Some(CallType::Delegate),
-        Some(wrapper_class_hash),
-        100000,
-    );
-
-    let result = exec_entry_point
-        .execute(
-            &mut state,
-            &general_config,
-            &mut resources_manager,
-            &tx_execution_context,
-            false,
-        )
-        .unwrap();
-    assert_eq!(result.retdata, vec![17.into()]);
-}
-
-#[test]
-fn replace_class_contract_call_same_transaction() {
-    /* Test Outline:
-       - Add `get_number_a.cairo` contract at address 2 and `get_number_b.cairo` contract without an address
-       - Call `get_numbers_old_new` function of `get_number_wrapper.cairo` and expect to get both answers from `get_number_a`, and 'get_number_b' (25, 17)
-    */
-
-    // SET GET_NUMBER_A
-    // Add get_number_a.cairo to storage
-    let program_data = include_bytes!("../starknet_programs/cairo1/get_number_a.casm");
-    let contract_class_a: CasmContractClass = serde_json::from_slice(program_data).unwrap();
-=======
+        .execute(
+            &mut state,
+            &general_config,
+            &mut resources_manager,
+            &tx_execution_context,
+            false,
+        )
+        .unwrap();
+
     let l2_to_l1_messages = vec![OrderedL2ToL1Message {
         order: 0,
         to_address: Address(444.into()),
@@ -920,16 +679,11 @@
     let contract_class_a: CasmContractClass = serde_json::from_slice(program_data_a).unwrap();
     let entrypoints_a = contract_class_a.clone().entry_points_by_type;
     let upgrade_selector = &entrypoints_a.external.get(0).unwrap().selector;
->>>>>>> 3a22f010
 
     // Create state reader with class hash data
     let mut contract_class_cache = HashMap::new();
 
-<<<<<<< HEAD
-    let address = Address(Felt252::one());
-=======
     let address = Address(1111.into());
->>>>>>> 3a22f010
     let class_hash_a: ClassHash = [1; 32];
     let nonce = Felt252::zero();
 
@@ -940,7 +694,95 @@
         .insert(address.clone(), class_hash_a);
     state_reader
         .address_to_nonce_mut()
-<<<<<<< HEAD
+        .insert(address.clone(), nonce);
+
+    // Add get_number_b contract to the state (only its contract_class)
+
+    let program_data_b = include_bytes!("../starknet_programs/cairo1/get_number_b.casm");
+    let contract_class_b: CasmContractClass = serde_json::from_slice(program_data_b).unwrap();
+
+    let class_hash_b: ClassHash = [2; 32];
+
+    contract_class_cache.insert(class_hash_b, contract_class_b.clone());
+
+    // Create state from the state_reader and contract cache.
+    let mut state = CachedState::new(state_reader, None, Some(contract_class_cache));
+
+    // Run upgrade entrypoint and check that the storage was updated with the new contract class
+    // Create an execution entry point
+    let calldata = [Felt252::from_bytes_be(&class_hash_b)].to_vec();
+    let caller_address = Address(0000.into());
+    let entry_point_type = EntryPointType::External;
+
+    let exec_entry_point = ExecutionEntryPoint::new(
+        address.clone(),
+        calldata,
+        Felt252::new(upgrade_selector.clone()),
+        caller_address,
+        entry_point_type,
+        Some(CallType::Delegate),
+        Some(class_hash_a),
+        100000,
+    );
+
+    // Execute the entrypoint
+    let general_config = StarknetGeneralConfig::default();
+    let tx_execution_context = TransactionExecutionContext::new(
+        Address(0.into()),
+        Felt252::zero(),
+        Vec::new(),
+        0,
+        10.into(),
+        general_config.invoke_tx_max_n_steps(),
+        TRANSACTION_VERSION,
+    );
+    let mut resources_manager = ExecutionResourcesManager::default();
+
+    exec_entry_point
+        .execute(
+            &mut state,
+            &general_config,
+            &mut resources_manager,
+            &tx_execution_context,
+            false,
+        )
+        .unwrap();
+    // Check that the class was indeed replaced in storage
+    assert_eq!(state.get_class_hash_at(&address).unwrap(), class_hash_b);
+    // Check that the class_hash_b leads to contract_class_b for soundness
+    assert_eq!(
+        state.get_compiled_class(&class_hash_b).unwrap(),
+        CompiledClass::Casm(Box::new(contract_class_b))
+    );
+}
+
+#[test]
+fn replace_class_contract_call() {
+    /* Test Outline:
+       - Call `get_number` function of `get_number_wrapper.cairo` and expect to get an answer from `get_number_a` (25)
+       - Call `upgrade` function of `get_number_wrapper.cairo` with `get_number_b.cairo`'s class_hash
+       - Call `get_number` function of `get_number_wrapper.cairo` and expect to get an answer from `get_number_b` (17)
+    */
+
+    // SET GET_NUMBER_A
+    // Add get_number_a.cairo to storage
+    let program_data = include_bytes!("../starknet_programs/cairo1/get_number_a.casm");
+    let contract_class_a: CasmContractClass = serde_json::from_slice(program_data).unwrap();
+
+    // Create state reader with class hash data
+    let mut contract_class_cache = HashMap::new();
+
+    let address = Address(Felt252::one());
+    let class_hash_a: ClassHash = [1; 32];
+    let nonce = Felt252::zero();
+
+    contract_class_cache.insert(class_hash_a, contract_class_a);
+    let mut state_reader = InMemoryStateReader::default();
+    state_reader
+        .address_to_class_hash_mut()
+        .insert(address.clone(), class_hash_a);
+    state_reader
+        .address_to_nonce_mut()
         .insert(address.clone(), nonce.clone());
 
     // SET GET_NUMBER_B
@@ -960,7 +802,8 @@
     let program_data = include_bytes!("../starknet_programs/cairo1/get_number_wrapper.casm");
     let wrapper_contract_class: CasmContractClass = serde_json::from_slice(program_data).unwrap();
     let entrypoints = wrapper_contract_class.clone().entry_points_by_type;
-    let get_numbers_entrypoint_selector = &entrypoints.external.get(2).unwrap().selector;
+    let get_number_entrypoint_selector = &entrypoints.external.get(1).unwrap().selector;
+    let upgrade_entrypoint_selector = &entrypoints.external.get(0).unwrap().selector;
 
     let wrapper_address = Address(Felt252::from(2));
     let wrapper_class_hash: ClassHash = [3; 32];
@@ -972,23 +815,10 @@
     state_reader
         .address_to_nonce_mut()
         .insert(wrapper_address, nonce);
-=======
-        .insert(address.clone(), nonce);
-
-    // Add get_number_b contract to the state (only its contract_class)
-
-    let program_data_b = include_bytes!("../starknet_programs/cairo1/get_number_b.casm");
-    let contract_class_b: CasmContractClass = serde_json::from_slice(program_data_b).unwrap();
-
-    let class_hash_b: ClassHash = [2; 32];
-
-    contract_class_cache.insert(class_hash_b, contract_class_b.clone());
->>>>>>> 3a22f010
 
     // Create state from the state_reader and contract cache.
     let mut state = CachedState::new(state_reader, None, Some(contract_class_cache));
 
-<<<<<<< HEAD
     // INITIALIZE STARKNET CONFIG
     let general_config = StarknetGeneralConfig::default();
     let tx_execution_context = TransactionExecutionContext::new(
@@ -1002,21 +832,72 @@
     );
     let mut resources_manager = ExecutionResourcesManager::default();
 
-    // CALL GET_NUMBERS_OLD_NEW
-
-    let calldata = [Felt252::from_bytes_be(&class_hash_b)].to_vec();
+    // CALL GET_NUMBER BEFORE REPLACE_CLASS
+
+    let calldata = [].to_vec();
     let caller_address = Address(0000.into());
     let entry_point_type = EntryPointType::External;
 
     let exec_entry_point = ExecutionEntryPoint::new(
+        address.clone(),
+        calldata,
+        Felt252::new(get_number_entrypoint_selector.clone()),
+        caller_address.clone(),
+        entry_point_type,
+        Some(CallType::Delegate),
+        Some(wrapper_class_hash),
+        100000,
+    );
+
+    let result = exec_entry_point
+        .execute(
+            &mut state,
+            &general_config,
+            &mut resources_manager,
+            &tx_execution_context,
+            false,
+        )
+        .unwrap();
+    assert_eq!(result.retdata, vec![25.into()]);
+
+    // REPLACE_CLASS
+
+    let calldata = [Felt252::from_bytes_be(&class_hash_b)].to_vec();
+
+    let exec_entry_point = ExecutionEntryPoint::new(
+        address.clone(),
+        calldata,
+        Felt252::new(upgrade_entrypoint_selector.clone()),
+        caller_address.clone(),
+        entry_point_type,
+        Some(CallType::Delegate),
+        Some(wrapper_class_hash),
+        100000,
+    );
+
+    exec_entry_point
+        .execute(
+            &mut state,
+            &general_config,
+            &mut resources_manager,
+            &tx_execution_context,
+            false,
+        )
+        .unwrap();
+
+    // CALL GET_NUMBER AFTER REPLACE_CLASS
+
+    let calldata = [].to_vec();
+
+    let exec_entry_point = ExecutionEntryPoint::new(
         address,
         calldata,
-        Felt252::new(get_numbers_entrypoint_selector.clone()),
+        Felt252::new(get_number_entrypoint_selector.clone()),
         caller_address,
         entry_point_type,
         Some(CallType::Delegate),
         Some(wrapper_class_hash),
-        u64::MAX.into(),
+        100000,
     );
 
     let result = exec_entry_point
@@ -1028,36 +909,33 @@
             false,
         )
         .unwrap();
-    assert_eq!(result.retdata, vec![25.into(), 17.into()]);
+    assert_eq!(result.retdata, vec![17.into()]);
 }
 
 #[test]
-fn call_contract_upgrade_cairo_0_to_cairo_1_same_transaction() {
+fn replace_class_contract_call_same_transaction() {
     /* Test Outline:
-       - Add `get_number_c.cairo` contract at address 2 and `get_number_b.cairo` contract without an address
-       - Call `get_numbers_old_new` function of `get_number_wrapper.cairo` and expect to get both answers from `get_number_c`, and 'get_number_b' (33, 17)
+       - Add `get_number_a.cairo` contract at address 2 and `get_number_b.cairo` contract without an address
+       - Call `get_numbers_old_new` function of `get_number_wrapper.cairo` and expect to get both answers from `get_number_a`, and 'get_number_b' (25, 17)
     */
 
-    // SET GET_NUMBER_C
-
+    // SET GET_NUMBER_A
     // Add get_number_a.cairo to storage
-
-    let path = PathBuf::from("starknet_programs/get_number_c.json");
-    let contract_class_c = ContractClass::try_from(path).unwrap();
+    let program_data = include_bytes!("../starknet_programs/cairo1/get_number_a.casm");
+    let contract_class_a: CasmContractClass = serde_json::from_slice(program_data).unwrap();
 
     // Create state reader with class hash data
-    let mut casm_contract_class_cache = HashMap::new();
-    let mut deprecated_contract_class_cache = HashMap::new();
+    let mut contract_class_cache = HashMap::new();
 
     let address = Address(Felt252::one());
-    let class_hash_c: ClassHash = Felt252::one().to_be_bytes();
+    let class_hash_a: ClassHash = [1; 32];
     let nonce = Felt252::zero();
 
-    deprecated_contract_class_cache.insert(class_hash_c, contract_class_c);
+    contract_class_cache.insert(class_hash_a, contract_class_a);
     let mut state_reader = InMemoryStateReader::default();
     state_reader
         .address_to_class_hash_mut()
-        .insert(address.clone(), class_hash_c);
+        .insert(address.clone(), class_hash_a);
     state_reader
         .address_to_nonce_mut()
         .insert(address.clone(), nonce.clone());
@@ -1069,9 +947,9 @@
     let program_data = include_bytes!("../starknet_programs/cairo1/get_number_b.casm");
     let contract_class_b: CasmContractClass = serde_json::from_slice(program_data).unwrap();
 
-    let class_hash_b: ClassHash = Felt252::from(2).to_be_bytes();
-
-    casm_contract_class_cache.insert(class_hash_b, contract_class_b);
+    let class_hash_b: ClassHash = [2; 32];
+
+    contract_class_cache.insert(class_hash_b, contract_class_b);
 
     // SET GET_NUMBER_WRAPPER
 
@@ -1084,7 +962,7 @@
     let wrapper_address = Address(Felt252::from(2));
     let wrapper_class_hash: ClassHash = [3; 32];
 
-    casm_contract_class_cache.insert(wrapper_class_hash, wrapper_contract_class);
+    contract_class_cache.insert(wrapper_class_hash, wrapper_contract_class);
     state_reader
         .address_to_class_hash_mut()
         .insert(wrapper_address.clone(), wrapper_class_hash);
@@ -1093,11 +971,7 @@
         .insert(wrapper_address, nonce);
 
     // Create state from the state_reader and contract cache.
-    let mut state = CachedState::new(
-        state_reader,
-        Some(deprecated_contract_class_cache),
-        Some(casm_contract_class_cache),
-    );
+    let mut state = CachedState::new(state_reader, None, Some(contract_class_cache));
 
     // INITIALIZE STARKNET CONFIG
     let general_config = StarknetGeneralConfig::default();
@@ -1114,16 +988,11 @@
 
     // CALL GET_NUMBERS_OLD_NEW
 
-=======
-    // Run upgrade entrypoint and check that the storage was updated with the new contract class
-    // Create an execution entry point
->>>>>>> 3a22f010
     let calldata = [Felt252::from_bytes_be(&class_hash_b)].to_vec();
     let caller_address = Address(0000.into());
     let entry_point_type = EntryPointType::External;
 
     let exec_entry_point = ExecutionEntryPoint::new(
-<<<<<<< HEAD
         address,
         calldata,
         Felt252::new(get_numbers_entrypoint_selector.clone()),
@@ -1143,18 +1012,20 @@
             false,
         )
         .unwrap();
-    assert_eq!(result.retdata, vec![33.into(), 17.into()]);
+    assert_eq!(result.retdata, vec![25.into(), 17.into()]);
 }
 
 #[test]
-fn call_contract_downgrade_cairo_1_to_cairo_0_same_transaction() {
+fn call_contract_upgrade_cairo_0_to_cairo_1_same_transaction() {
     /* Test Outline:
-       - Add `get_number_b.cairo` contract at address 2 and `get_number_c.cairo` contract without an address
-       - Call `get_numbers_old_new` function of `get_number_wrapper.cairo` and expect to get both answers from `get_number_b`, and 'get_number_c' (17, 33)
+       - Add `get_number_c.cairo` contract at address 2 and `get_number_b.cairo` contract without an address
+       - Call `get_numbers_old_new` function of `get_number_wrapper.cairo` and expect to get both answers from `get_number_c`, and 'get_number_b' (33, 17)
     */
 
     // SET GET_NUMBER_C
-    // Add get_number_a.cairo to the state (only its contract_class)
+
+    // Add get_number_a.cairo to storage
+
     let path = PathBuf::from("starknet_programs/get_number_c.json");
     let contract_class_c = ContractClass::try_from(path).unwrap();
 
@@ -1167,10 +1038,17 @@
     let nonce = Felt252::zero();
 
     deprecated_contract_class_cache.insert(class_hash_c, contract_class_c);
+    let mut state_reader = InMemoryStateReader::default();
+    state_reader
+        .address_to_class_hash_mut()
+        .insert(address.clone(), class_hash_c);
+    state_reader
+        .address_to_nonce_mut()
+        .insert(address.clone(), nonce.clone());
 
     // SET GET_NUMBER_B
 
-    // Add get_number_b contract to the state
+    // Add get_number_b contract to the state (only its contract_class)
 
     let program_data = include_bytes!("../starknet_programs/cairo1/get_number_b.casm");
     let contract_class_b: CasmContractClass = serde_json::from_slice(program_data).unwrap();
@@ -1178,139 +1056,6 @@
     let class_hash_b: ClassHash = Felt252::from(2).to_be_bytes();
 
     casm_contract_class_cache.insert(class_hash_b, contract_class_b);
-    let mut state_reader = InMemoryStateReader::default();
-    state_reader
-        .address_to_class_hash_mut()
-        .insert(address.clone(), class_hash_b);
-    state_reader
-        .address_to_nonce_mut()
-        .insert(address.clone(), nonce.clone());
-
-    // SET GET_NUMBER_WRAPPER
-
-    //  Create program and entry point types for contract class
-    let program_data = include_bytes!("../starknet_programs/cairo1/get_number_wrapper.casm");
-    let wrapper_contract_class: CasmContractClass = serde_json::from_slice(program_data).unwrap();
-    let entrypoints = wrapper_contract_class.clone().entry_points_by_type;
-    let get_numbers_entrypoint_selector = &entrypoints.external.get(2).unwrap().selector;
-
-    let wrapper_address = Address(Felt252::from(2));
-    let wrapper_class_hash: ClassHash = [3; 32];
-
-    casm_contract_class_cache.insert(wrapper_class_hash, wrapper_contract_class);
-    state_reader
-        .address_to_class_hash_mut()
-        .insert(wrapper_address.clone(), wrapper_class_hash);
-    state_reader
-        .address_to_nonce_mut()
-        .insert(wrapper_address, nonce);
-
-    // Create state from the state_reader and contract cache.
-    let mut state = CachedState::new(
-        state_reader,
-        Some(deprecated_contract_class_cache),
-        Some(casm_contract_class_cache),
-    );
-
-    // INITIALIZE STARKNET CONFIG
-=======
-        address.clone(),
-        calldata,
-        Felt252::new(upgrade_selector.clone()),
-        caller_address,
-        entry_point_type,
-        Some(CallType::Delegate),
-        Some(class_hash_a),
-        100000,
-    );
-
-    // Execute the entrypoint
->>>>>>> 3a22f010
-    let general_config = StarknetGeneralConfig::default();
-    let tx_execution_context = TransactionExecutionContext::new(
-        Address(0.into()),
-        Felt252::zero(),
-        Vec::new(),
-        0,
-        10.into(),
-        general_config.invoke_tx_max_n_steps(),
-        TRANSACTION_VERSION,
-    );
-    let mut resources_manager = ExecutionResourcesManager::default();
-
-<<<<<<< HEAD
-    // CALL GET_NUMBERS_OLD_NEW
-
-    let calldata = [Felt252::from_bytes_be(&class_hash_c)].to_vec();
-    let caller_address = Address(0000.into());
-    let entry_point_type = EntryPointType::External;
-
-    let exec_entry_point = ExecutionEntryPoint::new(
-        address,
-        calldata,
-        Felt252::new(get_numbers_entrypoint_selector.clone()),
-        caller_address,
-        entry_point_type,
-        Some(CallType::Delegate),
-        Some(wrapper_class_hash),
-        u64::MAX.into(),
-    );
-
-    let result = exec_entry_point
-=======
-    exec_entry_point
->>>>>>> 3a22f010
-        .execute(
-            &mut state,
-            &general_config,
-            &mut resources_manager,
-            &tx_execution_context,
-            false,
-        )
-        .unwrap();
-<<<<<<< HEAD
-    assert_eq!(result.retdata, vec![17.into(), 33.into()]);
-}
-
-#[test]
-fn call_contract_replace_class_cairo_0() {
-    /* Test Outline:
-       - Add `get_number_d.cairo` contract at address 2 and `get_number_c.cairo` contract without an address
-       - Call `get_numbers_old_new` function of `get_number_wrapper.cairo` and expect to get both answers from `get_number_d`, and 'get_number_c' (64, 33)
-    */
-
-    // SET GET_NUMBER_C
-    // Add get_number_a.cairo to the state (only its contract_class)
-    let path = PathBuf::from("starknet_programs/get_number_c.json");
-    let contract_class_c = ContractClass::try_from(path).unwrap();
-
-    // Create state reader with class hash data
-    let mut casm_contract_class_cache = HashMap::new();
-    let mut deprecated_contract_class_cache = HashMap::new();
-
-    let address = Address(Felt252::one());
-    let class_hash_c: ClassHash = Felt252::one().to_be_bytes();
-    let nonce = Felt252::zero();
-
-    deprecated_contract_class_cache.insert(class_hash_c, contract_class_c);
-
-    // SET GET_NUMBER_B
-
-    // Add get_number_b contract to the state
-
-    let path = PathBuf::from("starknet_programs/get_number_d.json");
-    let contract_class_d = ContractClass::try_from(path).unwrap();
-
-    let class_hash_d: ClassHash = Felt252::from(2).to_be_bytes();
-
-    deprecated_contract_class_cache.insert(class_hash_d, contract_class_d);
-    let mut state_reader = InMemoryStateReader::default();
-    state_reader
-        .address_to_class_hash_mut()
-        .insert(address.clone(), class_hash_d);
-    state_reader
-        .address_to_nonce_mut()
-        .insert(address.clone(), nonce.clone());
 
     // SET GET_NUMBER_WRAPPER
 
@@ -1353,7 +1098,7 @@
 
     // CALL GET_NUMBERS_OLD_NEW
 
-    let calldata = [Felt252::from_bytes_be(&class_hash_c)].to_vec();
+    let calldata = [Felt252::from_bytes_be(&class_hash_b)].to_vec();
     let caller_address = Address(0000.into());
     let entry_point_type = EntryPointType::External;
 
@@ -1377,14 +1122,221 @@
             false,
         )
         .unwrap();
+    assert_eq!(result.retdata, vec![33.into(), 17.into()]);
+}
+
+#[test]
+fn call_contract_downgrade_cairo_1_to_cairo_0_same_transaction() {
+    /* Test Outline:
+       - Add `get_number_b.cairo` contract at address 2 and `get_number_c.cairo` contract without an address
+       - Call `get_numbers_old_new` function of `get_number_wrapper.cairo` and expect to get both answers from `get_number_b`, and 'get_number_c' (17, 33)
+    */
+
+    // SET GET_NUMBER_C
+    // Add get_number_a.cairo to the state (only its contract_class)
+    let path = PathBuf::from("starknet_programs/get_number_c.json");
+    let contract_class_c = ContractClass::try_from(path).unwrap();
+
+    // Create state reader with class hash data
+    let mut casm_contract_class_cache = HashMap::new();
+    let mut deprecated_contract_class_cache = HashMap::new();
+
+    let address = Address(Felt252::one());
+    let class_hash_c: ClassHash = Felt252::one().to_be_bytes();
+    let nonce = Felt252::zero();
+
+    deprecated_contract_class_cache.insert(class_hash_c, contract_class_c);
+
+    // SET GET_NUMBER_B
+
+    // Add get_number_b contract to the state
+
+    let program_data = include_bytes!("../starknet_programs/cairo1/get_number_b.casm");
+    let contract_class_b: CasmContractClass = serde_json::from_slice(program_data).unwrap();
+
+    let class_hash_b: ClassHash = Felt252::from(2).to_be_bytes();
+
+    casm_contract_class_cache.insert(class_hash_b, contract_class_b);
+    let mut state_reader = InMemoryStateReader::default();
+    state_reader
+        .address_to_class_hash_mut()
+        .insert(address.clone(), class_hash_b);
+    state_reader
+        .address_to_nonce_mut()
+        .insert(address.clone(), nonce.clone());
+
+    // SET GET_NUMBER_WRAPPER
+
+    //  Create program and entry point types for contract class
+    let program_data = include_bytes!("../starknet_programs/cairo1/get_number_wrapper.casm");
+    let wrapper_contract_class: CasmContractClass = serde_json::from_slice(program_data).unwrap();
+    let entrypoints = wrapper_contract_class.clone().entry_points_by_type;
+    let get_numbers_entrypoint_selector = &entrypoints.external.get(2).unwrap().selector;
+
+    let wrapper_address = Address(Felt252::from(2));
+    let wrapper_class_hash: ClassHash = [3; 32];
+
+    casm_contract_class_cache.insert(wrapper_class_hash, wrapper_contract_class);
+    state_reader
+        .address_to_class_hash_mut()
+        .insert(wrapper_address.clone(), wrapper_class_hash);
+    state_reader
+        .address_to_nonce_mut()
+        .insert(wrapper_address, nonce);
+
+    // Create state from the state_reader and contract cache.
+    let mut state = CachedState::new(
+        state_reader,
+        Some(deprecated_contract_class_cache),
+        Some(casm_contract_class_cache),
+    );
+
+    // INITIALIZE STARKNET CONFIG
+    let general_config = StarknetGeneralConfig::default();
+    let tx_execution_context = TransactionExecutionContext::new(
+        Address(0.into()),
+        Felt252::zero(),
+        Vec::new(),
+        0,
+        10.into(),
+        general_config.invoke_tx_max_n_steps(),
+        TRANSACTION_VERSION,
+    );
+    let mut resources_manager = ExecutionResourcesManager::default();
+
+    // CALL GET_NUMBERS_OLD_NEW
+
+    let calldata = [Felt252::from_bytes_be(&class_hash_c)].to_vec();
+    let caller_address = Address(0000.into());
+    let entry_point_type = EntryPointType::External;
+
+    let exec_entry_point = ExecutionEntryPoint::new(
+        address,
+        calldata,
+        Felt252::new(get_numbers_entrypoint_selector.clone()),
+        caller_address,
+        entry_point_type,
+        Some(CallType::Delegate),
+        Some(wrapper_class_hash),
+        u64::MAX.into(),
+    );
+
+    let result = exec_entry_point
+        .execute(
+            &mut state,
+            &general_config,
+            &mut resources_manager,
+            &tx_execution_context,
+            false,
+        )
+        .unwrap();
+    assert_eq!(result.retdata, vec![17.into(), 33.into()]);
+}
+
+#[test]
+fn call_contract_replace_class_cairo_0() {
+    /* Test Outline:
+       - Add `get_number_d.cairo` contract at address 2 and `get_number_c.cairo` contract without an address
+       - Call `get_numbers_old_new` function of `get_number_wrapper.cairo` and expect to get both answers from `get_number_d`, and 'get_number_c' (64, 33)
+    */
+
+    // SET GET_NUMBER_C
+    // Add get_number_a.cairo to the state (only its contract_class)
+    let path = PathBuf::from("starknet_programs/get_number_c.json");
+    let contract_class_c = ContractClass::try_from(path).unwrap();
+
+    // Create state reader with class hash data
+    let mut casm_contract_class_cache = HashMap::new();
+    let mut deprecated_contract_class_cache = HashMap::new();
+
+    let address = Address(Felt252::one());
+    let class_hash_c: ClassHash = Felt252::one().to_be_bytes();
+    let nonce = Felt252::zero();
+
+    deprecated_contract_class_cache.insert(class_hash_c, contract_class_c);
+
+    // SET GET_NUMBER_B
+
+    // Add get_number_b contract to the state
+
+    let path = PathBuf::from("starknet_programs/get_number_d.json");
+    let contract_class_d = ContractClass::try_from(path).unwrap();
+
+    let class_hash_d: ClassHash = Felt252::from(2).to_be_bytes();
+
+    deprecated_contract_class_cache.insert(class_hash_d, contract_class_d);
+    let mut state_reader = InMemoryStateReader::default();
+    state_reader
+        .address_to_class_hash_mut()
+        .insert(address.clone(), class_hash_d);
+    state_reader
+        .address_to_nonce_mut()
+        .insert(address.clone(), nonce.clone());
+
+    // SET GET_NUMBER_WRAPPER
+
+    //  Create program and entry point types for contract class
+    let program_data = include_bytes!("../starknet_programs/cairo1/get_number_wrapper.casm");
+    let wrapper_contract_class: CasmContractClass = serde_json::from_slice(program_data).unwrap();
+    let entrypoints = wrapper_contract_class.clone().entry_points_by_type;
+    let get_numbers_entrypoint_selector = &entrypoints.external.get(2).unwrap().selector;
+
+    let wrapper_address = Address(Felt252::from(2));
+    let wrapper_class_hash: ClassHash = [3; 32];
+
+    casm_contract_class_cache.insert(wrapper_class_hash, wrapper_contract_class);
+    state_reader
+        .address_to_class_hash_mut()
+        .insert(wrapper_address.clone(), wrapper_class_hash);
+    state_reader
+        .address_to_nonce_mut()
+        .insert(wrapper_address, nonce);
+
+    // Create state from the state_reader and contract cache.
+    let mut state = CachedState::new(
+        state_reader,
+        Some(deprecated_contract_class_cache),
+        Some(casm_contract_class_cache),
+    );
+
+    // INITIALIZE STARKNET CONFIG
+    let general_config = StarknetGeneralConfig::default();
+    let tx_execution_context = TransactionExecutionContext::new(
+        Address(0.into()),
+        Felt252::zero(),
+        Vec::new(),
+        0,
+        10.into(),
+        general_config.invoke_tx_max_n_steps(),
+        TRANSACTION_VERSION,
+    );
+    let mut resources_manager = ExecutionResourcesManager::default();
+
+    // CALL GET_NUMBERS_OLD_NEW
+
+    let calldata = [Felt252::from_bytes_be(&class_hash_c)].to_vec();
+    let caller_address = Address(0000.into());
+    let entry_point_type = EntryPointType::External;
+
+    let exec_entry_point = ExecutionEntryPoint::new(
+        address,
+        calldata,
+        Felt252::new(get_numbers_entrypoint_selector.clone()),
+        caller_address,
+        entry_point_type,
+        Some(CallType::Delegate),
+        Some(wrapper_class_hash),
+        u64::MAX.into(),
+    );
+
+    let result = exec_entry_point
+        .execute(
+            &mut state,
+            &general_config,
+            &mut resources_manager,
+            &tx_execution_context,
+            false,
+        )
+        .unwrap();
     assert_eq!(result.retdata, vec![64.into(), 33.into()]);
-=======
-    // Check that the class was indeed replaced in storage
-    assert_eq!(state.get_class_hash_at(&address).unwrap(), class_hash_b);
-    // Check that the class_hash_b leads to contract_class_b for soundness
-    assert_eq!(
-        state.get_compiled_class(&class_hash_b).unwrap(),
-        CompiledClass::Casm(Box::new(contract_class_b))
-    );
->>>>>>> 3a22f010
 }