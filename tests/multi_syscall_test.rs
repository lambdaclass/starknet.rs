use cairo_lang_starknet::casm_contract_class::CasmContractClass;
use cairo_vm::felt::Felt252;
use num_traits::{Num, Zero};
use starknet_in_rust::{
    definitions::{block_context::BlockContext, constants::TRANSACTION_VERSION},
    execution::{
        execution_entry_point::ExecutionEntryPoint, CallInfo, CallType, OrderedEvent,
        OrderedL2ToL1Message, TransactionExecutionContext,
    },
    services::api::contract_classes::compiled_class::CompiledClass,
    state::{
        cached_state::CachedState,
        contract_class_cache::{ContractClassCache, PermanentContractClassCache},
        in_memory_state_reader::InMemoryStateReader,
        ExecutionResourcesManager,
    },
    utils::{calculate_sn_keccak, Address, ClassHash},
    EntryPointType,
};
use std::{sync::Arc, vec};

#[test]
fn test_multiple_syscall() {
    //  Create program and entry point types for contract class
    let program_data = include_bytes!("../starknet_programs/cairo1/multi_syscall_test.casm");
    let contract_class: CasmContractClass = serde_json::from_slice(program_data).unwrap();

    // Create state reader with class hash data
<<<<<<< HEAD
    let contract_class_cache = PermanentContractClassCache::default();
=======
    let mut contract_class_cache: HashMap<ClassHash, _> = HashMap::new();
>>>>>>> f4dfa02e

    let address = Address(1111.into());
    let class_hash: ClassHash = ClassHash([1; 32]);
    let nonce = Felt252::zero();

    contract_class_cache
        .set_contract_class(class_hash, CompiledClass::Casm(Arc::new(contract_class)));
    let mut state_reader = InMemoryStateReader::default();
    state_reader
        .address_to_class_hash_mut()
        .insert(address.clone(), class_hash);
    state_reader
        .address_to_nonce_mut()
        .insert(address.clone(), nonce);

    // Create state from the state_reader and contract cache.
    let mut state = CachedState::new(Arc::new(state_reader), Arc::new(contract_class_cache));

    // Create an execution entry point
    let calldata = [].to_vec();
    let caller_address = Address(0000.into());
    let entry_point_type = EntryPointType::External;

    // Block for get_caller_address.
    {
        let call_info = test_syscall(
            "caller_address",
            address.clone(),
            vec![],
            caller_address.clone(),
            entry_point_type,
            class_hash,
            &mut state,
        );
        assert_eq!(call_info.retdata, vec![caller_address.clone().0])
    }

    // Block for get_contract_address.
    {
        let call_info = test_syscall(
            "contract_address",
            address.clone(),
            vec![],
            caller_address.clone(),
            entry_point_type,
            class_hash,
            &mut state,
        );
        assert_eq!(call_info.retdata, vec![address.clone().0])
    }
    // Block for get_execution_info_syscall.
    {
        let call_info = test_syscall(
            "execution_info_syscall",
            address.clone(),
            calldata.clone(),
            caller_address.clone(),
            entry_point_type,
            class_hash,
            &mut state,
        );
        assert_eq!(call_info.retdata, vec![0.into(), 1111.into()]);
    }

    // Block for library_call_syscall
    {
        let entrypoint_selector =
            Felt252::from_bytes_be(&calculate_sn_keccak("get_number".as_bytes()));
        let new_call_data = vec![
            Felt252::from_bytes_be(&class_hash.0),
            entrypoint_selector,
            Felt252::from(25),
        ];
        let call_info = test_syscall(
            "test_library_call_syscall",
            address.clone(),
            new_call_data,
            caller_address.clone(),
            entry_point_type,
            class_hash,
            &mut state,
        );
        assert_eq!(call_info.retdata, vec![25.into()])
    }

    // Block for call_contract_syscall
    {
        let entrypoint_selector =
            Felt252::from_bytes_be(&calculate_sn_keccak("get_number".as_bytes()));
        let new_call_data = vec![entrypoint_selector, Felt252::from(25)];
        let call_info = test_syscall(
            "test_call_contract_syscall",
            address.clone(),
            new_call_data,
            caller_address.clone(),
            entry_point_type,
            class_hash,
            &mut state,
        );
        assert_eq!(call_info.retdata, vec![25.into()])
    }

    // Block for send_message_to_l1_syscall
    {
        let new_call_data = vec![2222.into(), Felt252::from(25), Felt252::from(30)];
        let call_info = test_syscall(
            "test_send_message_to_l1",
            address.clone(),
            new_call_data,
            caller_address.clone(),
            entry_point_type,
            class_hash,
            &mut state,
        );
        assert_eq!(
            call_info.l2_to_l1_messages,
            vec![OrderedL2ToL1Message {
                order: 0,
                to_address: Address(2222.into()),
                payload: vec![Felt252::from(25), Felt252::from(30)],
            },]
        )
    }

    // Block for read write
    {
        let call_info = test_syscall(
            "read",
            address.clone(),
            calldata.clone(),
            caller_address.clone(),
            entry_point_type,
            class_hash,
            &mut state,
        );
        assert_eq!(
            call_info.retdata,
            vec![Felt252::from_str_radix("310939249775", 10).unwrap()]
        )
    }

    // Block for emit
    {
        let call_info = test_syscall(
            "trigger_events",
            address,
            calldata,
            caller_address,
            entry_point_type,
            class_hash,
            &mut state,
        );
        assert_eq!(
            call_info.events,
            vec![
                OrderedEvent {
                    order: 0,
                    keys: vec![Felt252::from_str_radix(
                        "1533133552972353850845856330693290141476612241335297758062928121906575244541",
                        10
                    )
                    .unwrap()],
                    data: vec![1.into()]
                },
                OrderedEvent {
                    order: 1,
                    keys: vec![Felt252::from_str_radix(
                        "1533133552972353850845856330693290141476612241335297758062928121906575244541",
                        10
                    )
                    .unwrap()],
                    data: vec![2.into()]
                },
                OrderedEvent {
                    order: 2,
                    keys: vec![Felt252::from_str_radix(
                        "1533133552972353850845856330693290141476612241335297758062928121906575244541",
                        10
                    )
                    .unwrap()],
                    data: vec![3.into()]
                }
            ]
        )
    }
}

fn test_syscall(
    entrypoint_selector: &str,
    address: Address,
    calldata: Vec<Felt252>,
    caller_address: Address,
    entry_point_type: EntryPointType,
<<<<<<< HEAD
    class_hash: [u8; 32],
    state: &mut CachedState<InMemoryStateReader, PermanentContractClassCache>,
=======
    class_hash: ClassHash,
    state: &mut CachedState<InMemoryStateReader>,
>>>>>>> f4dfa02e
) -> CallInfo {
    let entrypoint_selector =
        Felt252::from_bytes_be(&calculate_sn_keccak(entrypoint_selector.as_bytes()));
    let exec_entry_point = ExecutionEntryPoint::new(
        address,
        calldata,
        Felt252::new(entrypoint_selector),
        caller_address,
        entry_point_type,
        Some(CallType::Delegate),
        Some(class_hash),
        100000,
    );

    // Execute the entrypoint
    let block_context = BlockContext::default();
    let mut tx_execution_context = TransactionExecutionContext::new(
        Address(0.into()),
        Felt252::zero(),
        Vec::new(),
        0,
        10.into(),
        block_context.invoke_tx_max_n_steps(),
        TRANSACTION_VERSION.clone(),
    );
    let mut resources_manager = ExecutionResourcesManager::default();
    exec_entry_point
        .execute(
            state,
            &block_context,
            &mut resources_manager,
            &mut tx_execution_context,
            false,
            block_context.invoke_tx_max_n_steps(),
            #[cfg(feature = "cairo-native")]
            None,
        )
        .unwrap()
        .call_info
        .unwrap()
}<|MERGE_RESOLUTION|>--- conflicted
+++ resolved
@@ -26,11 +26,7 @@
     let contract_class: CasmContractClass = serde_json::from_slice(program_data).unwrap();
 
     // Create state reader with class hash data
-<<<<<<< HEAD
     let contract_class_cache = PermanentContractClassCache::default();
-=======
-    let mut contract_class_cache: HashMap<ClassHash, _> = HashMap::new();
->>>>>>> f4dfa02e
 
     let address = Address(1111.into());
     let class_hash: ClassHash = ClassHash([1; 32]);
@@ -224,13 +220,8 @@
     calldata: Vec<Felt252>,
     caller_address: Address,
     entry_point_type: EntryPointType,
-<<<<<<< HEAD
-    class_hash: [u8; 32],
+    class_hash: ClassHash,
     state: &mut CachedState<InMemoryStateReader, PermanentContractClassCache>,
-=======
-    class_hash: ClassHash,
-    state: &mut CachedState<InMemoryStateReader>,
->>>>>>> f4dfa02e
 ) -> CallInfo {
     let entrypoint_selector =
         Felt252::from_bytes_be(&calculate_sn_keccak(entrypoint_selector.as_bytes()));
