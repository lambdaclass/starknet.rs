--- conflicted
+++ resolved
@@ -47,10 +47,6 @@
         .address_to_storage_mut()
         .insert(storage_entry, storage);
 
-<<<<<<< HEAD
-    let mut state = CachedState::new(Arc::new(state_reader))
-        .set_contract_classes_cache([([0x01; 32], contract_class)].into_iter().collect());
-=======
     let mut state = CachedState::new(
         Arc::new(state_reader),
         HashMap::from([(
@@ -58,7 +54,6 @@
             CompiledClass::Deprecated(Arc::new(contract_class)),
         )]),
     );
->>>>>>> 303a8d11
 
     let entry_point_selector = Felt252::from_bytes_be(&calculate_sn_keccak(b"a"));
     let entry_point = ExecutionEntryPoint::new(
