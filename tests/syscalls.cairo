%lang starknet

from starkware.starknet.common.syscalls import (
    get_block_number,
    get_block_timestamp,
<<<<<<< HEAD
    get_sequencer_address,
=======
    get_caller_address,
    get_contract_address,
>>>>>>> c53b64d4
)

@external
func test_get_block_number{syscall_ptr: felt*}() -> (block_number: felt) {
    let block_number = get_block_number();

    return (block_number);
}

@external
func test_get_block_timestamp{syscall_ptr: felt*}() -> (block_timestamp: felt) {
    let block_timestamp = get_block_timestamp();

    return (block_timestamp);
}

@external
<<<<<<< HEAD
func test_get_sequencer_address{syscall_ptr: felt*}() -> (sequencer_address: felt) {
    let sequencer_address = get_sequencer_address();

    return (sequencer_address);
=======
func test_get_caller_address{syscall_ptr: felt*}() -> (caller_address: felt) {
    let caller_address = get_caller_address();

    return (caller_address);
}

@external
func test_get_contract_address{syscall_ptr: felt*}() -> (contract_address: felt) {
    let contract_address = get_contract_address();

    return (contract_address);
>>>>>>> c53b64d4
}<|MERGE_RESOLUTION|>--- conflicted
+++ resolved
@@ -3,12 +3,9 @@
 from starkware.starknet.common.syscalls import (
     get_block_number,
     get_block_timestamp,
-<<<<<<< HEAD
-    get_sequencer_address,
-=======
     get_caller_address,
     get_contract_address,
->>>>>>> c53b64d4
+    get_sequencer_address,
 )
 
 @external
@@ -26,12 +23,6 @@
 }
 
 @external
-<<<<<<< HEAD
-func test_get_sequencer_address{syscall_ptr: felt*}() -> (sequencer_address: felt) {
-    let sequencer_address = get_sequencer_address();
-
-    return (sequencer_address);
-=======
 func test_get_caller_address{syscall_ptr: felt*}() -> (caller_address: felt) {
     let caller_address = get_caller_address();
 
@@ -43,5 +34,11 @@
     let contract_address = get_contract_address();
 
     return (contract_address);
->>>>>>> c53b64d4
+}
+
+@external
+func test_get_sequencer_address{syscall_ptr: felt*}() -> (sequencer_address: felt) {
+    let sequencer_address = get_sequencer_address();
+
+    return (sequencer_address);
 }