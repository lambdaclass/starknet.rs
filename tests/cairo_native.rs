#![cfg(not(feature = "cairo_1_tests"))]
// #![deny(warnings)]

use crate::CallType::Call;
use cairo_vm::felt::Felt252;
use cairo_vm::vm::runners::cairo_runner::ExecutionResources;
use num_bigint::BigUint;
use num_traits::Zero;
use starknet_in_rust::definitions::block_context::BlockContext;
<<<<<<< HEAD
use starknet_in_rust::execution::{Event, OrderedEvent};
use starknet_in_rust::EntryPointType::{self, External};
=======
use starknet_in_rust::services::api::contract_classes::compiled_class::CompiledClass;
use starknet_in_rust::EntryPointType;
>>>>>>> a5aa449b
use starknet_in_rust::{
    definitions::constants::TRANSACTION_VERSION,
    execution::{
        execution_entry_point::ExecutionEntryPoint, CallInfo, CallType, TransactionExecutionContext,
    },
    services::api::contract_classes::deprecated_contract_class::ContractClass,
    state::cached_state::CachedState,
    state::{in_memory_state_reader::InMemoryStateReader, ExecutionResourcesManager},
    utils::{Address, ClassHash},
};
use std::collections::HashSet;
use std::sync::Arc;
use std::{collections::HashMap, path::PathBuf};

#[test]
fn integration_test() {
    // ---------------------------------------------------------
    //  Create program and entry point types for contract class
    // ---------------------------------------------------------

    let path = PathBuf::from("starknet_programs/fibonacci.json");
    let contract_class = ContractClass::from_path(path).unwrap();
    let entry_points_by_type = contract_class.entry_points_by_type().clone();

    let fib_entrypoint_selector = entry_points_by_type
        .get(&EntryPointType::External)
        .unwrap()
        .get(0)
        .unwrap()
        .selector()
        .clone();

    //* --------------------------------------------
    //*    Create state reader with class hash data
    //* --------------------------------------------

    let mut contract_class_cache = HashMap::new();

    //  ------------ contract data --------------------

    let address = Address(1111.into());
    let class_hash: ClassHash = [1; 32];
    let nonce = Felt252::zero();

    contract_class_cache.insert(
        class_hash,
        CompiledClass::Deprecated(Arc::new(contract_class)),
    );
    let mut state_reader = InMemoryStateReader::default();
    state_reader
        .address_to_class_hash_mut()
        .insert(address.clone(), class_hash);
    state_reader
        .address_to_nonce_mut()
        .insert(address.clone(), nonce);

    //* ---------------------------------------
    //*    Create state with previous data
    //* ---------------------------------------

    let mut state = CachedState::new(Arc::new(state_reader), contract_class_cache);

    //* ------------------------------------
    //*    Create execution entry point
    //* ------------------------------------

    let calldata = [1.into(), 1.into(), 10.into()].to_vec();
    let caller_address = Address(0000.into());
    let entry_point_type = EntryPointType::External;

    let exec_entry_point = ExecutionEntryPoint::new(
        address,
        calldata.clone(),
        fib_entrypoint_selector.clone(),
        caller_address,
        entry_point_type,
        Some(CallType::Delegate),
        Some(class_hash),
        0,
    );

    //* --------------------
    //*   Execute contract
    //* ---------------------
    let block_context = BlockContext::default();
    let mut tx_execution_context = TransactionExecutionContext::new(
        Address(0.into()),
        Felt252::zero(),
        Vec::new(),
        0,
        10.into(),
        block_context.invoke_tx_max_n_steps(),
        TRANSACTION_VERSION.clone(),
    );
    let mut resources_manager = ExecutionResourcesManager::default();

    let expected_call_info = CallInfo {
        caller_address: Address(0.into()),
        call_type: Some(CallType::Delegate),
        contract_address: Address(1111.into()),
        entry_point_selector: Some(fib_entrypoint_selector),
        entry_point_type: Some(EntryPointType::External),
        calldata,
        retdata: [144.into()].to_vec(),
        class_hash: Some(class_hash),
        execution_resources: Some(ExecutionResources {
            n_steps: 94,
            ..Default::default()
        }),
        ..Default::default()
    };

    assert_eq!(
        exec_entry_point
            .execute(
                &mut state,
                &block_context,
                &mut resources_manager,
                &mut tx_execution_context,
                false,
                block_context.invoke_tx_max_n_steps(),
            )
            .unwrap()
            .call_info
            .unwrap(),
        expected_call_info
    );
}

#[test]
fn integration_test_erc20() {
    let sierra_contract_class: cairo_lang_starknet::contract_class::ContractClass =
        serde_json::from_str(
            std::fs::read_to_string("starknet_programs/cairo2/erc20.sierra")
                .unwrap()
                .as_str(),
        )
        .unwrap();

    let caller_address = Address(123456789.into());

    let entrypoints = sierra_contract_class.clone().entry_points_by_type;
    let constructor_entry_point_selector = &entrypoints.constructor.get(0).unwrap().selector;

    // Create state reader with class hash data
    let mut contract_class_cache = HashMap::new();

    let address = Address(1111.into());
    let class_hash: ClassHash = [1; 32];
    let nonce = Felt252::zero();

    contract_class_cache.insert(
        class_hash,
        CompiledClass::Sierra(Arc::new(sierra_contract_class)),
    );
    let mut state_reader = InMemoryStateReader::default();
    state_reader
        .address_to_class_hash_mut()
        .insert(address.clone(), class_hash);
    state_reader
        .address_to_nonce_mut()
        .insert(address.clone(), nonce);

    // Create state from the state_reader and contract cache.
    let mut state = CachedState::new(Arc::new(state_reader), contract_class_cache);

    /*
        1 recipient
        2 name
        3 decimals
        4 initial_supply
        5 symbol
    */
    let calldata = [
        caller_address.0.clone(),
        2.into(),
        3.into(),
        4.into(),
        5.into(),
    ]
    .to_vec();

    let result = execute(
        &mut state,
        &caller_address,
        &caller_address,
        constructor_entry_point_selector,
        &calldata,
        EntryPointType::Constructor,
    );

    assert_eq!(result.caller_address, caller_address);
    assert_eq!(result.call_type, Some(CallType::Delegate));
    assert_eq!(result.contract_address, caller_address);
    assert_eq!(
        result.entry_point_selector,
        Some(Felt252::new(constructor_entry_point_selector))
    );
    assert_eq!(result.entry_point_type, Some(EntryPointType::Constructor));
    assert_eq!(result.calldata, calldata);
    assert!(!result.failure_flag);
    assert_eq!(result.retdata, [].to_vec());
    assert_eq!(result.execution_resources, None);
    assert_eq!(result.class_hash, Some(class_hash));
    assert_eq!(result.gas_consumed, 0);

    // --------------- GET TOTAL SUPPLY -----------------

    let get_total_supply_selector = &entrypoints.external.get(5).unwrap().selector;

    let calldata = [].to_vec();

    let result = execute(
        &mut state,
        &caller_address,
        &caller_address,
        get_total_supply_selector,
        &calldata,
        EntryPointType::External,
    );

    assert!(!result.failure_flag);
    assert_eq!(result.retdata, [4.into()].to_vec());

    // ---------------- GET DECIMALS ----------------------

    let get_decimals_entry_point_selector = &entrypoints.external.get(1).unwrap().selector;
    let calldata = [].to_vec();

    let result = execute(
        &mut state,
        &caller_address,
        &caller_address,
        get_decimals_entry_point_selector,
        &calldata,
        EntryPointType::External,
    );

    assert!(!result.failure_flag);
    assert_eq!(result.retdata, [3.into()].to_vec());

    // ---------------- GET NAME ----------------------

    let get_name_selector = &entrypoints.external.get(6).unwrap().selector;

    let calldata = [].to_vec();

    let result = execute(
        &mut state,
        &caller_address,
        &caller_address,
        get_name_selector,
        &calldata,
        EntryPointType::External,
    );

    assert!(!result.failure_flag);
    assert_eq!(result.retdata, [2.into()].to_vec());

    // ---------------- GET SYMBOL ----------------------

    let get_symbol_selector = &entrypoints.external.get(7).unwrap().selector;

    let calldata = [].to_vec();

    let result = execute(
        &mut state,
        &caller_address,
        &caller_address,
        get_symbol_selector,
        &calldata,
        EntryPointType::External,
    );

    assert!(!result.failure_flag);
    assert_eq!(result.retdata, [5.into()].to_vec());

    // ---------------- GET BALANCE OF CALLER ----------------------

    let balance_of_selector = &entrypoints.external.get(8).unwrap().selector;

    let calldata = [caller_address.0.clone()].to_vec();

    let result = execute(
        &mut state,
        &caller_address,
        &caller_address,
        balance_of_selector,
        &calldata,
        EntryPointType::External,
    );

    assert!(!result.failure_flag);
    assert_eq!(result.retdata, [4.into()].to_vec());

    // ---------------- ALLOWANCE OF ADDRESS 1 ----------------------

    let allowance_entry_point_selector = &entrypoints.external.get(3).unwrap().selector;
    let calldata = [caller_address.0.clone(), 1.into()].to_vec();

    let result = execute(
        &mut state,
        &caller_address,
        &caller_address,
        allowance_entry_point_selector,
        &calldata,
        EntryPointType::External,
    );

    assert!(!result.failure_flag);
    assert_eq!(result.retdata, [0.into()].to_vec());

    // ---------------- INCREASE ALLOWANCE OF ADDRESS 1 by 10_000 ----------------------

    let increase_allowance_entry_point_selector = &entrypoints.external.get(2).unwrap().selector;
    let calldata = [1.into(), 10_000.into()].to_vec();

    let result = execute(
        &mut state,
        &caller_address,
        &caller_address,
        increase_allowance_entry_point_selector,
        &calldata,
        EntryPointType::External,
    );

    assert!(!result.failure_flag);
    assert_eq!(result.retdata, [].to_vec());

    // ---------------- ALLOWANCE OF ADDRESS 1 ----------------------

    let calldata = [caller_address.0.clone(), 1.into()].to_vec();

    let result = execute(
        &mut state,
        &caller_address,
        &caller_address,
        allowance_entry_point_selector,
        &calldata,
        EntryPointType::External,
    );

    assert_eq!(result.retdata, [10_000.into()].to_vec());

    // ---------------- APPROVE ADDRESS 1 TO MAKE TRANSFERS ON BEHALF OF THE CALLER ----------------------

    let approve_entry_point_selector = &entrypoints.external.get(4).unwrap().selector;

    let calldata = [1.into(), 5_000.into()].to_vec();

    let result = execute(
        &mut state,
        &caller_address,
        &caller_address,
        approve_entry_point_selector,
        &calldata,
        EntryPointType::External,
    );

    assert!(!result.failure_flag);
    assert_eq!(result.retdata, [].to_vec());

    // ---------------- TRANSFER 3 TOKENS FROM CALLER TO ADDRESS 2 ---------

    let balance_of_selector = &entrypoints.external.get(0).unwrap().selector;

    let calldata = [2.into(), 3.into()].to_vec();

    let result = execute(
        &mut state,
        &caller_address,
        &caller_address,
        balance_of_selector,
        &calldata,
        EntryPointType::External,
    );

    assert!(!result.failure_flag);
    assert_eq!(result.retdata, [].to_vec());

    // ---------------- GET BALANCE OF CALLER ----------------------

    let balance_of_selector = &entrypoints.external.get(8).unwrap().selector;

    let calldata = [caller_address.0.clone()].to_vec();

    let result = execute(
        &mut state,
        &caller_address,
        &caller_address,
        balance_of_selector,
        &calldata,
        EntryPointType::External,
    );

    assert!(!result.failure_flag);
    assert_eq!(result.retdata, [1.into()].to_vec());

    // ---------------- GET BALANCE OF ADDRESS 2 ----------------------

    let balance_of_selector = &entrypoints.external.get(8).unwrap().selector;

    let calldata = [2.into()].to_vec();

    let result = execute(
        &mut state,
        &caller_address,
        &caller_address,
        balance_of_selector,
        &calldata,
        EntryPointType::External,
    );

    assert!(!result.failure_flag);
    assert_eq!(result.retdata, [3.into()].to_vec());

    // ---------------- TRANSFER 1 TOKEN FROM CALLER TO ADDRESS 2, CALLED FROM ADDRESS 1 ----------------------

    let transfer_from_selector = &entrypoints.external.get(9).unwrap().selector;

    let calldata = [1.into(), 2.into(), 1.into()].to_vec();

    let result = execute(
        &mut state,
        &caller_address,
        &caller_address,
        transfer_from_selector,
        &calldata,
        EntryPointType::External,
    );

    assert!(!result.failure_flag);
    assert_eq!(result.retdata, [].to_vec());

    // ---------------- GET BALANCE OF ADDRESS 2 ----------------------

    let balance_of_selector = &entrypoints.external.get(8).unwrap().selector;

    let calldata = [2.into()].to_vec();

    let result = execute(
        &mut state,
        &caller_address,
        &caller_address,
        balance_of_selector,
        &calldata,
        EntryPointType::External,
    );

    assert!(!result.failure_flag);
    assert_eq!(result.retdata, [4.into()].to_vec());

    // ---------------- GET BALANCE OF CALLER ----------------------

    let balance_of_selector = &entrypoints.external.get(8).unwrap().selector;

    let calldata = [caller_address.0.clone()].to_vec();

    let _result = execute(
        &mut state,
        &caller_address,
        &caller_address,
        balance_of_selector,
        &calldata,
        EntryPointType::External,
    );

    assert!(!result.failure_flag);

    // TODO: This assert is failing. For some reason, tokens are not deducted from the caller's balance
    // after the transfer_from. Check the cairo code to see if the bug is over there.
    // assert_eq!(result.retdata, [0.into()].to_vec());
}

#[test]
fn call_contract_test() {
    // Caller contract
    let caller_contract_class: cairo_lang_starknet::contract_class::ContractClass =
        serde_json::from_str(
            std::fs::read_to_string("starknet_programs/cairo2/caller.sierra")
                .unwrap()
                .as_str(),
        )
        .unwrap();

    // Callee contract
    let callee_contract_class: cairo_lang_starknet::contract_class::ContractClass =
        serde_json::from_str(
            std::fs::read_to_string("starknet_programs/cairo2/callee.sierra")
                .unwrap()
                .as_str(),
        )
        .unwrap();

    // Caller contract entrypoints
    let caller_entrypoints = caller_contract_class.clone().entry_points_by_type;
    let call_contract_selector = &caller_entrypoints.external.get(0).unwrap().selector;

    // Callee contract entrypoints
    let callee_entrypoints = callee_contract_class.clone().entry_points_by_type;
    let fn_selector = &callee_entrypoints.external.get(0).unwrap().selector;

    // Create state reader with class hash data
    let mut contract_class_cache = HashMap::new();

    // Caller contract data
    let caller_address = Address(1111.into());
    let caller_class_hash: ClassHash = [1; 32];
    let caller_nonce = Felt252::zero();

    // Callee contract data
    let callee_address = Address(1112.into());
    let callee_class_hash: ClassHash = [2; 32];
    let callee_nonce = Felt252::zero();

    contract_class_cache.insert(
        caller_class_hash,
        CompiledClass::Sierra(Arc::new(caller_contract_class)),
    );
    contract_class_cache.insert(
        callee_class_hash,
        CompiledClass::Sierra(Arc::new(callee_contract_class)),
    );

    let mut state_reader = InMemoryStateReader::default();

    // Insert caller contract info into state reader
    state_reader
        .address_to_class_hash_mut()
        .insert(caller_address.clone(), caller_class_hash);
    state_reader
        .address_to_nonce_mut()
        .insert(caller_address.clone(), caller_nonce);

    // Insert callee contract info into state reader
    state_reader
        .address_to_class_hash_mut()
        .insert(callee_address.clone(), callee_class_hash);
    state_reader
        .address_to_nonce_mut()
        .insert(callee_address.clone(), callee_nonce);

    // Create state from the state_reader and contract cache.
    let mut state = CachedState::new(Arc::new(state_reader), contract_class_cache);

    let calldata = [fn_selector.into()].to_vec();
    let result = execute(
        &mut state,
        &caller_address,
        &callee_address,
        call_contract_selector,
        &calldata,
        EntryPointType::External,
    );

    assert_eq!(result.retdata, [Felt252::new(44)]);
}

#[test]
fn call_echo_contract_test() {
    // Caller contract
    let caller_contract_class: cairo_lang_starknet::contract_class::ContractClass =
        serde_json::from_str(
            std::fs::read_to_string("starknet_programs/cairo2/echo_caller.sierra")
                .unwrap()
                .as_str(),
        )
        .unwrap();

    // Callee contract
    let callee_contract_class: cairo_lang_starknet::contract_class::ContractClass =
        serde_json::from_str(
            std::fs::read_to_string("starknet_programs/cairo2/echo.sierra")
                .unwrap()
                .as_str(),
        )
        .unwrap();

    // Caller contract entrypoints
    let caller_entrypoints = caller_contract_class.clone().entry_points_by_type;
    let call_contract_selector = &caller_entrypoints.external.get(0).unwrap().selector;

    // Callee contract entrypoints
    let callee_entrypoints = callee_contract_class.clone().entry_points_by_type;
    let fn_selector = &callee_entrypoints.external.get(0).unwrap().selector;

    // Create state reader with class hash data
    let mut sierra_contract_class_cache = HashMap::new();

    // Caller contract data
    let caller_address = Address(1111.into());
    let caller_class_hash: ClassHash = [1; 32];
    let caller_nonce = Felt252::zero();

    // Callee contract data
    let callee_address = Address(1112.into());
    let callee_class_hash: ClassHash = [2; 32];
    let callee_nonce = Felt252::zero();

    sierra_contract_class_cache.insert(caller_class_hash, caller_contract_class);
    sierra_contract_class_cache.insert(callee_class_hash, callee_contract_class);

    let mut state_reader = InMemoryStateReader::default();

    // Insert caller contract info into state reader
    state_reader
        .address_to_class_hash_mut()
        .insert(caller_address.clone(), caller_class_hash);
    state_reader
        .address_to_nonce_mut()
        .insert(caller_address.clone(), caller_nonce);

    // Insert callee contract info into state reader
    state_reader
        .address_to_class_hash_mut()
        .insert(callee_address.clone(), callee_class_hash);
    state_reader
        .address_to_nonce_mut()
        .insert(callee_address.clone(), callee_nonce);

    // Create state from the state_reader and contract cache.
    let mut state = CachedState::new(Arc::new(state_reader))
        .set_sierra_programs_cache(sierra_contract_class_cache);

    let calldata = [fn_selector.into(), 99999999.into()].to_vec();
    let result = execute(
        &mut state,
        &caller_address,
        &callee_address,
        call_contract_selector,
        &calldata,
        EntryPointType::External,
    );

    assert_eq!(result.retdata, [Felt252::new(99999998)]);
}

#[test]
fn call_events_contract_test() {
    // Caller contract
    let caller_contract_class: cairo_lang_starknet::contract_class::ContractClass =
        serde_json::from_str(
            std::fs::read_to_string("starknet_programs/cairo2/caller.sierra")
                .unwrap()
                .as_str(),
        )
        .unwrap();

    // Callee contract
    let callee_contract_class: cairo_lang_starknet::contract_class::ContractClass =
        serde_json::from_str(
            std::fs::read_to_string("starknet_programs/cairo2/emit_event.sierra")
                .unwrap()
                .as_str(),
        )
        .unwrap();

    // Caller contract entrypoints
    let caller_entrypoints = caller_contract_class.clone().entry_points_by_type;
    let call_contract_selector = &caller_entrypoints.external.get(0).unwrap().selector;

    // Event emmitter contract entrypoints
    let callee_entrypoints = callee_contract_class.clone().entry_points_by_type;
    let fn_selector = &callee_entrypoints.external.get(0).unwrap().selector;

    // Create state reader with class hash data
    let mut sierra_contract_class_cache = HashMap::new();

    // Caller contract data
    let caller_address = Address(1111.into());
    let caller_class_hash: ClassHash = [1; 32];
    let caller_nonce = Felt252::zero();

    // Callee contract data
    let callee_address = Address(1112.into());
    let callee_class_hash: ClassHash = [2; 32];
    let callee_nonce = Felt252::zero();

    sierra_contract_class_cache.insert(caller_class_hash, caller_contract_class);
    sierra_contract_class_cache.insert(callee_class_hash, callee_contract_class);

    let mut state_reader = InMemoryStateReader::default();

    // Insert caller contract info into state reader
    state_reader
        .address_to_class_hash_mut()
        .insert(caller_address.clone(), caller_class_hash);
    state_reader
        .address_to_nonce_mut()
        .insert(caller_address.clone(), caller_nonce);

    // Insert callee contract info into state reader
    state_reader
        .address_to_class_hash_mut()
        .insert(callee_address.clone(), callee_class_hash);
    state_reader
        .address_to_nonce_mut()
        .insert(callee_address.clone(), callee_nonce);

    // Create state from the state_reader and contract cache.
    let mut state = CachedState::new(Arc::new(state_reader))
        .set_sierra_programs_cache(sierra_contract_class_cache);

    let calldata = [fn_selector.into()].to_vec();
    let result = execute(
        &mut state,
        &caller_address,
        &callee_address,
        call_contract_selector,
        &calldata,
        EntryPointType::External,
    );

    let internal_call = CallInfo {
        caller_address: Address(1111.into()),
        call_type: Some(Call),
        contract_address: Address(1112.into()),
        code_address: None,
        class_hash: Some([
            2, 2, 2, 2, 2, 2, 2, 2, 2, 2, 2, 2, 2, 2, 2, 2, 2, 2, 2, 2, 2, 2, 2, 2, 2, 2, 2, 2, 2,
            2, 2, 2,
        ]),
        entry_point_selector: Some(fn_selector.into()),
        entry_point_type: Some(External),
        calldata: Vec::new(),
        retdata: vec![1234.into()],
        execution_resources: None,
        events: vec![OrderedEvent {
            order: 0,
            keys: vec![110.into()],
            data: vec![1.into()],
        }],
        l2_to_l1_messages: Vec::new(),
        storage_read_values: Vec::new(),
        accessed_storage_keys: HashSet::new(),
        internal_calls: Vec::new(),
        gas_consumed: 0,
        failure_flag: false,
    };

    let event = Event {
        from_address: Address(1112.into()),
        keys: vec![110.into()],
        data: vec![1.into()],
    };

    assert_eq!(result.retdata, [1234.into()]);
    assert_eq!(result.events, []);
    assert_eq!(result.internal_calls, [internal_call]);

    let sorted_events = result.get_sorted_events().unwrap();
    assert_eq!(sorted_events, vec![event]);
}

fn execute(
    state: &mut CachedState<InMemoryStateReader>,
    caller_address: &Address,
    callee_address: &Address,
    selector: &BigUint,
    calldata: &[Felt252],
    entrypoint_type: EntryPointType,
) -> CallInfo {
    let class_hash: ClassHash = [1; 32];

    let exec_entry_point = ExecutionEntryPoint::new(
        (*callee_address).clone(),
        calldata.to_vec(),
        Felt252::new(selector),
        (*caller_address).clone(),
        entrypoint_type,
        Some(CallType::Delegate),
        Some(class_hash),
        u128::MAX,
    );

    // Execute the entrypoint
    let block_context = BlockContext::default();
    let mut tx_execution_context = TransactionExecutionContext::new(
        Address(0.into()),
        Felt252::zero(),
        Vec::new(),
        0,
        10.into(),
        block_context.invoke_tx_max_n_steps(),
        TRANSACTION_VERSION.clone(),
    );
    let mut resources_manager = ExecutionResourcesManager::default();

    exec_entry_point
        .execute(
            state,
            &block_context,
            &mut resources_manager,
            &mut tx_execution_context,
            false,
            block_context.invoke_tx_max_n_steps(),
        )
        .unwrap()
        .call_info
        .unwrap()
}<|MERGE_RESOLUTION|>--- conflicted
+++ resolved
@@ -7,13 +7,9 @@
 use num_bigint::BigUint;
 use num_traits::Zero;
 use starknet_in_rust::definitions::block_context::BlockContext;
-<<<<<<< HEAD
 use starknet_in_rust::execution::{Event, OrderedEvent};
+use starknet_in_rust::services::api::contract_classes::compiled_class::CompiledClass;
 use starknet_in_rust::EntryPointType::{self, External};
-=======
-use starknet_in_rust::services::api::contract_classes::compiled_class::CompiledClass;
-use starknet_in_rust::EntryPointType;
->>>>>>> a5aa449b
 use starknet_in_rust::{
     definitions::constants::TRANSACTION_VERSION,
     execution::{
@@ -601,7 +597,7 @@
     let fn_selector = &callee_entrypoints.external.get(0).unwrap().selector;
 
     // Create state reader with class hash data
-    let mut sierra_contract_class_cache = HashMap::new();
+    let mut contract_class_cache = HashMap::new();
 
     // Caller contract data
     let caller_address = Address(1111.into());
@@ -613,8 +609,15 @@
     let callee_class_hash: ClassHash = [2; 32];
     let callee_nonce = Felt252::zero();
 
-    sierra_contract_class_cache.insert(caller_class_hash, caller_contract_class);
-    sierra_contract_class_cache.insert(callee_class_hash, callee_contract_class);
+    contract_class_cache.insert(
+        caller_class_hash,
+        CompiledClass::Sierra(Arc::new(caller_contract_class)),
+    );
+
+    contract_class_cache.insert(
+        callee_class_hash,
+        CompiledClass::Sierra(Arc::new(callee_contract_class)),
+    );
 
     let mut state_reader = InMemoryStateReader::default();
 
@@ -635,8 +638,7 @@
         .insert(callee_address.clone(), callee_nonce);
 
     // Create state from the state_reader and contract cache.
-    let mut state = CachedState::new(Arc::new(state_reader))
-        .set_sierra_programs_cache(sierra_contract_class_cache);
+    let mut state = CachedState::new(Arc::new(state_reader), contract_class_cache);
 
     let calldata = [fn_selector.into(), 99999999.into()].to_vec();
     let result = execute(
@@ -680,7 +682,7 @@
     let fn_selector = &callee_entrypoints.external.get(0).unwrap().selector;
 
     // Create state reader with class hash data
-    let mut sierra_contract_class_cache = HashMap::new();
+    let mut contract_class_cache = HashMap::new();
 
     // Caller contract data
     let caller_address = Address(1111.into());
@@ -692,8 +694,15 @@
     let callee_class_hash: ClassHash = [2; 32];
     let callee_nonce = Felt252::zero();
 
-    sierra_contract_class_cache.insert(caller_class_hash, caller_contract_class);
-    sierra_contract_class_cache.insert(callee_class_hash, callee_contract_class);
+    contract_class_cache.insert(
+        caller_class_hash,
+        CompiledClass::Sierra(Arc::new(caller_contract_class)),
+    );
+
+    contract_class_cache.insert(
+        callee_class_hash,
+        CompiledClass::Sierra(Arc::new(callee_contract_class)),
+    );
 
     let mut state_reader = InMemoryStateReader::default();
 
@@ -714,8 +723,7 @@
         .insert(callee_address.clone(), callee_nonce);
 
     // Create state from the state_reader and contract cache.
-    let mut state = CachedState::new(Arc::new(state_reader))
-        .set_sierra_programs_cache(sierra_contract_class_cache);
+    let mut state = CachedState::new(Arc::new(state_reader), contract_class_cache);
 
     let calldata = [fn_selector.into()].to_vec();
     let result = execute(
