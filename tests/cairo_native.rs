--- conflicted
+++ resolved
@@ -471,11 +471,6 @@
     let address = Address(1112.into());
     let class_hash: ClassHash = [1; 32];
 
-<<<<<<< HEAD
-    // Dummy calldata
-    let caller_address = Address(1111.into());
-=======
->>>>>>> 94ae33af
     let exec_entry_point = ExecutionEntryPoint::new(
         address,
         calldata.to_vec(),
