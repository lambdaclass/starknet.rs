--- conflicted
+++ resolved
@@ -1,27 +1,8 @@
-<<<<<<< HEAD
 #![cfg(feature = "cairo-native")]
 
 use assert_matches::assert_matches;
-use cairo_vm::felt::{felt_str, Felt252};
-use num_traits::One;
+use cairo_vm::Felt252;
 use pretty_assertions_sorted::*;
-=======
-#![cfg(all(feature = "cairo-native", not(feature = "cairo_1_tests")))]
-
-use crate::CallType::Call;
-use cairo_lang_starknet::casm_contract_class::CasmContractEntryPoints;
-use cairo_lang_starknet::contract_class::ContractClass;
-use cairo_lang_starknet::contract_class::ContractEntryPoints;
-use cairo_vm::with_std::collections::HashSet;
-use cairo_vm::Felt252;
-use num_bigint::BigUint;
-use num_traits::Zero;
-use pretty_assertions_sorted::{assert_eq, assert_eq_sorted};
-#[cfg(feature = "cairo-native")]
-use starknet_api::hash::StarkHash;
-use starknet_in_rust::definitions::block_context::BlockContext;
-use starknet_in_rust::execution::{Event, OrderedEvent};
->>>>>>> 8b037c16
 use starknet_in_rust::hash_utils::calculate_contract_address;
 use starknet_in_rust::{
     definitions::{block_context::BlockContext, constants::TRANSACTION_VERSION},
@@ -58,7 +39,7 @@
 
     let mut state = state.finalize();
     state.insert_initial_storage_value(
-        (Address(Felt252::one()), felt_to_hash(&10.into()).0),
+        (Address(Felt252::ONE), felt_to_hash(&10.into()).0),
         Felt252::from_bytes_be(&[5; 32]),
     );
 
@@ -68,10 +49,10 @@
             &caller_address,
             (
                 EntryPointType::External,
-                &felt_str!(
+                &Felt252::from_hex(
                     "377ae94b690204c74c8d21938c5b72e80fdaee3d21c780fd7557a7f84a8b379",
-                    16
-                ),
+                )
+                .unwrap(),
             ),
             &[
                 10.into(), // Block number.
@@ -100,31 +81,26 @@
 
     let mut state = state.finalize();
     state.insert_initial_storage_value(
-        (Address(Felt252::one()), felt_to_hash(&10.into()).0),
+        (Address(Felt252::ONE), felt_to_hash(&10.into()).0),
         Felt252::from_bytes_be(&[5; 32]),
     );
 
-<<<<<<< HEAD
-    let (result_vm, result_native) = state
-        .execute(
-            &callee_address,
-            &caller_address,
-            (
-                EntryPointType::External,
-                &felt_str!(
+    let (result_vm, result_native) = state
+        .execute(
+            &callee_address,
+            &caller_address,
+            (
+                EntryPointType::External,
+                &Felt252::from_hex(
                     "377ae94b690204c74c8d21938c5b72e80fdaee3d21c780fd7557a7f84a8b379",
-                    16
-                ),
+                )
+                .unwrap(),
             ),
             &[
                 25.into(), // block number (is not inside a valid range)
             ],
         )
         .unwrap();
-=======
-    let mut state_reader = InMemoryStateReader::default();
-    let nonce = Felt252::ZERO;
->>>>>>> 8b037c16
 
     assert_eq_sorted!(result_vm, result_native);
 }
@@ -144,22 +120,7 @@
         )
         .unwrap();
 
-<<<<<<< HEAD
-    let mut state = state.finalize();
-=======
-    state_vm.cache_mut().storage_initial_values_mut().insert(
-        (Address(1.into()), felt_to_hash(&Felt252::from(10)).0),
-        Felt252::from_bytes_be(&[5; 32]),
-    );
-    let mut state_native = CachedState::new(state_reader, Arc::new(contract_class_cache));
-    state_native
-        .cache_mut()
-        .storage_initial_values_mut()
-        .insert(
-            (Address(1.into()), felt_to_hash(&Felt252::from(10)).0),
-            Felt252::from_bytes_be(&[5; 32]),
-        );
->>>>>>> 8b037c16
+    let mut state = state.finalize();
 
     let (result_vm, result_native) = state
         .execute(
@@ -170,66 +131,18 @@
                 &Felt252::from_bytes_be(&calculate_sn_keccak("constructor".as_bytes())),
             ),
             &[
-                caller_address.0.clone(), // recipient
-                2.into(),                 // name
-                3.into(),                 // decimals
-                4.into(),                 // initial_supply
-                5.into(),                 // symbol
+                caller_address.0, // recipient
+                2.into(),         // name
+                3.into(),         // decimals
+                4.into(),         // initial_supply
+                5.into(),         // symbol
             ],
         )
         .unwrap();
 
     assert_eq_sorted!(result_vm, result_native);
 
-<<<<<<< HEAD
     // --------------- GET TOTAL SUPPLY -----------------
-=======
-    assert_eq!(vm_result.caller_address, caller_address);
-    assert_eq!(vm_result.call_type, Some(CallType::Delegate));
-    assert_eq!(vm_result.contract_address, caller_address);
-    assert_eq!(
-        vm_result.entry_point_selector,
-        Some(Felt252::from(casm_external_selector))
-    );
-    assert_eq!(vm_result.entry_point_type, Some(EntryPointType::External));
-    assert_eq!(vm_result.calldata, calldata);
-    assert!(!vm_result.failure_flag);
-    assert_eq!(
-        vm_result.retdata,
-        [Felt252::from_bytes_be(&[5; 32])].to_vec()
-    );
-    assert_eq!(vm_result.class_hash, Some(casm_class_hash));
-
-    assert_eq!(native_result.caller_address, caller_address);
-    assert_eq!(native_result.call_type, Some(CallType::Delegate));
-    assert_eq!(native_result.contract_address, caller_address);
-    assert_eq!(
-        native_result.entry_point_selector,
-        Some(Felt252::from(native_external_selector))
-    );
-    assert_eq!(
-        native_result.entry_point_type,
-        Some(EntryPointType::External)
-    );
-    assert_eq!(native_result.calldata, calldata);
-    assert!(!native_result.failure_flag);
-    assert_eq!(
-        native_result.retdata,
-        [Felt252::from_bytes_be(&[5; 32])].to_vec()
-    );
-    assert_eq!(native_result.execution_resources, None);
-    assert_eq!(native_result.class_hash, Some(native_class_hash));
-    dbg!((native_result.gas_consumed, vm_result.gas_consumed));
-    assert_eq!(native_result.gas_consumed, vm_result.gas_consumed);
-
-    assert_eq!(vm_result.events, native_result.events);
-    assert_eq!(
-        vm_result.accessed_storage_keys,
-        native_result.accessed_storage_keys
-    );
-    assert_eq!(vm_result.l2_to_l1_messages, native_result.l2_to_l1_messages);
-}
->>>>>>> 8b037c16
 
     let (result_vm, result_native) = state
         .execute(
@@ -279,7 +192,6 @@
 
     // --------------- GET SYMBOL -----------------
 
-<<<<<<< HEAD
     let (result_vm, result_native) = state
         .execute(
             &callee_address,
@@ -291,20 +203,6 @@
             &[],
         )
         .unwrap();
-=======
-    state_vm.cache_mut().storage_initial_values_mut().insert(
-        (Address(1.into()), felt_to_hash(&Felt252::from(10)).0),
-        Felt252::from_bytes_be(&[5; 32]),
-    );
-    let mut state_native = CachedState::new(state_reader, Arc::new(contract_class_cache));
-    state_native
-        .cache_mut()
-        .storage_initial_values_mut()
-        .insert(
-            (Address(1.into()), felt_to_hash(&Felt252::from(10)).0),
-            Felt252::from_bytes_be_slice(StarkHash::new([5; 32]).unwrap().bytes()),
-        );
->>>>>>> 8b037c16
 
     assert_eq_sorted!(result_vm, result_native);
 
@@ -318,7 +216,7 @@
                 EntryPointType::External,
                 &Felt252::from_bytes_be(&calculate_sn_keccak("balance_of".as_bytes())),
             ),
-            &[caller_address.0.clone()],
+            &[caller_address.0],
         )
         .unwrap();
 
@@ -334,7 +232,7 @@
                 EntryPointType::External,
                 &Felt252::from_bytes_be(&calculate_sn_keccak("allowance".as_bytes())),
             ),
-            &[caller_address.0.clone(), 1.into()],
+            &[caller_address.0, 1.into()],
         )
         .unwrap();
 
@@ -354,57 +252,10 @@
         )
         .unwrap();
 
-<<<<<<< HEAD
-    assert_eq_sorted!(result_vm, result_native);
-=======
-    insert_sierra_class_into_cache(
-        &contract_class_cache,
-        NATIVE_CLASS_HASH,
-        sierra_contract_class,
-    );
-    contract_class_cache.set_contract_class(
-        CASM_CLASS_HASH,
-        CompiledClass::Casm(Arc::new(casm_contract_class)),
-    );
-    let mut state_reader = InMemoryStateReader::default();
-    let nonce = Felt252::ZERO;
-
-    state_reader
-        .address_to_class_hash_mut()
-        .insert(caller_address.clone(), CASM_CLASS_HASH);
-    state_reader
-        .address_to_nonce_mut()
-        .insert(caller_address.clone(), nonce);
-
-    // Create state from the state_reader and contract cache.
-    let state_reader = Arc::new(state_reader);
-    let mut state_vm =
-        CachedState::new(state_reader.clone(), Arc::new(contract_class_cache.clone()));
-    let mut state_native = CachedState::new(state_reader, Arc::new(contract_class_cache));
-
-    /*
-        1 recipient
-        2 name
-        3 decimals
-        4 initial_supply
-        5 symbol
-    */
-    let calldata = [caller_address.0, 2.into(), 3.into(), 4.into(), 5.into()].to_vec();
-
-    let vm_result = execute(
-        &mut state_vm,
-        &caller_address,
-        &caller_address,
-        casm_constructor_selector,
-        &calldata,
-        EntryPointType::Constructor,
-        &CASM_CLASS_HASH,
-    );
->>>>>>> 8b037c16
+    assert_eq_sorted!(result_vm, result_native);
 
     // --------------- ALLOWANCE OF ADDRESS 1 -----------------
 
-<<<<<<< HEAD
     // Checking again because allowance changed with previous call.
     let (result_vm, result_native) = state
         .execute(
@@ -414,84 +265,9 @@
                 EntryPointType::External,
                 &Felt252::from_bytes_be(&calculate_sn_keccak("allowance".as_bytes())),
             ),
-            &[caller_address.0.clone(), 1.into()],
-        )
-        .unwrap();
-=======
-    assert_eq!(vm_result.caller_address, caller_address);
-    assert_eq!(vm_result.call_type, Some(CallType::Delegate));
-    assert_eq!(vm_result.contract_address, caller_address);
-    assert_eq!(
-        vm_result.entry_point_selector,
-        Some(Felt252::from(casm_constructor_selector))
-    );
-    assert_eq!(
-        vm_result.entry_point_type,
-        Some(EntryPointType::Constructor)
-    );
-    assert_eq!(vm_result.calldata, calldata);
-    assert!(!vm_result.failure_flag);
-    assert_eq!(vm_result.retdata, [].to_vec());
-    assert_eq!(vm_result.class_hash, Some(CASM_CLASS_HASH));
-
-    assert_eq!(native_result.caller_address, caller_address);
-    assert_eq!(native_result.call_type, Some(CallType::Delegate));
-    assert_eq!(native_result.contract_address, caller_address);
-    assert_eq!(
-        native_result.entry_point_selector,
-        Some(Felt252::from(native_constructor_selector))
-    );
-    assert_eq!(
-        native_result.entry_point_type,
-        Some(EntryPointType::Constructor)
-    );
-    assert_eq!(native_result.calldata, calldata);
-    assert!(!native_result.failure_flag);
-    assert_eq!(native_result.retdata, [].to_vec());
-    assert_eq!(native_result.execution_resources, None);
-    assert_eq!(native_result.class_hash, Some(NATIVE_CLASS_HASH));
-    assert_eq!(native_result.gas_consumed, 126270);
-
-    assert_eq!(vm_result.events, native_result.events);
-    assert_eq!(
-        vm_result.accessed_storage_keys,
-        native_result.accessed_storage_keys
-    );
-    assert_eq!(vm_result.l2_to_l1_messages, native_result.l2_to_l1_messages);
-    assert_eq!(vm_result.gas_consumed, native_result.gas_consumed);
-
-    #[allow(clippy::too_many_arguments)]
-    fn compare_results(
-        state_vm: &mut CachedState<InMemoryStateReader, PermanentContractClassCache>,
-        state_native: &mut CachedState<InMemoryStateReader, PermanentContractClassCache>,
-        selector_idx: usize,
-        native_entrypoints: &ContractEntryPoints,
-        casm_entrypoints: &CasmContractEntryPoints,
-        calldata: &[Felt252],
-        caller_address: &Address,
-        debug_name: &str,
-    ) {
-        let native_selector = &native_entrypoints
-            .external
-            .get(selector_idx)
-            .unwrap()
-            .selector;
-        let casm_selector = &casm_entrypoints
-            .external
-            .get(selector_idx)
-            .unwrap()
-            .selector;
-
-        let vm_result = execute(
-            state_vm,
-            caller_address,
-            caller_address,
-            casm_selector,
-            calldata,
-            EntryPointType::External,
-            &CASM_CLASS_HASH,
-        );
->>>>>>> 8b037c16
+            &[caller_address.0, 1.into()],
+        )
+        .unwrap();
 
     assert_eq_sorted!(result_vm, result_native);
 
@@ -529,7 +305,6 @@
 
     // --------------- GET BALANCE OF CALLER -----------------
 
-<<<<<<< HEAD
     let (result_vm, result_native) = state
         .execute(
             &callee_address,
@@ -538,38 +313,11 @@
                 EntryPointType::External,
                 &Felt252::from_bytes_be(&calculate_sn_keccak("balance_of".as_bytes())),
             ),
-            &[caller_address.0.clone()],
-        )
-        .unwrap();
-
-    assert_eq_sorted!(result_vm, result_native);
-=======
-    // ---------------- GET BALANCE OF CALLER ----------------------
-
-    compare_results(
-        &mut state_vm,
-        &mut state_native,
-        8,
-        &native_entrypoints,
-        &casm_entrypoints,
-        &[caller_address.0],
-        &caller_address,
-        "get balance of caller",
-    );
-
-    // // ---------------- ALLOWANCE OF ADDRESS 1 ----------------------
-
-    compare_results(
-        &mut state_vm,
-        &mut state_native,
-        3,
-        &native_entrypoints,
-        &casm_entrypoints,
-        &[caller_address.0, 1.into()],
-        &caller_address,
-        "get allowance of address 1",
-    );
->>>>>>> 8b037c16
+            &[caller_address.0],
+        )
+        .unwrap();
+
+    assert_eq_sorted!(result_vm, result_native);
 
     // --------------- GET BALANCE OF ADDRESS 2 -----------------
 
@@ -585,21 +333,7 @@
         )
         .unwrap();
 
-<<<<<<< HEAD
-    assert_eq_sorted!(result_vm, result_native);
-=======
-    // Checking again because allowance changed with previous call.
-    compare_results(
-        &mut state_vm,
-        &mut state_native,
-        3,
-        &native_entrypoints,
-        &casm_entrypoints,
-        &[caller_address.0, 1.into()],
-        &caller_address,
-        "allowance of address 1 part 2",
-    );
->>>>>>> 8b037c16
+    assert_eq_sorted!(result_vm, result_native);
 
     // ---------------- TRANSFER 1 TOKEN FROM CALLER TO ADDRESS 2, CALLED FROM ADDRESS 1 ----------------------
 
@@ -619,7 +353,6 @@
 
     // --------------- GET BALANCE OF ADDRESS 2 -----------------
 
-<<<<<<< HEAD
     let (result_vm, result_native) = state
         .execute(
             &callee_address,
@@ -631,20 +364,6 @@
             &[2.into()],
         )
         .unwrap();
-=======
-    // // ---------------- GET BALANCE OF CALLER ----------------------
-
-    compare_results(
-        &mut state_vm,
-        &mut state_native,
-        8,
-        &native_entrypoints,
-        &casm_entrypoints,
-        &[caller_address.0],
-        &caller_address,
-        "GET BALANCE OF CALLER",
-    );
->>>>>>> 8b037c16
 
     assert_eq_sorted!(result_vm, result_native);
 
@@ -658,26 +377,11 @@
                 EntryPointType::External,
                 &Felt252::from_bytes_be(&calculate_sn_keccak("balance_of".as_bytes())),
             ),
-            &[caller_address.0.clone()],
-        )
-        .unwrap();
-
-<<<<<<< HEAD
-    assert_eq_sorted!(result_vm, result_native);
-=======
-    // // ---------------- GET BALANCE OF CALLER ----------------------
-
-    compare_results(
-        &mut state_vm,
-        &mut state_native,
-        8,
-        &native_entrypoints,
-        &casm_entrypoints,
-        &[caller_address.0],
-        &caller_address,
-        "GET BALANCE OF CALLER last",
-    );
->>>>>>> 8b037c16
+            &[caller_address.0],
+        )
+        .unwrap();
+
+    assert_eq_sorted!(result_vm, result_native);
 }
 
 #[test]
@@ -704,7 +408,6 @@
         )
         .unwrap();
 
-<<<<<<< HEAD
     let mut state = state.finalize();
 
     let (result_vm, result_native) = state
@@ -722,74 +425,6 @@
         .unwrap();
 
     assert_eq_sorted!(result_vm, result_native);
-=======
-    // Caller contract entrypoints
-    let caller_entrypoints = caller_contract_class.clone().entry_points_by_type;
-    let call_contract_selector = &caller_entrypoints.external.get(0).unwrap().selector;
-
-    // Callee contract entrypoints
-    let callee_entrypoints = callee_contract_class.clone().entry_points_by_type;
-    let fn_selector = &callee_entrypoints.external.get(0).unwrap().selector;
-
-    // Create state reader with class hash data
-    let contract_class_cache = PermanentContractClassCache::default();
-
-    // Caller contract data
-    let caller_address = Address(1111.into());
-    let caller_class_hash: ClassHash = ClassHash([1; 32]);
-    let caller_nonce = Felt252::ZERO;
-
-    // Callee contract data
-    let callee_address = Address(1112.into());
-    let callee_class_hash: ClassHash = ClassHash([2; 32]);
-    let callee_nonce = Felt252::ZERO;
-
-    insert_sierra_class_into_cache(
-        &contract_class_cache,
-        caller_class_hash,
-        caller_contract_class,
-    );
-
-    insert_sierra_class_into_cache(
-        &contract_class_cache,
-        callee_class_hash,
-        callee_contract_class,
-    );
-
-    let mut state_reader = InMemoryStateReader::default();
-
-    // Insert caller contract info into state reader
-    state_reader
-        .address_to_class_hash_mut()
-        .insert(caller_address.clone(), caller_class_hash);
-    state_reader
-        .address_to_nonce_mut()
-        .insert(caller_address.clone(), caller_nonce);
-
-    // Insert callee contract info into state reader
-    state_reader
-        .address_to_class_hash_mut()
-        .insert(callee_address.clone(), callee_class_hash);
-    state_reader
-        .address_to_nonce_mut()
-        .insert(callee_address.clone(), callee_nonce);
-
-    // Create state from the state_reader and contract cache.
-    let mut state = CachedState::new(Arc::new(state_reader), Arc::new(contract_class_cache));
-
-    let calldata = [Felt252::from(fn_selector)].to_vec();
-    let result = execute(
-        &mut state,
-        &caller_address,
-        &callee_address,
-        call_contract_selector,
-        &calldata,
-        EntryPointType::External,
-        &caller_class_hash,
-    );
-
-    assert_eq!(result.retdata, [Felt252::from(44)]);
->>>>>>> 8b037c16
 }
 
 #[test]
@@ -818,7 +453,6 @@
 
     let mut state = state.finalize();
 
-<<<<<<< HEAD
     let (result_vm, result_native) = state
         .execute(
             &caller_address,
@@ -835,72 +469,10 @@
         .unwrap();
 
     assert_eq_sorted!(result_vm, result_native);
-=======
-    // Create state reader with class hash data
-    let contract_class_cache = PermanentContractClassCache::default();
-
-    // Caller contract data
-    let caller_address = Address(1111.into());
-    let caller_class_hash: ClassHash = ClassHash([1; 32]);
-    let caller_nonce = Felt252::ZERO;
-
-    // Callee contract data
-    let callee_address = Address(1112.into());
-    let callee_class_hash: ClassHash = ClassHash([2; 32]);
-    let callee_nonce = Felt252::ZERO;
-
-    insert_sierra_class_into_cache(
-        &contract_class_cache,
-        caller_class_hash,
-        caller_contract_class,
-    );
-
-    insert_sierra_class_into_cache(
-        &contract_class_cache,
-        callee_class_hash,
-        callee_contract_class,
-    );
-
-    let mut state_reader = InMemoryStateReader::default();
-
-    // Insert caller contract info into state reader
-    state_reader
-        .address_to_class_hash_mut()
-        .insert(caller_address.clone(), caller_class_hash);
-    state_reader
-        .address_to_nonce_mut()
-        .insert(caller_address.clone(), caller_nonce);
-
-    // Insert callee contract info into state reader
-    state_reader
-        .address_to_class_hash_mut()
-        .insert(callee_address.clone(), callee_class_hash);
-    state_reader
-        .address_to_nonce_mut()
-        .insert(callee_address.clone(), callee_nonce);
-
-    // Create state from the state_reader and contract cache.
-    let mut state = CachedState::new(Arc::new(state_reader), Arc::new(contract_class_cache));
-
-    let calldata = [Felt252::from(fn_selector), 99999999.into()].to_vec();
-    let result = execute(
-        &mut state,
-        &caller_address,
-        &callee_address,
-        call_contract_selector,
-        &calldata,
-        EntryPointType::External,
-        &caller_class_hash,
-    );
-
-    assert_eq!(result.retdata, [Felt252::from(99999999)]);
-    assert_eq!(result.gas_consumed, 89110);
->>>>>>> 8b037c16
 }
 
 #[test]
 fn call_events_contract_test() {
-<<<<<<< HEAD
     let class_hash = ClassHash([1; 32]);
     let caller_address = Address(1.into());
     let callee_class_hash = ClassHash([2; 32]);
@@ -912,15 +484,6 @@
             class_hash,
             caller_address.clone(),
             "starknet_programs/cairo2/caller.cairo",
-=======
-    // Caller contract
-
-    let caller_contract_class: cairo_lang_starknet::contract_class::ContractClass =
-        serde_json::from_str(
-            std::fs::read_to_string("starknet_programs/cairo2/caller.sierra")
-                .unwrap()
-                .as_str(),
->>>>>>> 8b037c16
         )
         .unwrap();
 
@@ -932,7 +495,6 @@
         )
         .unwrap();
 
-<<<<<<< HEAD
     let mut state = state.finalize();
 
     let (result_vm, result_native) = state
@@ -950,112 +512,6 @@
         .unwrap();
 
     assert_eq_sorted!(result_vm, result_native);
-=======
-    // Caller contract entrypoints
-    let caller_entrypoints = caller_contract_class.clone().entry_points_by_type;
-    let call_contract_selector = &caller_entrypoints.external.get(0).unwrap().selector;
-
-    // Event emmitter contract entrypoints
-    let callee_entrypoints = callee_contract_class.clone().entry_points_by_type;
-    let fn_selector = &callee_entrypoints.external.get(0).unwrap().selector;
-
-    // Create state reader with class hash data
-    let contract_class_cache = PermanentContractClassCache::default();
-
-    // Caller contract data
-    let caller_address = Address(1111.into());
-    let caller_class_hash: ClassHash = ClassHash([1; 32]);
-    let caller_nonce = Felt252::ZERO;
-
-    // Callee contract data
-    let callee_address = Address(1112.into());
-    let callee_class_hash: ClassHash = ClassHash([2; 32]);
-    let callee_nonce = Felt252::ZERO;
-
-    insert_sierra_class_into_cache(
-        &contract_class_cache,
-        caller_class_hash,
-        caller_contract_class,
-    );
-
-    insert_sierra_class_into_cache(
-        &contract_class_cache,
-        callee_class_hash,
-        callee_contract_class,
-    );
-
-    let mut state_reader = InMemoryStateReader::default();
-
-    // Insert caller contract info into state reader
-    state_reader
-        .address_to_class_hash_mut()
-        .insert(caller_address.clone(), caller_class_hash);
-    state_reader
-        .address_to_nonce_mut()
-        .insert(caller_address.clone(), caller_nonce);
-
-    // Insert callee contract info into state reader
-    state_reader
-        .address_to_class_hash_mut()
-        .insert(callee_address.clone(), callee_class_hash);
-    state_reader
-        .address_to_nonce_mut()
-        .insert(callee_address.clone(), callee_nonce);
-
-    // Create state from the state_reader and contract cache.
-    let mut state = CachedState::new(Arc::new(state_reader), Arc::new(contract_class_cache));
-
-    let calldata = [Felt252::from(fn_selector)];
-    let result = execute(
-        &mut state,
-        &caller_address,
-        &callee_address,
-        call_contract_selector,
-        &calldata,
-        EntryPointType::External,
-        &caller_class_hash,
-    );
-
-    let internal_call = CallInfo {
-        caller_address: Address(1111.into()),
-        call_type: Some(Call),
-        contract_address: Address(1112.into()),
-        code_address: None,
-        class_hash: Some(ClassHash([
-            2, 2, 2, 2, 2, 2, 2, 2, 2, 2, 2, 2, 2, 2, 2, 2, 2, 2, 2, 2, 2, 2, 2, 2, 2, 2, 2, 2, 2,
-            2, 2, 2,
-        ])),
-        entry_point_selector: Some(Felt252::from(fn_selector)),
-        entry_point_type: Some(External),
-        calldata: Vec::new(),
-        retdata: vec![1234.into()],
-        execution_resources: None,
-        events: vec![OrderedEvent {
-            order: 0,
-            keys: vec![110.into()],
-            data: vec![1.into()],
-        }],
-        l2_to_l1_messages: Vec::new(),
-        storage_read_values: Vec::new(),
-        accessed_storage_keys: HashSet::new(),
-        internal_calls: Vec::new(),
-        gas_consumed: 9640,
-        failure_flag: false,
-    };
-
-    let event = Event {
-        from_address: Address(1112.into()),
-        keys: vec![110.into()],
-        data: vec![1.into()],
-    };
-
-    assert_eq!(result.retdata, [1234.into()]);
-    assert_eq!(result.events, []);
-    assert_eq_sorted!(result.internal_calls, [internal_call]);
-
-    let sorted_events = result.get_sorted_events().unwrap();
-    assert_eq!(sorted_events, vec![event]);
->>>>>>> 8b037c16
 }
 
 #[test]
@@ -1073,16 +529,9 @@
         )
         .unwrap();
 
-<<<<<<< HEAD
     state
         .load_contract(class_hash_b, "starknet_programs/cairo2/get_number_b.cairo")
         .unwrap();
-=======
-    static CLASS_HASH_A: ClassHash = ClassHash([1; 32]);
-    static CASM_CLASS_HASH_A: ClassHash = ClassHash([2; 32]);
-
-    let nonce = Felt252::ZERO;
->>>>>>> 8b037c16
 
     let mut state = state.finalize();
 
@@ -1098,7 +547,6 @@
         )
         .unwrap();
 
-<<<<<<< HEAD
     assert_eq_sorted!(result_vm, result_native);
 }
 
@@ -1116,200 +564,6 @@
             class_hash_a,
             get_number_address.clone(),
             "starknet_programs/cairo2/get_number_a.cairo",
-=======
-    insert_sierra_class_into_cache(
-        &contract_class_cache,
-        CLASS_HASH_B,
-        contract_class_b.clone(),
-    );
-
-    contract_class_cache.set_contract_class(
-        CASM_CLASS_HASH_B,
-        CompiledClass::Casm(Arc::new(casm_contract_class_b.clone())),
-    );
-
-    // Create state from the state_reader and contract cache.
-    let mut state = CachedState::new(
-        Arc::new(state_reader.clone()),
-        Arc::new(contract_class_cache.clone()),
-    );
-    let mut vm_state = CachedState::new(Arc::new(state_reader), Arc::new(contract_class_cache));
-
-    // Run upgrade entrypoint and check that the storage was updated with the new contract class
-    // Create an execution entry point
-    let calldata = [Felt252::from_bytes_be_slice(CLASS_HASH_B.to_bytes_be())].to_vec();
-    let caller_address = Address(0000.into());
-    let entry_point_type = EntryPointType::External;
-    let native_result = execute(
-        &mut state,
-        &caller_address,
-        &address,
-        replace_selector,
-        &calldata,
-        entry_point_type,
-        &CLASS_HASH_A,
-    );
-    let calldata = [Felt252::from_bytes_be_slice(
-        CASM_CLASS_HASH_B.to_bytes_be(),
-    )]
-    .to_vec();
-    let vm_result = execute(
-        &mut vm_state,
-        &caller_address,
-        &casm_address,
-        casm_replace_selector,
-        &calldata,
-        entry_point_type,
-        &CASM_CLASS_HASH_A,
-    );
-
-    // Check that the class was indeed replaced in storage
-    assert_eq!(state.get_class_hash_at(&address).unwrap(), CLASS_HASH_B);
-    // Check that the class_hash_b leads to contract_class_b for soundness
-    let sierra_program = contract_class_b.extract_sierra_program().unwrap();
-    let entry_points = contract_class_b.entry_points_by_type;
-    assert_eq!(
-        state.get_contract_class(&CLASS_HASH_B).unwrap(),
-        CompiledClass::Sierra(Arc::new((sierra_program, entry_points))),
-    );
-
-    // Check that the class was indeed replaced in storage
-    assert_eq!(
-        vm_state.get_class_hash_at(&casm_address).unwrap(),
-        CASM_CLASS_HASH_B
-    );
-    // Check that the class_hash_b leads to contract_class_b for soundness
-    assert_eq!(
-        vm_state.get_contract_class(&CASM_CLASS_HASH_B).unwrap(),
-        CompiledClass::Casm(Arc::new(casm_contract_class_b))
-    );
-
-    assert_eq!(native_result.retdata, vm_result.retdata);
-    assert_eq!(native_result.events, vm_result.events);
-    assert_eq!(
-        native_result.accessed_storage_keys,
-        vm_result.accessed_storage_keys
-    );
-    assert_eq!(native_result.l2_to_l1_messages, vm_result.l2_to_l1_messages);
-    assert_eq!(native_result.gas_consumed, vm_result.gas_consumed);
-    assert_eq!(native_result.failure_flag, vm_result.failure_flag);
-    assert_eq_sorted!(native_result.internal_calls, vm_result.internal_calls);
-    assert_eq!(native_result.class_hash.unwrap(), CLASS_HASH_A);
-    assert_eq!(vm_result.class_hash.unwrap(), CASM_CLASS_HASH_A);
-    assert_eq!(native_result.caller_address, caller_address);
-    assert_eq!(vm_result.caller_address, caller_address);
-    assert_eq!(native_result.call_type, vm_result.call_type);
-    assert_eq!(native_result.contract_address, address);
-    assert_eq!(vm_result.contract_address, casm_address);
-    assert_eq!(native_result.code_address, vm_result.code_address);
-    assert_eq!(
-        native_result.entry_point_selector,
-        vm_result.entry_point_selector
-    );
-    assert_eq!(native_result.entry_point_type, vm_result.entry_point_type);
-}
-
-#[test]
-fn replace_class_contract_call() {
-    fn compare_results(native_result: CallInfo, vm_result: CallInfo) {
-        assert_eq!(vm_result.retdata, native_result.retdata);
-        assert_eq!(vm_result.events, native_result.events);
-        assert_eq!(
-            vm_result.accessed_storage_keys,
-            native_result.accessed_storage_keys
-        );
-        assert_eq!(vm_result.l2_to_l1_messages, native_result.l2_to_l1_messages);
-        assert_eq!(vm_result.gas_consumed, native_result.gas_consumed);
-        assert_eq!(vm_result.failure_flag, false);
-        assert_eq!(native_result.failure_flag, false);
-        assert_eq_sorted!(vm_result.internal_calls, native_result.internal_calls);
-        assert_eq!(
-            vm_result.accessed_storage_keys,
-            native_result.accessed_storage_keys
-        );
-        assert_eq!(
-            vm_result.storage_read_values,
-            native_result.storage_read_values
-        );
-        assert_eq!(vm_result.class_hash, native_result.class_hash);
-    }
-    // Same execution than cairo_1_syscalls.rs test but comparing results to native execution.
-
-    // SET GET_NUMBER_A
-    // Add get_number_a.cairo to storage
-    let program_data = include_bytes!("../starknet_programs/cairo2/get_number_a.casm");
-    let casm_contract_class_a: CasmContractClass = serde_json::from_slice(program_data).unwrap();
-
-    let sierra_class_a: cairo_lang_starknet::contract_class::ContractClass = serde_json::from_str(
-        std::fs::read_to_string("starknet_programs/cairo2/get_number_a.sierra")
-            .unwrap()
-            .as_str(),
-    )
-    .unwrap();
-
-    // Create state reader with class hash data
-    let contract_class_cache = PermanentContractClassCache::default();
-    let native_contract_class_cache = PermanentContractClassCache::default();
-
-    let address = Address(Felt252::ONE);
-    let class_hash_a: ClassHash = ClassHash([1; 32]);
-    let nonce = Felt252::ZERO;
-
-    contract_class_cache.set_contract_class(
-        class_hash_a,
-        CompiledClass::Casm(Arc::new(casm_contract_class_a)),
-    );
-    insert_sierra_class_into_cache(&native_contract_class_cache, class_hash_a, sierra_class_a);
-
-    let mut state_reader = InMemoryStateReader::default();
-    state_reader
-        .address_to_class_hash_mut()
-        .insert(address.clone(), class_hash_a);
-    state_reader
-        .address_to_nonce_mut()
-        .insert(address.clone(), nonce);
-
-    let mut native_state_reader = InMemoryStateReader::default();
-    native_state_reader
-        .address_to_class_hash_mut()
-        .insert(address.clone(), class_hash_a);
-
-    // SET GET_NUMBER_B
-
-    // Add get_number_b contract to the state (only its contract_class)
-
-    let program_data = include_bytes!("../starknet_programs/cairo2/get_number_b.casm");
-    let contract_class_b: CasmContractClass = serde_json::from_slice(program_data).unwrap();
-
-    let sierra_class_b: cairo_lang_starknet::contract_class::ContractClass = serde_json::from_str(
-        std::fs::read_to_string("starknet_programs/cairo2/get_number_b.sierra")
-            .unwrap()
-            .as_str(),
-    )
-    .unwrap();
-    let class_hash_b: ClassHash = ClassHash([2; 32]);
-
-    contract_class_cache.set_contract_class(
-        class_hash_b,
-        CompiledClass::Casm(Arc::new(contract_class_b)),
-    );
-    insert_sierra_class_into_cache(&native_contract_class_cache, class_hash_b, sierra_class_b);
-
-    // SET GET_NUMBER_WRAPPER
-
-    //  Create program and entry point types for contract class
-    let program_data = include_bytes!("../starknet_programs/cairo2/get_number_wrapper.casm");
-    let wrapper_contract_class: CasmContractClass = serde_json::from_slice(program_data).unwrap();
-    let entrypoints = wrapper_contract_class.clone().entry_points_by_type;
-    let get_number_entrypoint_selector = &entrypoints.external.get(1).unwrap().selector;
-    let upgrade_entrypoint_selector: &BigUint = &entrypoints.external.get(0).unwrap().selector;
-
-    let wrapper_sierra_class: cairo_lang_starknet::contract_class::ContractClass =
-        serde_json::from_str(
-            std::fs::read_to_string("starknet_programs/cairo2/get_number_wrapper.sierra")
-                .unwrap()
-                .as_str(),
->>>>>>> 8b037c16
         )
         .unwrap();
 
@@ -1345,7 +599,6 @@
 
     // REPLACE_CLASS
 
-<<<<<<< HEAD
     let (result_vm, result_native) = state
         .execute(
             &wrapper_address,
@@ -1357,9 +610,6 @@
             &[Felt252::from_bytes_be(&class_hash_b.0)],
         )
         .unwrap();
-=======
-    let calldata = [Felt252::from_bytes_be_slice(class_hash_b.to_bytes_be())].to_vec();
->>>>>>> 8b037c16
 
     assert_eq_sorted!(result_vm, result_native);
 
@@ -1394,84 +644,7 @@
         )
         .unwrap();
 
-<<<<<<< HEAD
-    let mut state = state.finalize();
-=======
-    let native_entrypoints = sierra_contract_class.clone().entry_points_by_type;
-    let native_entrypoint_selector = &native_entrypoints.external.get(0).unwrap().selector;
-
-    let native_class_hash: ClassHash = ClassHash([1; 32]);
-
-    let caller_address = Address(123456789.into());
-    let contract_class_cache = PermanentContractClassCache::default();
-
-    insert_sierra_class_into_cache(
-        &contract_class_cache,
-        native_class_hash,
-        sierra_contract_class,
-    );
-
-    let mut state_reader = InMemoryStateReader::default();
-    let nonce = Felt252::ZERO;
-
-    state_reader
-        .address_to_nonce_mut()
-        .insert(caller_address.clone(), nonce);
-
-    // Create state from the state_reader and contract cache.
-    let mut state = CachedState::new(Arc::new(state_reader), Arc::new(contract_class_cache));
-
-    let native_result = execute(
-        &mut state,
-        &caller_address,
-        &caller_address,
-        native_entrypoint_selector,
-        &[],
-        EntryPointType::External,
-        &native_class_hash,
-    );
-
-    assert!(!native_result.failure_flag);
-    assert_eq!(native_result.gas_consumed, 545370);
-}
-
-#[allow(clippy::too_many_arguments)]
-fn execute(
-    state: &mut CachedState<InMemoryStateReader, PermanentContractClassCache>,
-    caller_address: &Address,
-    callee_address: &Address,
-    selector: &BigUint,
-    calldata: &[Felt252],
-    entrypoint_type: EntryPointType,
-    class_hash: &ClassHash,
-) -> CallInfo {
-    let exec_entry_point = ExecutionEntryPoint::new(
-        (*callee_address).clone(),
-        calldata.to_vec(),
-        Felt252::from(selector),
-        (*caller_address).clone(),
-        entrypoint_type,
-        Some(CallType::Delegate),
-        Some(*class_hash),
-        u64::MAX.into(),
-    );
-
-    // Execute the entrypoint
-    // Set up the current block number
-    let mut block_context = BlockContext::default();
-    block_context.block_info_mut().block_number = 30;
-
-    let mut tx_execution_context = TransactionExecutionContext::new(
-        Address(0.into()),
-        Felt252::ZERO,
-        Vec::new(),
-        0,
-        10.into(),
-        block_context.invoke_tx_max_n_steps(),
-        *TRANSACTION_VERSION,
-    );
-    let mut resources_manager = ExecutionResourcesManager::default();
->>>>>>> 8b037c16
+    let mut state = state.finalize();
 
     let (result_vm, result_native) = state
         .execute(
@@ -1511,178 +684,7 @@
         )
         .unwrap();
 
-<<<<<<< HEAD
-    let mut state = state.finalize();
-=======
-    let entrypoints = contract_class.clone().entry_points_by_type;
-    let entrypoint_selector = &entrypoints.external.get(0).unwrap().selector;
-
-    // Create state reader with class hash data
-    let contract_class_cache = PermanentContractClassCache::default();
-
-    let address = Address(1111.into());
-    let class_hash: ClassHash = ClassHash([1; 32]);
-    let nonce = Felt252::ZERO;
-
-    contract_class_cache.set_contract_class(
-        class_hash,
-        CompiledClass::Sierra(Arc::new((
-            contract_class.extract_sierra_program().unwrap(),
-            entrypoints.clone(),
-        ))),
-    );
-    let mut state_reader = InMemoryStateReader::default();
-    state_reader
-        .address_to_class_hash_mut()
-        .insert(address.clone(), class_hash);
-    state_reader
-        .address_to_nonce_mut()
-        .insert(address.clone(), nonce);
-
-    // Add lib contract to the state
-
-    let lib_program_data = include_bytes!("../starknet_programs/cairo2/math_lib.sierra");
-
-    let lib_contract_class: ContractClass = serde_json::from_slice(lib_program_data).unwrap();
-
-    let lib_address = Address(1112.into());
-    let lib_class_hash: ClassHash = ClassHash([2; 32]);
-    let lib_nonce = Felt252::ZERO;
-
-    insert_sierra_class_into_cache(&contract_class_cache, lib_class_hash, lib_contract_class);
-
-    state_reader
-        .address_to_class_hash_mut()
-        .insert(lib_address.clone(), lib_class_hash);
-    state_reader
-        .address_to_nonce_mut()
-        .insert(lib_address, lib_nonce);
-
-    // Create state from the state_reader and contract cache.
-    let mut state = CachedState::new(Arc::new(state_reader), Arc::new(contract_class_cache));
-
-    // Create an execution entry point
-    let calldata = [
-        25.into(),
-        Felt252::from_bytes_be_slice(lib_class_hash.to_bytes_be()),
-    ]
-    .to_vec();
-    let caller_address = Address(0000.into());
-    let entry_point_type = EntryPointType::External;
-
-    let exec_entry_point = ExecutionEntryPoint::new(
-        address,
-        calldata.clone(),
-        Felt252::from(entrypoint_selector),
-        caller_address,
-        entry_point_type,
-        Some(CallType::Delegate),
-        Some(class_hash),
-        100000,
-    );
-
-    // Execute the entrypoint
-    let block_context = BlockContext::default();
-    let mut tx_execution_context = TransactionExecutionContext::new(
-        Address(0.into()),
-        Felt252::ZERO,
-        Vec::new(),
-        0,
-        10.into(),
-        block_context.invoke_tx_max_n_steps(),
-        *TRANSACTION_VERSION,
-    );
-    let mut resources_manager = ExecutionResourcesManager::default();
-
-    // expected results
-    let expected_call_info = CallInfo {
-        caller_address: Address(0.into()),
-        call_type: Some(CallType::Delegate),
-        contract_address: Address(1111.into()),
-        entry_point_selector: Some(Felt252::from(entrypoint_selector)),
-        entry_point_type: Some(EntryPointType::External),
-        calldata,
-        retdata: [5.into()].to_vec(),
-        execution_resources: None,
-        class_hash: Some(class_hash),
-        internal_calls: vec![CallInfo {
-            caller_address: Address(0.into()),
-            call_type: Some(CallType::Delegate),
-            contract_address: Address(1111.into()),
-            entry_point_selector: Some(
-                Felt252::from_dec_str(
-                    "544923964202674311881044083303061611121949089655923191939299897061511784662",
-                )
-                .unwrap(),
-            ),
-            entry_point_type: Some(EntryPointType::External),
-            calldata: vec![25.into()],
-            retdata: [5.into()].to_vec(),
-            execution_resources: None,
-            class_hash: Some(lib_class_hash),
-            gas_consumed: 0,
-            ..Default::default()
-        }],
-        code_address: None,
-        events: vec![],
-        l2_to_l1_messages: vec![],
-        storage_read_values: vec![],
-        accessed_storage_keys: HashSet::new(),
-        gas_consumed: 78250,
-        ..Default::default()
-    };
-
-    assert_eq_sorted!(
-        exec_entry_point
-            .execute(
-                &mut state,
-                &block_context,
-                &mut resources_manager,
-                &mut tx_execution_context,
-                false,
-                block_context.invoke_tx_max_n_steps(),
-                #[cfg(feature = "cairo-native")]
-                None,
-            )
-            .unwrap()
-            .call_info
-            .unwrap(),
-        expected_call_info
-    );
-}
-
-fn execute_deploy(
-    state: &mut CachedState<InMemoryStateReader, PermanentContractClassCache>,
-    caller_address: &Address,
-    selector: &BigUint,
-    calldata: &[Felt252],
-    entrypoint_type: EntryPointType,
-    class_hash: &ClassHash,
-) -> CallInfo {
-    let exec_entry_point = ExecutionEntryPoint::new(
-        (*caller_address).clone(),
-        calldata.to_vec(),
-        Felt252::from(selector),
-        (*caller_address).clone(),
-        entrypoint_type,
-        Some(CallType::Delegate),
-        Some(*class_hash),
-        u64::MAX.into(),
-    );
-
-    // Execute the entrypoint
-    let block_context = BlockContext::default();
-    let mut tx_execution_context = TransactionExecutionContext::new(
-        Address(0.into()),
-        Felt252::ZERO,
-        Vec::new(),
-        0,
-        10.into(),
-        block_context.invoke_tx_max_n_steps(),
-        *TRANSACTION_VERSION,
-    );
-    let mut resources_manager = ExecutionResourcesManager::default();
->>>>>>> 8b037c16
+    let mut state = state.finalize();
 
     let (result_vm, result_native) = state
         .execute(
@@ -1694,7 +696,7 @@
             ),
             &[
                 25.into(),
-                Felt252::from_bytes_be(lib_class_hash.to_bytes_be()),
+                Felt252::from_bytes_be_slice(lib_class_hash.to_bytes_be()),
             ],
         )
         .unwrap();
@@ -1708,7 +710,7 @@
     let deployer_address = Address(1.into());
 
     let deployee_class_hash = ClassHash([2; 32]);
-    let salt = Felt252::one();
+    let salt = Felt252::ONE;
 
     let mut state = TestStateSetup::default();
     state
@@ -1723,7 +725,6 @@
         .load_contract(deployee_class_hash, "starknet_programs/cairo2/echo.cairo")
         .unwrap();
 
-<<<<<<< HEAD
     let mut state = state.finalize();
 
     let (result_vm, result_native) = state
@@ -1737,16 +738,6 @@
             &[Felt252::from_bytes_be(&deployee_class_hash.0), salt],
         )
         .unwrap();
-=======
-    // Deployer contract data
-    let deployer_address = Address(1111.into());
-    let deployer_class_hash: ClassHash = ClassHash([1; 32]);
-    let deployer_nonce = Felt252::ZERO;
-
-    // Deployee contract data
-    let deployee_class_hash: ClassHash = ClassHash::from(Felt252::ONE);
-    let _deployee_nonce = Felt252::ZERO;
->>>>>>> 8b037c16
 
     assert_eq_sorted!(result_vm, result_native);
 }
@@ -1756,9 +747,8 @@
     let deployer_class_hash = ClassHash([1; 32]);
     let deployer_address = Address(1.into());
 
-<<<<<<< HEAD
     let deployee_class_hash = ClassHash([2; 32]);
-    let salt = Felt252::one();
+    let salt = Felt252::ONE;
     let deployee_constructor_calldata = vec![100.into()];
     let deployee_address = Address(
         calculate_contract_address(
@@ -1766,40 +756,6 @@
             &Felt252::from_bytes_be(&deployee_class_hash.0),
             &deployee_constructor_calldata,
             deployer_address.clone(),
-=======
-    let mut state_reader = InMemoryStateReader::default();
-
-    // Insert deployer contract info into state reader
-    state_reader
-        .address_to_class_hash_mut()
-        .insert(deployer_address.clone(), deployer_class_hash);
-    state_reader
-        .address_to_nonce_mut()
-        .insert(deployer_address.clone(), deployer_nonce);
-
-    // Create state from the state_reader and contract cache.
-    let mut state = CachedState::new(Arc::new(state_reader), Arc::new(contract_class_cache));
-
-    let calldata = [
-        Felt252::from_bytes_be_slice(deployee_class_hash.to_bytes_be()),
-        Felt252::ONE,
-    ]
-    .to_vec();
-    let result = execute_deploy(
-        &mut state,
-        &deployer_address,
-        deploy_contract_selector,
-        &calldata,
-        EntryPointType::External,
-        &deployer_class_hash,
-    );
-    let expected_deployed_contract_address = Address(
-        calculate_contract_address(
-            &Felt252::ONE,
-            &Felt252::from_bytes_be_slice(deployee_class_hash.to_bytes_be()),
-            &[100.into()],
-            deployer_address,
->>>>>>> 8b037c16
         )
         .unwrap(),
     );
@@ -1874,7 +830,6 @@
 struct TestStateSetup {
     state_reader: InMemoryStateReader,
 
-<<<<<<< HEAD
     cache_native: PermanentContractClassCache,
     cache_vm: PermanentContractClassCache,
 }
@@ -1916,27 +871,6 @@
                 sierra: Some(sierra_contract_class),
             },
         );
-=======
-    // Deployer contract data
-    let deployer_address = Address(1111.into());
-    let deployer_class_hash: ClassHash = ClassHash([2; 32]);
-    let deployer_nonce = Felt252::ZERO;
-
-    // Deployee contract data
-    let deployee_class_hash: ClassHash = felt_to_hash(&Felt252::ONE);
-    let deployee_nonce = Felt252::ZERO;
-    let expected_deployed_contract_address = Address(
-        calculate_contract_address(
-            &Felt252::ONE,
-            &Felt252::from_bytes_be_slice(deployee_class_hash.to_bytes_be()),
-            &[100.into()],
-            deployer_address.clone(),
-        )
-        .unwrap(),
-    );
-    // Insert contract to be deployed so that its address is taken
-    let deployee_address = expected_deployed_contract_address;
->>>>>>> 8b037c16
 
         Ok(())
     }
@@ -1959,7 +893,6 @@
         Ok(())
     }
 
-<<<<<<< HEAD
     pub fn finalize(self) -> TestState {
         let state_reader = Arc::new(self.state_reader);
 
@@ -1968,52 +901,6 @@
             state_native: CachedState::new(state_reader, Arc::new(self.cache_native)),
         }
     }
-=======
-    let mut state_reader = InMemoryStateReader::default();
-
-    // Insert deployer contract info into state reader
-    state_reader
-        .address_to_class_hash_mut()
-        .insert(deployer_address.clone(), deployer_class_hash);
-    state_reader
-        .address_to_nonce_mut()
-        .insert(deployer_address.clone(), deployer_nonce);
-
-    // Insert deployee contract info into state reader
-    state_reader
-        .address_to_class_hash_mut()
-        .insert(deployee_address.clone(), deployee_class_hash);
-    state_reader
-        .address_to_nonce_mut()
-        .insert(deployee_address.clone(), deployee_nonce);
-
-    // Create state from the state_reader and contract cache.
-    let mut state = CachedState::new(Arc::new(state_reader), Arc::new(contract_class_cache));
-
-    let calldata = [
-        Felt252::from_bytes_be_slice(deployee_class_hash.to_bytes_be()),
-        Felt252::ONE,
-    ]
-    .to_vec();
-    let result = execute_deploy(
-        &mut state,
-        &deployer_address,
-        deploy_contract_selector,
-        &calldata,
-        EntryPointType::External,
-        &deployer_class_hash,
-    );
-
-    assert_eq!(
-        std::str::from_utf8(&result.retdata[0].to_bytes_be())
-            .unwrap()
-            .trim_start_matches('\0'),
-        "Result::unwrap failed."
-    );
-    assert_eq!(result.events, []);
-    assert_eq!(result.failure_flag, true);
-    assert!(result.internal_calls.is_empty());
->>>>>>> 8b037c16
 }
 
 #[derive(Debug)]
@@ -2022,13 +909,12 @@
     state_vm: CachedState<InMemoryStateReader, PermanentContractClassCache>,
 }
 
-<<<<<<< HEAD
 impl TestState {
     pub fn insert_initial_storage_value(&mut self, k: (Address, [u8; 32]), v: Felt252) {
         self.state_native
             .cache_mut()
             .storage_initial_values_mut()
-            .insert(k.clone(), v.clone());
+            .insert(k.clone(), v);
         self.state_vm
             .cache_mut()
             .storage_initial_values_mut()
@@ -2062,63 +948,6 @@
             },
             "The Native contract class doesn't contain the Sierra."
         );
-=======
-    // Contract entrypoints
-    let entrypoints = sierra_contract_class.clone().entry_points_by_type;
-    let selector = &entrypoints.external.get(0).unwrap().selector;
-
-    // Create state reader with class hash data
-    let contract_class_cache = PermanentContractClassCache::default();
-
-    // Contract data
-    let address = Address(1111.into());
-    let class_hash: ClassHash = ClassHash([1; 32]);
-    let nonce = Felt252::ZERO;
-
-    insert_sierra_class_into_cache(&contract_class_cache, class_hash, sierra_contract_class);
-
-    let mut state_reader = InMemoryStateReader::default();
-
-    // Insert caller contract info into state reader
-    state_reader
-        .address_to_class_hash_mut()
-        .insert(address.clone(), class_hash);
-    state_reader
-        .address_to_nonce_mut()
-        .insert(address.clone(), nonce);
-
-    // Create state from the state_reader and contract cache.
-    let mut state = CachedState::new(Arc::new(state_reader), Arc::new(contract_class_cache));
-
-    let calldata = [].to_vec();
-
-    // Create the entrypoint
-    let exec_entry_point = ExecutionEntryPoint::new(
-        address.clone(),
-        calldata.to_vec(),
-        Felt252::from(selector),
-        Address(0.into()),
-        EntryPointType::External,
-        Some(CallType::Delegate),
-        Some(class_hash),
-        u128::MAX,
-    );
-
-    // Create default BlockContext
-    let block_context = BlockContext::default();
-
-    // Create TransactionExecutionContext
-    let mut tx_execution_context = TransactionExecutionContext::new(
-        Address(0.into()),
-        Felt252::ZERO,
-        vec![22.into(), 33.into()],
-        0,
-        10.into(),
-        block_context.invoke_tx_max_n_steps(),
-        *TRANSACTION_VERSION,
-    );
-    let mut resources_manager = ExecutionResourcesManager::default();
->>>>>>> 8b037c16
 
         let mut block_context = BlockContext::default();
         block_context.block_info_mut().block_number = 30;
@@ -2126,7 +955,7 @@
         let mut execution_result_vm = ExecutionEntryPoint::new(
             callee_address.clone(),
             call_data.to_vec(),
-            entry_point.1.clone(),
+            *entry_point.1,
             caller_address.clone(),
             entry_point.0,
             Some(CallType::Delegate),
@@ -2144,7 +973,7 @@
                 u128::default(),
                 10.into(),
                 block_context.invoke_tx_max_n_steps(),
-                TRANSACTION_VERSION.clone(),
+                *TRANSACTION_VERSION,
             ),
             false,
             block_context.invoke_tx_max_n_steps(),
@@ -2162,7 +991,7 @@
         let execution_result_native = ExecutionEntryPoint::new(
             callee_address.clone(),
             call_data.to_vec(),
-            entry_point.1.clone(),
+            *entry_point.1,
             caller_address.clone(),
             entry_point.0,
             Some(CallType::Delegate),
@@ -2180,7 +1009,7 @@
                 u128::default(),
                 10.into(),
                 block_context.invoke_tx_max_n_steps(),
-                TRANSACTION_VERSION.clone(),
+                *TRANSACTION_VERSION,
             ),
             false,
             block_context.invoke_tx_max_n_steps(),
@@ -2200,32 +1029,6 @@
             .contract_class_cache()
             .get_contract_class(class_hash)?;
 
-<<<<<<< HEAD
         Some((class_hash, compiled_class))
     }
-=======
-    let expected_ret_data = vec![
-        block_context.block_info().sequencer_address.0,
-        0.into(),
-        0.into(),
-        address.0,
-    ];
-
-    let expected_gas_consumed = 22980;
-
-    let expected_call_info = CallInfo {
-        caller_address: Address(0.into()),
-        call_type: Some(CallType::Delegate),
-        contract_address: address,
-        class_hash: Some(class_hash),
-        entry_point_selector: Some(Felt252::from(selector)),
-        entry_point_type: Some(EntryPointType::External),
-        retdata: expected_ret_data,
-        execution_resources: None,
-        gas_consumed: expected_gas_consumed,
-        ..Default::default()
-    };
-
-    assert_eq!(call_info, expected_call_info);
->>>>>>> 8b037c16
 }