--- conflicted
+++ resolved
@@ -259,11 +259,7 @@
     let class_hash: ClassHash = [1; 32];
 
     // Dummy calldata
-<<<<<<< HEAD
     let caller_address = Address(1111.into());
-=======
-    let caller_address = Address(123456789.into());
->>>>>>> 5e31d7c5
     let exec_entry_point = ExecutionEntryPoint::new(
         address,
         calldata.to_vec(),
