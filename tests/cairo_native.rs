#![cfg(all(feature = "cairo-native", not(feature = "cairo_1_tests")))]

use crate::CallType::Call;
use cairo_lang_starknet::casm_contract_class::CasmContractEntryPoints;
use cairo_lang_starknet::contract_class::ContractClass;
use cairo_lang_starknet::contract_class::ContractEntryPoints;
use cairo_vm::with_std::collections::HashSet;
use cairo_vm::Felt252;
use num_bigint::BigUint;
use num_traits::Zero;
use pretty_assertions_sorted::{assert_eq, assert_eq_sorted};
#[cfg(feature = "cairo-native")]
use starknet_api::hash::StarkHash;
use starknet_in_rust::definitions::block_context::BlockContext;
use starknet_in_rust::execution::{Event, OrderedEvent};
use starknet_in_rust::hash_utils::calculate_contract_address;
use starknet_in_rust::services::api::contract_classes::compiled_class::CompiledClass;
use starknet_in_rust::state::contract_class_cache::ContractClassCache;
use starknet_in_rust::state::contract_class_cache::PermanentContractClassCache;
use starknet_in_rust::state::state_api::State;
use starknet_in_rust::CasmContractClass;
use starknet_in_rust::EntryPointType::{self, External};
use starknet_in_rust::{
    definitions::constants::TRANSACTION_VERSION,
    execution::{
        execution_entry_point::ExecutionEntryPoint, CallInfo, CallType, TransactionExecutionContext,
    },
    state::cached_state::CachedState,
    state::{in_memory_state_reader::InMemoryStateReader, ExecutionResourcesManager},
    utils::{Address, ClassHash},
};
use std::sync::Arc;

fn insert_sierra_class_into_cache(
    contract_class_cache: &PermanentContractClassCache,
    class_hash: ClassHash,
    sierra_class: ContractClass,
) {
    let sierra_program = sierra_class.extract_sierra_program().unwrap();
    let entry_points = sierra_class.entry_points_by_type;
    contract_class_cache.set_contract_class(
        class_hash,
        CompiledClass::Sierra(Arc::new((sierra_program, entry_points))),
    );
}

#[test]
#[cfg(feature = "cairo-native")]
fn get_block_hash_test() {
    use cairo_vm::utils::biguint_to_felt;
    use starknet_in_rust::{
        state::contract_class_cache::PermanentContractClassCache, utils::felt_to_hash,
    };

    let sierra_contract_class: cairo_lang_starknet::contract_class::ContractClass =
        serde_json::from_str(
            std::fs::read_to_string("starknet_programs/cairo2/get_block_hash_basic.sierra")
                .unwrap()
                .as_str(),
        )
        .unwrap();

    let casm_data = include_bytes!("../starknet_programs/cairo2/get_block_hash_basic.casm");
    let casm_contract_class: CasmContractClass = serde_json::from_slice(casm_data).unwrap();

    let native_entrypoints = sierra_contract_class.clone().entry_points_by_type;
    let native_external_selector = &native_entrypoints.external.get(0).unwrap().selector;

    let casm_entrypoints = casm_contract_class.clone().entry_points_by_type;
    let casm_external_selector = &casm_entrypoints.external.get(0).unwrap().selector;

    // Create state reader with class hash data
    let contract_class_cache = PermanentContractClassCache::default();

    let native_class_hash: ClassHash = ClassHash([1; 32]);
    let casm_class_hash: ClassHash = ClassHash([2; 32]);
    let caller_address = Address(1.into());

    insert_sierra_class_into_cache(
        &contract_class_cache,
        native_class_hash,
        sierra_contract_class,
    );

    contract_class_cache.set_contract_class(
        casm_class_hash,
        CompiledClass::Casm(Arc::new(casm_contract_class)),
    );

    let mut state_reader = InMemoryStateReader::default();
    let nonce = Felt252::ZERO;

    state_reader
        .address_to_class_hash_mut()
        .insert(caller_address.clone(), casm_class_hash);
    state_reader
        .address_to_nonce_mut()
        .insert(caller_address.clone(), nonce);

    // Create state from the state_reader and contract cache.
    let state_reader = Arc::new(state_reader);
    let mut state_vm =
        CachedState::new(state_reader.clone(), Arc::new(contract_class_cache.clone()));

    state_vm.cache_mut().storage_initial_values_mut().insert(
        (Address(1.into()), felt_to_hash(&Felt252::from(10)).0),
        Felt252::from_bytes_be(&[5; 32]),
    );
    let mut state_native = CachedState::new(state_reader, Arc::new(contract_class_cache));
    state_native
        .cache_mut()
        .storage_initial_values_mut()
        .insert(
            (Address(1.into()), felt_to_hash(&Felt252::from(10)).0),
            Felt252::from_bytes_be(&[5; 32]),
        );

    // block number
    let calldata = [10.into()].to_vec();

    let native_result = execute(
        &mut state_native,
        &caller_address,
        &caller_address,
        native_external_selector,
        &calldata,
        EntryPointType::External,
        &native_class_hash,
    );

    let vm_result = execute(
        &mut state_vm,
        &caller_address,
        &caller_address,
        casm_external_selector,
        &calldata,
        EntryPointType::External,
        &casm_class_hash,
    );

    assert_eq!(vm_result.caller_address, caller_address);
    assert_eq!(vm_result.call_type, Some(CallType::Delegate));
    assert_eq!(vm_result.contract_address, caller_address);
    assert_eq!(
        vm_result.entry_point_selector,
<<<<<<< HEAD
        Some(biguint_to_felt(casm_external_selector).unwrap())
=======
        Some(Felt252::from(casm_external_selector))
>>>>>>> 1981b7a4
    );
    assert_eq!(vm_result.entry_point_type, Some(EntryPointType::External));
    assert_eq!(vm_result.calldata, calldata);
    assert!(!vm_result.failure_flag);
    assert_eq!(
        vm_result.retdata,
        [Felt252::from_bytes_be(&[5; 32])].to_vec()
    );
    assert_eq!(vm_result.class_hash, Some(casm_class_hash));

    assert_eq!(native_result.caller_address, caller_address);
    assert_eq!(native_result.call_type, Some(CallType::Delegate));
    assert_eq!(native_result.contract_address, caller_address);
    assert_eq!(
        native_result.entry_point_selector,
<<<<<<< HEAD
        Some(biguint_to_felt(native_external_selector).unwrap())
=======
        Some(Felt252::from(native_external_selector))
>>>>>>> 1981b7a4
    );
    assert_eq!(
        native_result.entry_point_type,
        Some(EntryPointType::External)
    );
    assert_eq!(native_result.calldata, calldata);
    assert!(!native_result.failure_flag);
    assert_eq!(
        native_result.retdata,
        [Felt252::from_bytes_be(&[5; 32])].to_vec()
    );
    assert_eq!(native_result.execution_resources, None);
    assert_eq!(native_result.class_hash, Some(native_class_hash));
    dbg!((native_result.gas_consumed, vm_result.gas_consumed));
    assert_eq!(native_result.gas_consumed, vm_result.gas_consumed);

    assert_eq!(vm_result.events, native_result.events);
    assert_eq!(
        vm_result.accessed_storage_keys,
        native_result.accessed_storage_keys
    );
    assert_eq!(vm_result.l2_to_l1_messages, native_result.l2_to_l1_messages);
}

#[test]
#[cfg(feature = "cairo-native")]
fn get_block_hash_test_failure() {
    // the result felt in the retdata does not match the 'block out of bound error',
    // because it occurs a newer error when unwrapping the result of the syscall.
    // we check both errors are the same in vm and native.
    use starknet_in_rust::{
        state::contract_class_cache::PermanentContractClassCache, utils::felt_to_hash,
    };

    let sierra_contract_class: cairo_lang_starknet::contract_class::ContractClass =
        serde_json::from_str(
            std::fs::read_to_string("starknet_programs/cairo2/get_block_hash_basic.sierra")
                .unwrap()
                .as_str(),
        )
        .unwrap();

    let casm_data = include_bytes!("../starknet_programs/cairo2/get_block_hash_basic.casm");
    let casm_contract_class: CasmContractClass = serde_json::from_slice(casm_data).unwrap();

    let native_entrypoints = sierra_contract_class.clone().entry_points_by_type;
    let native_external_selector = &native_entrypoints.external.get(0).unwrap().selector;

    let casm_entrypoints = casm_contract_class.clone().entry_points_by_type;
    let casm_external_selector = &casm_entrypoints.external.get(0).unwrap().selector;

    // Create state reader with class hash data
    let contract_class_cache = PermanentContractClassCache::default();

    let native_class_hash: ClassHash = ClassHash([1; 32]);
    let casm_class_hash: ClassHash = ClassHash([2; 32]);
    let caller_address = Address(1.into());

    insert_sierra_class_into_cache(
        &contract_class_cache,
        native_class_hash,
        sierra_contract_class,
    );

    contract_class_cache.set_contract_class(
        casm_class_hash,
        CompiledClass::Casm(Arc::new(casm_contract_class)),
    );

    let mut state_reader = InMemoryStateReader::default();
    let nonce = Felt252::zero();

    state_reader
        .address_to_class_hash_mut()
        .insert(caller_address.clone(), casm_class_hash);
    state_reader
        .address_to_nonce_mut()
        .insert(caller_address.clone(), nonce);

    // Create state from the state_reader and contract cache.
    let state_reader = Arc::new(state_reader);
    let mut state_vm =
        CachedState::new(state_reader.clone(), Arc::new(contract_class_cache.clone()));

    state_vm.cache_mut().storage_initial_values_mut().insert(
        (Address(1.into()), felt_to_hash(&Felt252::from(10)).0),
        Felt252::from_bytes_be(&[5; 32]),
    );
    let mut state_native = CachedState::new(state_reader, Arc::new(contract_class_cache));
    state_native
        .cache_mut()
        .storage_initial_values_mut()
        .insert(
            (Address(1.into()), felt_to_hash(&Felt252::from(10)).0),
            Felt252::from_bytes_be_slice(StarkHash::new([5; 32]).unwrap().bytes()),
        );

    // block number (is not inside a valid range)
    let calldata = [25.into()].to_vec();

    let native_result = execute(
        &mut state_native,
        &caller_address,
        &caller_address,
        native_external_selector,
        &calldata,
        EntryPointType::External,
        &native_class_hash,
    );

    let vm_result = execute(
        &mut state_vm,
        &caller_address,
        &caller_address,
        casm_external_selector,
        &calldata,
        EntryPointType::External,
        &casm_class_hash,
    );
    assert_eq!(native_result.calldata, calldata);
    assert!(vm_result.failure_flag);
    assert!(native_result.failure_flag);
    assert_eq!(vm_result.retdata, native_result.retdata);
    assert_eq!(native_result.gas_consumed, vm_result.gas_consumed);
    assert_eq!(
        vm_result.accessed_storage_keys,
        native_result.accessed_storage_keys
    );
}

#[test]
fn integration_test_erc20() {
    let sierra_contract_class: cairo_lang_starknet::contract_class::ContractClass =
        serde_json::from_str(
            std::fs::read_to_string("starknet_programs/cairo2/erc20.sierra")
                .unwrap()
                .as_str(),
        )
        .unwrap();

    let casm_data = include_bytes!("../starknet_programs/cairo2/erc20.casm");
    let casm_contract_class: CasmContractClass = serde_json::from_slice(casm_data).unwrap();

    let native_entrypoints = sierra_contract_class.clone().entry_points_by_type;
    let native_constructor_selector = &native_entrypoints.constructor.get(0).unwrap().selector;

    let casm_entrypoints = casm_contract_class.clone().entry_points_by_type;
    let casm_constructor_selector = &casm_entrypoints.constructor.get(0).unwrap().selector;

    // Create state reader with class hash data
    let contract_class_cache = PermanentContractClassCache::default();

    static NATIVE_CLASS_HASH: ClassHash = ClassHash([1; 32]);
    static CASM_CLASS_HASH: ClassHash = ClassHash([2; 32]);

    let caller_address = Address(123456789.into());

    insert_sierra_class_into_cache(
        &contract_class_cache,
        NATIVE_CLASS_HASH,
        sierra_contract_class,
    );
    contract_class_cache.set_contract_class(
        CASM_CLASS_HASH,
        CompiledClass::Casm(Arc::new(casm_contract_class)),
    );
    let mut state_reader = InMemoryStateReader::default();
    let nonce = Felt252::ZERO;

    state_reader
        .address_to_class_hash_mut()
        .insert(caller_address.clone(), CASM_CLASS_HASH);
    state_reader
        .address_to_nonce_mut()
        .insert(caller_address.clone(), nonce);

    // Create state from the state_reader and contract cache.
    let state_reader = Arc::new(state_reader);
    let mut state_vm =
        CachedState::new(state_reader.clone(), Arc::new(contract_class_cache.clone()));
    let mut state_native = CachedState::new(state_reader, Arc::new(contract_class_cache));

    /*
        1 recipient
        2 name
        3 decimals
        4 initial_supply
        5 symbol
    */
    let calldata = [caller_address.0, 2.into(), 3.into(), 4.into(), 5.into()].to_vec();

    let vm_result = execute(
        &mut state_vm,
        &caller_address,
        &caller_address,
        casm_constructor_selector,
        &calldata,
        EntryPointType::Constructor,
        &CASM_CLASS_HASH,
    );

    let native_result = execute(
        &mut state_native,
        &caller_address,
        &caller_address,
        native_constructor_selector,
        &calldata,
        EntryPointType::Constructor,
        &NATIVE_CLASS_HASH,
    );

    assert_eq!(vm_result.caller_address, caller_address);
    assert_eq!(vm_result.call_type, Some(CallType::Delegate));
    assert_eq!(vm_result.contract_address, caller_address);
    assert_eq!(
        vm_result.entry_point_selector,
<<<<<<< HEAD
        Some(casm_constructor_selector.into())
=======
        Some(Felt252::from(casm_constructor_selector))
>>>>>>> 1981b7a4
    );
    assert_eq!(
        vm_result.entry_point_type,
        Some(EntryPointType::Constructor)
    );
    assert_eq!(vm_result.calldata, calldata);
    assert!(!vm_result.failure_flag);
    assert_eq!(vm_result.retdata, [].to_vec());
    assert_eq!(vm_result.class_hash, Some(CASM_CLASS_HASH));

    assert_eq!(native_result.caller_address, caller_address);
    assert_eq!(native_result.call_type, Some(CallType::Delegate));
    assert_eq!(native_result.contract_address, caller_address);
    assert_eq!(
        native_result.entry_point_selector,
<<<<<<< HEAD
        Some(native_constructor_selector.into())
=======
        Some(Felt252::from(native_constructor_selector))
>>>>>>> 1981b7a4
    );
    assert_eq!(
        native_result.entry_point_type,
        Some(EntryPointType::Constructor)
    );
    assert_eq!(native_result.calldata, calldata);
    assert!(!native_result.failure_flag);
    assert_eq!(native_result.retdata, [].to_vec());
    assert_eq!(native_result.execution_resources, None);
    assert_eq!(native_result.class_hash, Some(NATIVE_CLASS_HASH));
    assert_eq!(native_result.gas_consumed, 126270);

    assert_eq!(vm_result.events, native_result.events);
    assert_eq!(
        vm_result.accessed_storage_keys,
        native_result.accessed_storage_keys
    );
    assert_eq!(vm_result.l2_to_l1_messages, native_result.l2_to_l1_messages);
    assert_eq!(vm_result.gas_consumed, native_result.gas_consumed);

    #[allow(clippy::too_many_arguments)]
    fn compare_results(
        state_vm: &mut CachedState<InMemoryStateReader, PermanentContractClassCache>,
        state_native: &mut CachedState<InMemoryStateReader, PermanentContractClassCache>,
        selector_idx: usize,
        native_entrypoints: &ContractEntryPoints,
        casm_entrypoints: &CasmContractEntryPoints,
        calldata: &[Felt252],
        caller_address: &Address,
        debug_name: &str,
    ) {
        let native_selector = &native_entrypoints
            .external
            .get(selector_idx)
            .unwrap()
            .selector;
        let casm_selector = &casm_entrypoints
            .external
            .get(selector_idx)
            .unwrap()
            .selector;

        let vm_result = execute(
            state_vm,
            caller_address,
            caller_address,
            casm_selector,
            calldata,
            EntryPointType::External,
            &CASM_CLASS_HASH,
        );

        let native_result = execute(
            state_native,
            caller_address,
            caller_address,
            native_selector,
            calldata,
            EntryPointType::External,
            &NATIVE_CLASS_HASH,
        );

        assert_eq!(vm_result.failure_flag, native_result.failure_flag);
        assert_eq!(vm_result.retdata, native_result.retdata);
        assert_eq!(vm_result.events, native_result.events);
        assert_eq!(
            vm_result.accessed_storage_keys,
            native_result.accessed_storage_keys
        );
        assert_eq!(vm_result.l2_to_l1_messages, native_result.l2_to_l1_messages);

        assert_eq!(
            vm_result.gas_consumed, native_result.gas_consumed,
            "gas consumed mismatch for {debug_name}",
        );
    }

    // --------------- GET TOTAL SUPPLY -----------------

    compare_results(
        &mut state_vm,
        &mut state_native,
        5,
        &native_entrypoints,
        &casm_entrypoints,
        &[],
        &caller_address,
        "get total supply 1",
    );

    // ---------------- GET DECIMALS ----------------------

    compare_results(
        &mut state_vm,
        &mut state_native,
        1,
        &native_entrypoints,
        &casm_entrypoints,
        &[],
        &caller_address,
        "get decimals 1",
    );

    // ---------------- GET NAME ----------------------

    compare_results(
        &mut state_vm,
        &mut state_native,
        6,
        &native_entrypoints,
        &casm_entrypoints,
        &[],
        &caller_address,
        "get name",
    );

    // // ---------------- GET SYMBOL ----------------------

    compare_results(
        &mut state_vm,
        &mut state_native,
        7,
        &native_entrypoints,
        &casm_entrypoints,
        &[],
        &caller_address,
        "get symbol",
    );

    // ---------------- GET BALANCE OF CALLER ----------------------

    compare_results(
        &mut state_vm,
        &mut state_native,
        8,
        &native_entrypoints,
        &casm_entrypoints,
        &[caller_address.0],
        &caller_address,
        "get balance of caller",
    );

    // // ---------------- ALLOWANCE OF ADDRESS 1 ----------------------

    compare_results(
        &mut state_vm,
        &mut state_native,
        3,
        &native_entrypoints,
        &casm_entrypoints,
        &[caller_address.0, 1.into()],
        &caller_address,
        "get allowance of address 1",
    );

    // // ---------------- INCREASE ALLOWANCE OF ADDRESS 1 by 10_000 ----------------------

    compare_results(
        &mut state_vm,
        &mut state_native,
        2,
        &native_entrypoints,
        &casm_entrypoints,
        &[1.into(), 10_000.into()],
        &caller_address,
        "increase allowance of address 1 by 10000",
    );

    // ---------------- ALLOWANCE OF ADDRESS 1 ----------------------

    // Checking again because allowance changed with previous call.
    compare_results(
        &mut state_vm,
        &mut state_native,
        3,
        &native_entrypoints,
        &casm_entrypoints,
        &[caller_address.0, 1.into()],
        &caller_address,
        "allowance of address 1 part 2",
    );

    // ---------------- APPROVE ADDRESS 1 TO MAKE TRANSFERS ON BEHALF OF THE CALLER ----------------------

    compare_results(
        &mut state_vm,
        &mut state_native,
        4,
        &native_entrypoints,
        &casm_entrypoints,
        &[1.into(), 5000.into()],
        &caller_address,
        "approve address 1 to make transfers",
    );

    // ---------------- TRANSFER 3 TOKENS FROM CALLER TO ADDRESS 2 ---------

    compare_results(
        &mut state_vm,
        &mut state_native,
        0,
        &native_entrypoints,
        &casm_entrypoints,
        &[2.into(), 3.into()],
        &caller_address,
        "transfer 3 tokens",
    );

    // // ---------------- GET BALANCE OF CALLER ----------------------

    compare_results(
        &mut state_vm,
        &mut state_native,
        8,
        &native_entrypoints,
        &casm_entrypoints,
        &[caller_address.0],
        &caller_address,
        "GET BALANCE OF CALLER",
    );

    // // ---------------- GET BALANCE OF ADDRESS 2 ----------------------

    compare_results(
        &mut state_vm,
        &mut state_native,
        8,
        &native_entrypoints,
        &casm_entrypoints,
        &[2.into()],
        &caller_address,
        "GET BALANCE OF ADDRESS 2",
    );

    // // ---------------- TRANSFER 1 TOKEN FROM CALLER TO ADDRESS 2, CALLED FROM ADDRESS 1 ----------------------

    compare_results(
        &mut state_vm,
        &mut state_native,
        9,
        &native_entrypoints,
        &casm_entrypoints,
        &[1.into(), 2.into(), 1.into()],
        &caller_address,
        "TRANSFER 1 TOKEN FROM CALLER TO ADDRESS 2, CALLED FROM ADDRESS 1",
    );

    // // ---------------- GET BALANCE OF ADDRESS 2 ----------------------

    compare_results(
        &mut state_vm,
        &mut state_native,
        8,
        &native_entrypoints,
        &casm_entrypoints,
        &[2.into()],
        &caller_address,
        "GET BALANCE OF ADDRESS 2 part 2",
    );

    // // ---------------- GET BALANCE OF CALLER ----------------------

    compare_results(
        &mut state_vm,
        &mut state_native,
        8,
        &native_entrypoints,
        &casm_entrypoints,
        &[caller_address.0],
        &caller_address,
        "GET BALANCE OF CALLER last",
    );
}

#[test]
fn call_contract_test() {
    // Caller contract
    let caller_contract_class: cairo_lang_starknet::contract_class::ContractClass =
        serde_json::from_str(
            std::fs::read_to_string("starknet_programs/cairo2/caller.sierra")
                .unwrap()
                .as_str(),
        )
        .unwrap();

    // Callee contract
    let callee_contract_class: cairo_lang_starknet::contract_class::ContractClass =
        serde_json::from_str(
            std::fs::read_to_string("starknet_programs/cairo2/callee.sierra")
                .unwrap()
                .as_str(),
        )
        .unwrap();

    // Caller contract entrypoints
    let caller_entrypoints = caller_contract_class.clone().entry_points_by_type;
    let call_contract_selector = &caller_entrypoints.external.get(0).unwrap().selector;

    // Callee contract entrypoints
    let callee_entrypoints = callee_contract_class.clone().entry_points_by_type;
    let fn_selector = &callee_entrypoints.external.get(0).unwrap().selector;

    // Create state reader with class hash data
    let contract_class_cache = PermanentContractClassCache::default();

    // Caller contract data
    let caller_address = Address(1111.into());
    let caller_class_hash: ClassHash = ClassHash([1; 32]);
    let caller_nonce = Felt252::ZERO;

    // Callee contract data
    let callee_address = Address(1112.into());
    let callee_class_hash: ClassHash = ClassHash([2; 32]);
    let callee_nonce = Felt252::ZERO;

    insert_sierra_class_into_cache(
        &contract_class_cache,
        caller_class_hash,
        caller_contract_class,
    );

    insert_sierra_class_into_cache(
        &contract_class_cache,
        callee_class_hash,
        callee_contract_class,
    );

    let mut state_reader = InMemoryStateReader::default();

    // Insert caller contract info into state reader
    state_reader
        .address_to_class_hash_mut()
        .insert(caller_address.clone(), caller_class_hash);
    state_reader
        .address_to_nonce_mut()
        .insert(caller_address.clone(), caller_nonce);

    // Insert callee contract info into state reader
    state_reader
        .address_to_class_hash_mut()
        .insert(callee_address.clone(), callee_class_hash);
    state_reader
        .address_to_nonce_mut()
        .insert(callee_address.clone(), callee_nonce);

    // Create state from the state_reader and contract cache.
    let mut state = CachedState::new(Arc::new(state_reader), Arc::new(contract_class_cache));

<<<<<<< HEAD
    let calldata = [fn_selector.into()].to_vec();
=======
    let calldata = [Felt252::from(fn_selector)].to_vec();
>>>>>>> 1981b7a4
    let result = execute(
        &mut state,
        &caller_address,
        &callee_address,
        call_contract_selector,
        &calldata,
        EntryPointType::External,
        &caller_class_hash,
    );

    assert_eq!(result.retdata, [Felt252::from(44)]);
}

#[test]
fn call_echo_contract_test() {
    // Caller contract
    let caller_contract_class: cairo_lang_starknet::contract_class::ContractClass =
        serde_json::from_str(
            std::fs::read_to_string("starknet_programs/cairo2/echo_caller.sierra")
                .unwrap()
                .as_str(),
        )
        .unwrap();

    // Callee contract
    let callee_contract_class: cairo_lang_starknet::contract_class::ContractClass =
        serde_json::from_str(
            std::fs::read_to_string("starknet_programs/cairo2/echo.sierra")
                .unwrap()
                .as_str(),
        )
        .unwrap();

    // Caller contract entrypoints
    let caller_entrypoints = caller_contract_class.clone().entry_points_by_type;
    let call_contract_selector = &caller_entrypoints.external.get(0).unwrap().selector;

    // Callee contract entrypoints
    let callee_entrypoints = callee_contract_class.clone().entry_points_by_type;
    let fn_selector = &callee_entrypoints.external.get(0).unwrap().selector;

    // Create state reader with class hash data
    let contract_class_cache = PermanentContractClassCache::default();

    // Caller contract data
    let caller_address = Address(1111.into());
    let caller_class_hash: ClassHash = ClassHash([1; 32]);
    let caller_nonce = Felt252::ZERO;

    // Callee contract data
    let callee_address = Address(1112.into());
    let callee_class_hash: ClassHash = ClassHash([2; 32]);
    let callee_nonce = Felt252::ZERO;

    insert_sierra_class_into_cache(
        &contract_class_cache,
        caller_class_hash,
        caller_contract_class,
    );

    insert_sierra_class_into_cache(
        &contract_class_cache,
        callee_class_hash,
        callee_contract_class,
    );

    let mut state_reader = InMemoryStateReader::default();

    // Insert caller contract info into state reader
    state_reader
        .address_to_class_hash_mut()
        .insert(caller_address.clone(), caller_class_hash);
    state_reader
        .address_to_nonce_mut()
        .insert(caller_address.clone(), caller_nonce);

    // Insert callee contract info into state reader
    state_reader
        .address_to_class_hash_mut()
        .insert(callee_address.clone(), callee_class_hash);
    state_reader
        .address_to_nonce_mut()
        .insert(callee_address.clone(), callee_nonce);

    // Create state from the state_reader and contract cache.
    let mut state = CachedState::new(Arc::new(state_reader), Arc::new(contract_class_cache));

<<<<<<< HEAD
    let calldata = [fn_selector.into(), 99999999.into()].to_vec();
=======
    let calldata = [Felt252::from(fn_selector), 99999999.into()].to_vec();
>>>>>>> 1981b7a4
    let result = execute(
        &mut state,
        &caller_address,
        &callee_address,
        call_contract_selector,
        &calldata,
        EntryPointType::External,
        &caller_class_hash,
    );

    assert_eq!(result.retdata, [Felt252::from(99999999)]);
    assert_eq!(result.gas_consumed, 89110);
}

#[test]
#[cfg(feature = "cairo-native")]
fn call_events_contract_test() {
    // Caller contract

    let caller_contract_class: cairo_lang_starknet::contract_class::ContractClass =
        serde_json::from_str(
            std::fs::read_to_string("starknet_programs/cairo2/caller.sierra")
                .unwrap()
                .as_str(),
        )
        .unwrap();

    // Callee contract
    let callee_contract_class: cairo_lang_starknet::contract_class::ContractClass =
        serde_json::from_str(
            std::fs::read_to_string("starknet_programs/cairo2/event_emitter.sierra")
                .unwrap()
                .as_str(),
        )
        .unwrap();

    // Caller contract entrypoints
    let caller_entrypoints = caller_contract_class.clone().entry_points_by_type;
    let call_contract_selector = &caller_entrypoints.external.get(0).unwrap().selector;

    // Event emmitter contract entrypoints
    let callee_entrypoints = callee_contract_class.clone().entry_points_by_type;
    let fn_selector = &callee_entrypoints.external.get(0).unwrap().selector;

    // Create state reader with class hash data
    let contract_class_cache = PermanentContractClassCache::default();

    // Caller contract data
    let caller_address = Address(1111.into());
    let caller_class_hash: ClassHash = ClassHash([1; 32]);
    let caller_nonce = Felt252::ZERO;

    // Callee contract data
    let callee_address = Address(1112.into());
    let callee_class_hash: ClassHash = ClassHash([2; 32]);
    let callee_nonce = Felt252::ZERO;

    insert_sierra_class_into_cache(
        &contract_class_cache,
        caller_class_hash,
        caller_contract_class,
    );

    insert_sierra_class_into_cache(
        &contract_class_cache,
        callee_class_hash,
        callee_contract_class,
    );

    let mut state_reader = InMemoryStateReader::default();

    // Insert caller contract info into state reader
    state_reader
        .address_to_class_hash_mut()
        .insert(caller_address.clone(), caller_class_hash);
    state_reader
        .address_to_nonce_mut()
        .insert(caller_address.clone(), caller_nonce);

    // Insert callee contract info into state reader
    state_reader
        .address_to_class_hash_mut()
        .insert(callee_address.clone(), callee_class_hash);
    state_reader
        .address_to_nonce_mut()
        .insert(callee_address.clone(), callee_nonce);

    // Create state from the state_reader and contract cache.
    let mut state = CachedState::new(Arc::new(state_reader), Arc::new(contract_class_cache));

    let calldata = [Felt252::from(fn_selector)];
    let result = execute(
        &mut state,
        &caller_address,
        &callee_address,
        call_contract_selector,
        &calldata,
        EntryPointType::External,
        &caller_class_hash,
    );

    let internal_call = CallInfo {
        caller_address: Address(1111.into()),
        call_type: Some(Call),
        contract_address: Address(1112.into()),
        code_address: None,
        class_hash: Some(ClassHash([
            2, 2, 2, 2, 2, 2, 2, 2, 2, 2, 2, 2, 2, 2, 2, 2, 2, 2, 2, 2, 2, 2, 2, 2, 2, 2, 2, 2, 2,
            2, 2, 2,
        ])),
        entry_point_selector: Some(Felt252::from(fn_selector)),
        entry_point_type: Some(External),
        calldata: Vec::new(),
        retdata: vec![1234.into()],
        execution_resources: None,
        events: vec![OrderedEvent {
            order: 0,
            keys: vec![110.into()],
            data: vec![1.into()],
        }],
        l2_to_l1_messages: Vec::new(),
        storage_read_values: Vec::new(),
        accessed_storage_keys: HashSet::new(),
        internal_calls: Vec::new(),
        gas_consumed: 9640,
        failure_flag: false,
    };

    let event = Event {
        from_address: Address(1112.into()),
        keys: vec![110.into()],
        data: vec![1.into()],
    };

    assert_eq!(result.retdata, [1234.into()]);
    assert_eq!(result.events, []);
    assert_eq_sorted!(result.internal_calls, [internal_call]);

    let sorted_events = result.get_sorted_events().unwrap();
    assert_eq!(sorted_events, vec![event]);
}

#[test]
fn replace_class_test() {
    //  Create program and entry point types for contract class
    let contract_class_a: cairo_lang_starknet::contract_class::ContractClass =
        serde_json::from_str(
            std::fs::read_to_string("starknet_programs/cairo2/get_number_a.sierra")
                .unwrap()
                .as_str(),
        )
        .unwrap();
    let casm_data = include_bytes!("../starknet_programs/cairo2/get_number_a.casm");
    let casm_contract_class: CasmContractClass = serde_json::from_slice(casm_data).unwrap();

    let entrypoints_a = contract_class_a.clone().entry_points_by_type;
    let replace_selector = &entrypoints_a.external.get(0).unwrap().selector;

    let casm_entrypoints = casm_contract_class.clone().entry_points_by_type;
    let casm_replace_selector = &casm_entrypoints.external.get(0).unwrap().selector;

    // Create state reader with class hash data
    let contract_class_cache = PermanentContractClassCache::default();

    let address = Address(1111.into());
    let casm_address = Address(2222.into());

    static CLASS_HASH_A: ClassHash = ClassHash([1; 32]);
    static CASM_CLASS_HASH_A: ClassHash = ClassHash([2; 32]);

    let nonce = Felt252::ZERO;

    insert_sierra_class_into_cache(&contract_class_cache, CLASS_HASH_A, contract_class_a);

    contract_class_cache.set_contract_class(
        CASM_CLASS_HASH_A,
        CompiledClass::Casm(Arc::new(casm_contract_class)),
    );
    let mut state_reader = InMemoryStateReader::default();
    state_reader
        .address_to_class_hash_mut()
        .insert(address.clone(), CLASS_HASH_A);
    state_reader
        .address_to_class_hash_mut()
        .insert(casm_address.clone(), CASM_CLASS_HASH_A);
    state_reader
        .address_to_nonce_mut()
        .insert(address.clone(), nonce);

    // Add get_number_b contract to the state (only its contract_class)
    let contract_class_b: cairo_lang_starknet::contract_class::ContractClass =
        serde_json::from_str(
            std::fs::read_to_string("starknet_programs/cairo2/get_number_b.sierra")
                .unwrap()
                .as_str(),
        )
        .unwrap();
    let casm_data = include_bytes!("../starknet_programs/cairo2/get_number_b.casm");
    let casm_contract_class_b: CasmContractClass = serde_json::from_slice(casm_data).unwrap();

    static CLASS_HASH_B: ClassHash = ClassHash([3; 32]);
    static CASM_CLASS_HASH_B: ClassHash = ClassHash([4; 32]);

    insert_sierra_class_into_cache(
        &contract_class_cache,
        CLASS_HASH_B,
        contract_class_b.clone(),
    );

    contract_class_cache.set_contract_class(
        CASM_CLASS_HASH_B,
        CompiledClass::Casm(Arc::new(casm_contract_class_b.clone())),
    );

    // Create state from the state_reader and contract cache.
    let mut state = CachedState::new(
        Arc::new(state_reader.clone()),
        Arc::new(contract_class_cache.clone()),
    );
    let mut vm_state = CachedState::new(Arc::new(state_reader), Arc::new(contract_class_cache));

    // Run upgrade entrypoint and check that the storage was updated with the new contract class
    // Create an execution entry point
    let calldata = [Felt252::from_bytes_be_slice(CLASS_HASH_B.to_bytes_be())].to_vec();
    let caller_address = Address(0000.into());
    let entry_point_type = EntryPointType::External;
    let native_result = execute(
        &mut state,
        &caller_address,
        &address,
        replace_selector,
        &calldata,
        entry_point_type,
        &CLASS_HASH_A,
    );
    let calldata = [Felt252::from_bytes_be_slice(
        CASM_CLASS_HASH_B.to_bytes_be(),
    )]
    .to_vec();
    let vm_result = execute(
        &mut vm_state,
        &caller_address,
        &casm_address,
        casm_replace_selector,
        &calldata,
        entry_point_type,
        &CASM_CLASS_HASH_A,
    );

    // Check that the class was indeed replaced in storage
    assert_eq!(state.get_class_hash_at(&address).unwrap(), CLASS_HASH_B);
    // Check that the class_hash_b leads to contract_class_b for soundness
    let sierra_program = contract_class_b.extract_sierra_program().unwrap();
    let entry_points = contract_class_b.entry_points_by_type;
    assert_eq!(
        state.get_contract_class(&CLASS_HASH_B).unwrap(),
        CompiledClass::Sierra(Arc::new((sierra_program, entry_points))),
    );

    // Check that the class was indeed replaced in storage
    assert_eq!(
        vm_state.get_class_hash_at(&casm_address).unwrap(),
        CASM_CLASS_HASH_B
    );
    // Check that the class_hash_b leads to contract_class_b for soundness
    assert_eq!(
        vm_state.get_contract_class(&CASM_CLASS_HASH_B).unwrap(),
        CompiledClass::Casm(Arc::new(casm_contract_class_b))
    );

    assert_eq!(native_result.retdata, vm_result.retdata);
    assert_eq!(native_result.events, vm_result.events);
    assert_eq!(
        native_result.accessed_storage_keys,
        vm_result.accessed_storage_keys
    );
    assert_eq!(native_result.l2_to_l1_messages, vm_result.l2_to_l1_messages);
    assert_eq!(native_result.gas_consumed, vm_result.gas_consumed);
    assert_eq!(native_result.failure_flag, vm_result.failure_flag);
    assert_eq_sorted!(native_result.internal_calls, vm_result.internal_calls);
    assert_eq!(native_result.class_hash.unwrap(), CLASS_HASH_A);
    assert_eq!(vm_result.class_hash.unwrap(), CASM_CLASS_HASH_A);
    assert_eq!(native_result.caller_address, caller_address);
    assert_eq!(vm_result.caller_address, caller_address);
    assert_eq!(native_result.call_type, vm_result.call_type);
    assert_eq!(native_result.contract_address, address);
    assert_eq!(vm_result.contract_address, casm_address);
    assert_eq!(native_result.code_address, vm_result.code_address);
    assert_eq!(
        native_result.entry_point_selector,
        vm_result.entry_point_selector
    );
    assert_eq!(native_result.entry_point_type, vm_result.entry_point_type);
}

#[test]
fn replace_class_contract_call() {
    fn compare_results(native_result: CallInfo, vm_result: CallInfo) {
        assert_eq!(vm_result.retdata, native_result.retdata);
        assert_eq!(vm_result.events, native_result.events);
        assert_eq!(
            vm_result.accessed_storage_keys,
            native_result.accessed_storage_keys
        );
        assert_eq!(vm_result.l2_to_l1_messages, native_result.l2_to_l1_messages);
        assert_eq!(vm_result.gas_consumed, native_result.gas_consumed);
        assert_eq!(vm_result.failure_flag, false);
        assert_eq!(native_result.failure_flag, false);
        assert_eq_sorted!(vm_result.internal_calls, native_result.internal_calls);
        assert_eq!(
            vm_result.accessed_storage_keys,
            native_result.accessed_storage_keys
        );
        assert_eq!(
            vm_result.storage_read_values,
            native_result.storage_read_values
        );
        assert_eq!(vm_result.class_hash, native_result.class_hash);
    }
    // Same execution than cairo_1_syscalls.rs test but comparing results to native execution.

    // SET GET_NUMBER_A
    // Add get_number_a.cairo to storage
    let program_data = include_bytes!("../starknet_programs/cairo2/get_number_a.casm");
    let casm_contract_class_a: CasmContractClass = serde_json::from_slice(program_data).unwrap();

    let sierra_class_a: cairo_lang_starknet::contract_class::ContractClass = serde_json::from_str(
        std::fs::read_to_string("starknet_programs/cairo2/get_number_a.sierra")
            .unwrap()
            .as_str(),
    )
    .unwrap();

    // Create state reader with class hash data
    let contract_class_cache = PermanentContractClassCache::default();
    let native_contract_class_cache = PermanentContractClassCache::default();

    let address = Address(Felt252::ONE);
    let class_hash_a: ClassHash = ClassHash([1; 32]);
    let nonce = Felt252::ZERO;

    contract_class_cache.set_contract_class(
        class_hash_a,
        CompiledClass::Casm(Arc::new(casm_contract_class_a)),
    );
    insert_sierra_class_into_cache(&native_contract_class_cache, class_hash_a, sierra_class_a);

    let mut state_reader = InMemoryStateReader::default();
    state_reader
        .address_to_class_hash_mut()
        .insert(address.clone(), class_hash_a);
    state_reader
        .address_to_nonce_mut()
        .insert(address.clone(), nonce);

    let mut native_state_reader = InMemoryStateReader::default();
    native_state_reader
        .address_to_class_hash_mut()
        .insert(address.clone(), class_hash_a);

    // SET GET_NUMBER_B

    // Add get_number_b contract to the state (only its contract_class)

    let program_data = include_bytes!("../starknet_programs/cairo2/get_number_b.casm");
    let contract_class_b: CasmContractClass = serde_json::from_slice(program_data).unwrap();

    let sierra_class_b: cairo_lang_starknet::contract_class::ContractClass = serde_json::from_str(
        std::fs::read_to_string("starknet_programs/cairo2/get_number_b.sierra")
            .unwrap()
            .as_str(),
    )
    .unwrap();
    let class_hash_b: ClassHash = ClassHash([2; 32]);

    contract_class_cache.set_contract_class(
        class_hash_b,
        CompiledClass::Casm(Arc::new(contract_class_b)),
    );
    insert_sierra_class_into_cache(&native_contract_class_cache, class_hash_b, sierra_class_b);

    // SET GET_NUMBER_WRAPPER

    //  Create program and entry point types for contract class
    let program_data = include_bytes!("../starknet_programs/cairo2/get_number_wrapper.casm");
    let wrapper_contract_class: CasmContractClass = serde_json::from_slice(program_data).unwrap();
    let entrypoints = wrapper_contract_class.clone().entry_points_by_type;
    let get_number_entrypoint_selector = &entrypoints.external.get(1).unwrap().selector;
    let upgrade_entrypoint_selector: &BigUint = &entrypoints.external.get(0).unwrap().selector;

    let wrapper_sierra_class: cairo_lang_starknet::contract_class::ContractClass =
        serde_json::from_str(
            std::fs::read_to_string("starknet_programs/cairo2/get_number_wrapper.sierra")
                .unwrap()
                .as_str(),
        )
        .unwrap();
    let native_entrypoints = wrapper_sierra_class.clone().entry_points_by_type;

    let native_get_number_entrypoint_selector =
        &native_entrypoints.external.get(1).unwrap().selector;
    let native_upgrade_entrypoint_selector: &BigUint =
        &native_entrypoints.external.get(0).unwrap().selector;

    let wrapper_address = Address(Felt252::from(2));
    let wrapper_class_hash: ClassHash = ClassHash([3; 32]);

    contract_class_cache.set_contract_class(
        wrapper_class_hash,
        CompiledClass::Casm(Arc::new(wrapper_contract_class)),
    );
    insert_sierra_class_into_cache(
        &native_contract_class_cache,
        wrapper_class_hash,
        wrapper_sierra_class,
    );

    state_reader
        .address_to_class_hash_mut()
        .insert(wrapper_address.clone(), wrapper_class_hash);
    state_reader
        .address_to_nonce_mut()
        .insert(wrapper_address.clone(), nonce);

    native_state_reader
        .address_to_class_hash_mut()
        .insert(wrapper_address, wrapper_class_hash);

    // Create state from the state_reader and contract cache.
    let mut state = CachedState::new(
        Arc::new(state_reader.clone()),
        Arc::new(contract_class_cache.clone()),
    );
    let mut native_state = CachedState::new(Arc::new(state_reader), Arc::new(contract_class_cache));
    // CALL GET_NUMBER BEFORE REPLACE_CLASS

    let calldata = [].to_vec();
    let caller_address = Address(0000.into());
    let entry_point_type = EntryPointType::External;

    let vm_result = execute(
        &mut state,
        &caller_address,
        &address,
        get_number_entrypoint_selector,
        &calldata,
        entry_point_type,
        &wrapper_class_hash,
    );

    let native_result = execute(
        &mut native_state,
        &caller_address,
        &address,
        native_get_number_entrypoint_selector,
        &calldata,
        entry_point_type,
        &wrapper_class_hash,
    );
    compare_results(native_result, vm_result);

    // REPLACE_CLASS

    let calldata = [Felt252::from_bytes_be_slice(class_hash_b.to_bytes_be())].to_vec();

    let vm_result = execute(
        &mut state,
        &caller_address,
        &address,
        upgrade_entrypoint_selector,
        &calldata,
        entry_point_type,
        &wrapper_class_hash,
    );

    let native_result = execute(
        &mut native_state,
        &caller_address,
        &address,
        native_upgrade_entrypoint_selector,
        &calldata,
        entry_point_type,
        &wrapper_class_hash,
    );
    compare_results(native_result, vm_result);
    // CALL GET_NUMBER AFTER REPLACE_CLASS

    let calldata = [].to_vec();

    let vm_result = execute(
        &mut state,
        &caller_address,
        &address,
        get_number_entrypoint_selector,
        &calldata,
        entry_point_type,
        &wrapper_class_hash,
    );

    let native_result = execute(
        &mut native_state,
        &caller_address,
        &address,
        native_get_number_entrypoint_selector,
        &calldata,
        entry_point_type,
        &wrapper_class_hash,
    );
    compare_results(native_result, vm_result);
}

#[test]
#[cfg(feature = "cairo-native")]
fn keccak_syscall_test() {
    let sierra_contract_class: cairo_lang_starknet::contract_class::ContractClass =
        serde_json::from_str(
            std::fs::read_to_string("starknet_programs/cairo2/test_cairo_keccak.sierra")
                .unwrap()
                .as_str(),
        )
        .unwrap();

    let native_entrypoints = sierra_contract_class.clone().entry_points_by_type;
    let native_entrypoint_selector = &native_entrypoints.external.get(0).unwrap().selector;

    let native_class_hash: ClassHash = ClassHash([1; 32]);

    let caller_address = Address(123456789.into());
    let contract_class_cache = PermanentContractClassCache::default();

    insert_sierra_class_into_cache(
        &contract_class_cache,
        native_class_hash,
        sierra_contract_class,
    );

    let mut state_reader = InMemoryStateReader::default();
    let nonce = Felt252::ZERO;

    state_reader
        .address_to_nonce_mut()
        .insert(caller_address.clone(), nonce);

    // Create state from the state_reader and contract cache.
    let mut state = CachedState::new(Arc::new(state_reader), Arc::new(contract_class_cache));

    let native_result = execute(
        &mut state,
        &caller_address,
        &caller_address,
        native_entrypoint_selector,
        &[],
        EntryPointType::External,
        &native_class_hash,
    );

    assert!(!native_result.failure_flag);
    assert_eq!(native_result.gas_consumed, 545370);
}

#[allow(clippy::too_many_arguments)]
fn execute(
    state: &mut CachedState<InMemoryStateReader, PermanentContractClassCache>,
    caller_address: &Address,
    callee_address: &Address,
    selector: &BigUint,
    calldata: &[Felt252],
    entrypoint_type: EntryPointType,
    class_hash: &ClassHash,
) -> CallInfo {
    let exec_entry_point = ExecutionEntryPoint::new(
        (*callee_address).clone(),
        calldata.to_vec(),
<<<<<<< HEAD
        selector.into(),
=======
        Felt252::from(selector),
>>>>>>> 1981b7a4
        (*caller_address).clone(),
        entrypoint_type,
        Some(CallType::Delegate),
        Some(*class_hash),
        u64::MAX.into(),
    );

    // Execute the entrypoint
    // Set up the current block number
    let mut block_context = BlockContext::default();
    block_context.block_info_mut().block_number = 30;

    let mut tx_execution_context = TransactionExecutionContext::new(
        Address(0.into()),
        Felt252::ZERO,
        Vec::new(),
        0,
        10.into(),
        block_context.invoke_tx_max_n_steps(),
        *TRANSACTION_VERSION,
    );
    let mut resources_manager = ExecutionResourcesManager::default();

    exec_entry_point
        .execute(
            state,
            &block_context,
            &mut resources_manager,
            &mut tx_execution_context,
            false,
            block_context.invoke_tx_max_n_steps(),
            #[cfg(feature = "cairo-native")]
            None,
        )
        .unwrap()
        .call_info
        .unwrap()
}

#[test]
fn library_call() {
    //  Create program and entry point types for contract class
    let contract_class: cairo_lang_starknet::contract_class::ContractClass =
        serde_json::from_slice(include_bytes!(
            "../starknet_programs/cairo2/square_root.sierra"
        ))
        .unwrap();

    let entrypoints = contract_class.clone().entry_points_by_type;
    let entrypoint_selector = &entrypoints.external.get(0).unwrap().selector;

    // Create state reader with class hash data
    let contract_class_cache = PermanentContractClassCache::default();

    let address = Address(1111.into());
    let class_hash: ClassHash = ClassHash([1; 32]);
    let nonce = Felt252::ZERO;

    contract_class_cache.set_contract_class(
        class_hash,
        CompiledClass::Sierra(Arc::new((
            contract_class.extract_sierra_program().unwrap(),
            entrypoints.clone(),
        ))),
    );
    let mut state_reader = InMemoryStateReader::default();
    state_reader
        .address_to_class_hash_mut()
        .insert(address.clone(), class_hash);
    state_reader
        .address_to_nonce_mut()
        .insert(address.clone(), nonce);

    // Add lib contract to the state

    let lib_program_data = include_bytes!("../starknet_programs/cairo2/math_lib.sierra");

    let lib_contract_class: ContractClass = serde_json::from_slice(lib_program_data).unwrap();

    let lib_address = Address(1112.into());
    let lib_class_hash: ClassHash = ClassHash([2; 32]);
    let lib_nonce = Felt252::ZERO;

    insert_sierra_class_into_cache(&contract_class_cache, lib_class_hash, lib_contract_class);

    state_reader
        .address_to_class_hash_mut()
        .insert(lib_address.clone(), lib_class_hash);
    state_reader
        .address_to_nonce_mut()
        .insert(lib_address, lib_nonce);

    // Create state from the state_reader and contract cache.
    let mut state = CachedState::new(Arc::new(state_reader), Arc::new(contract_class_cache));

    // Create an execution entry point
    let calldata = [
        25.into(),
        Felt252::from_bytes_be_slice(lib_class_hash.to_bytes_be()),
    ]
    .to_vec();
    let caller_address = Address(0000.into());
    let entry_point_type = EntryPointType::External;

    let exec_entry_point = ExecutionEntryPoint::new(
        address,
        calldata.clone(),
<<<<<<< HEAD
        entrypoint_selector.into(),
=======
        Felt252::from(entrypoint_selector),
>>>>>>> 1981b7a4
        caller_address,
        entry_point_type,
        Some(CallType::Delegate),
        Some(class_hash),
        100000,
    );

    // Execute the entrypoint
    let block_context = BlockContext::default();
    let mut tx_execution_context = TransactionExecutionContext::new(
        Address(0.into()),
        Felt252::ZERO,
        Vec::new(),
        0,
        10.into(),
        block_context.invoke_tx_max_n_steps(),
        *TRANSACTION_VERSION,
    );
    let mut resources_manager = ExecutionResourcesManager::default();

    // expected results
    let expected_call_info = CallInfo {
        caller_address: Address(0.into()),
        call_type: Some(CallType::Delegate),
        contract_address: Address(1111.into()),
<<<<<<< HEAD
        entry_point_selector: Some(entrypoint_selector.into()),
=======
        entry_point_selector: Some(Felt252::from(entrypoint_selector)),
>>>>>>> 1981b7a4
        entry_point_type: Some(EntryPointType::External),
        calldata,
        retdata: [5.into()].to_vec(),
        execution_resources: None,
        class_hash: Some(class_hash),
        internal_calls: vec![CallInfo {
            caller_address: Address(0.into()),
            call_type: Some(CallType::Delegate),
            contract_address: Address(1111.into()),
            entry_point_selector: Some(
                Felt252::from_dec_str(
                    "544923964202674311881044083303061611121949089655923191939299897061511784662",
                )
                .unwrap(),
            ),
            entry_point_type: Some(EntryPointType::External),
            calldata: vec![25.into()],
            retdata: [5.into()].to_vec(),
            execution_resources: None,
            class_hash: Some(lib_class_hash),
            gas_consumed: 0,
            ..Default::default()
        }],
        code_address: None,
        events: vec![],
        l2_to_l1_messages: vec![],
        storage_read_values: vec![],
        accessed_storage_keys: HashSet::new(),
        gas_consumed: 78250,
        ..Default::default()
    };

    assert_eq_sorted!(
        exec_entry_point
            .execute(
                &mut state,
                &block_context,
                &mut resources_manager,
                &mut tx_execution_context,
                false,
                block_context.invoke_tx_max_n_steps(),
                #[cfg(feature = "cairo-native")]
                None,
            )
            .unwrap()
            .call_info
            .unwrap(),
        expected_call_info
    );
}

fn execute_deploy(
    state: &mut CachedState<InMemoryStateReader, PermanentContractClassCache>,
    caller_address: &Address,
    selector: &BigUint,
    calldata: &[Felt252],
    entrypoint_type: EntryPointType,
    class_hash: &ClassHash,
) -> CallInfo {
    let exec_entry_point = ExecutionEntryPoint::new(
        (*caller_address).clone(),
        calldata.to_vec(),
<<<<<<< HEAD
        selector.into(),
=======
        Felt252::from(selector),
>>>>>>> 1981b7a4
        (*caller_address).clone(),
        entrypoint_type,
        Some(CallType::Delegate),
        Some(*class_hash),
        u64::MAX.into(),
    );

    // Execute the entrypoint
    let block_context = BlockContext::default();
    let mut tx_execution_context = TransactionExecutionContext::new(
        Address(0.into()),
        Felt252::ZERO,
        Vec::new(),
        0,
        10.into(),
        block_context.invoke_tx_max_n_steps(),
        *TRANSACTION_VERSION,
    );
    let mut resources_manager = ExecutionResourcesManager::default();

    exec_entry_point
        .execute(
            state,
            &block_context,
            &mut resources_manager,
            &mut tx_execution_context,
            false,
            block_context.invoke_tx_max_n_steps(),
            #[cfg(feature = "cairo-native")]
            None,
        )
        .unwrap()
        .call_info
        .unwrap()
}

#[test]
#[cfg(feature = "cairo-native")]
fn deploy_syscall_test() {
    // Deployer contract

    let deployer_contract_class: cairo_lang_starknet::contract_class::ContractClass =
        serde_json::from_str(
            std::fs::read_to_string("starknet_programs/cairo2/deploy.sierra")
                .unwrap()
                .as_str(),
        )
        .unwrap();

    // Deployee contract
    let deployee_contract_class: cairo_lang_starknet::contract_class::ContractClass =
        serde_json::from_str(
            std::fs::read_to_string("starknet_programs/cairo2/echo.sierra")
                .unwrap()
                .as_str(),
        )
        .unwrap();

    // deployer contract entrypoints
    let deployer_entrypoints = deployer_contract_class.clone().entry_points_by_type;
    let deploy_contract_selector = &deployer_entrypoints.external.get(0).unwrap().selector;

    // Echo contract entrypoints
    let deployee_entrypoints = deployee_contract_class.clone().entry_points_by_type;
    let _fn_selector = &deployee_entrypoints.external.get(0).unwrap().selector;

    // Create state reader with class hash data
    let contract_class_cache = PermanentContractClassCache::default();

    // Deployer contract data
    let deployer_address = Address(1111.into());
    let deployer_class_hash: ClassHash = ClassHash([1; 32]);
    let deployer_nonce = Felt252::ZERO;

    // Deployee contract data
    let deployee_class_hash: ClassHash = ClassHash::from(Felt252::ONE);
    let _deployee_nonce = Felt252::ZERO;

    insert_sierra_class_into_cache(
        &contract_class_cache,
        deployer_class_hash,
        deployer_contract_class,
    );

    insert_sierra_class_into_cache(
        &contract_class_cache,
        deployee_class_hash,
        deployee_contract_class,
    );

    let mut state_reader = InMemoryStateReader::default();

    // Insert deployer contract info into state reader
    state_reader
        .address_to_class_hash_mut()
        .insert(deployer_address.clone(), deployer_class_hash);
    state_reader
        .address_to_nonce_mut()
        .insert(deployer_address.clone(), deployer_nonce);

    // Create state from the state_reader and contract cache.
    let mut state = CachedState::new(Arc::new(state_reader), Arc::new(contract_class_cache));

    let calldata = [
        Felt252::from_bytes_be_slice(deployee_class_hash.to_bytes_be()),
        Felt252::ONE,
    ]
    .to_vec();
    let result = execute_deploy(
        &mut state,
        &deployer_address,
        deploy_contract_selector,
        &calldata,
        EntryPointType::External,
        &deployer_class_hash,
    );
    let expected_deployed_contract_address = Address(
        calculate_contract_address(
            &Felt252::ONE,
            &Felt252::from_bytes_be_slice(deployee_class_hash.to_bytes_be()),
            &[100.into()],
            deployer_address,
        )
        .unwrap(),
    );

    assert_eq!(result.retdata, [expected_deployed_contract_address.0]);
    assert_eq!(result.events, []);
    assert_eq!(result.internal_calls.len(), 1);

    let sorted_events = result.get_sorted_events().unwrap();
    assert_eq!(sorted_events, vec![]);
    assert_eq!(result.failure_flag, false)
}

#[test]
#[cfg(feature = "cairo-native")]
fn deploy_syscall_address_unavailable_test() {
    // Deployer contract

    use starknet_in_rust::utils::felt_to_hash;
    let deployer_contract_class: cairo_lang_starknet::contract_class::ContractClass =
        serde_json::from_str(
            std::fs::read_to_string("starknet_programs/cairo2/deploy.sierra")
                .unwrap()
                .as_str(),
        )
        .unwrap();

    // Deployee contract
    let deployee_contract_class: cairo_lang_starknet::contract_class::ContractClass =
        serde_json::from_str(
            std::fs::read_to_string("starknet_programs/cairo2/echo.sierra")
                .unwrap()
                .as_str(),
        )
        .unwrap();

    // deployer contract entrypoints
    let deployer_entrypoints = deployer_contract_class.clone().entry_points_by_type;
    let deploy_contract_selector = &deployer_entrypoints.external.get(0).unwrap().selector;

    // Echo contract entrypoints
    let deployee_entrypoints = deployee_contract_class.clone().entry_points_by_type;
    let _fn_selector = &deployee_entrypoints.external.get(0).unwrap().selector;

    // Create state reader with class hash data
    let contract_class_cache = PermanentContractClassCache::default();

    // Deployer contract data
    let deployer_address = Address(1111.into());
    let deployer_class_hash: ClassHash = ClassHash([2; 32]);
    let deployer_nonce = Felt252::ZERO;

    // Deployee contract data
    let deployee_class_hash: ClassHash = felt_to_hash(&Felt252::ONE);
    let deployee_nonce = Felt252::ZERO;
    let expected_deployed_contract_address = Address(
        calculate_contract_address(
            &Felt252::ONE,
            &Felt252::from_bytes_be_slice(deployee_class_hash.to_bytes_be()),
            &[100.into()],
            deployer_address.clone(),
        )
        .unwrap(),
    );
    // Insert contract to be deployed so that its address is taken
    let deployee_address = expected_deployed_contract_address;

    insert_sierra_class_into_cache(
        &contract_class_cache,
        deployer_class_hash,
        deployer_contract_class,
    );

    insert_sierra_class_into_cache(
        &contract_class_cache,
        deployee_class_hash,
        deployee_contract_class,
    );

    let mut state_reader = InMemoryStateReader::default();

    // Insert deployer contract info into state reader
    state_reader
        .address_to_class_hash_mut()
        .insert(deployer_address.clone(), deployer_class_hash);
    state_reader
        .address_to_nonce_mut()
        .insert(deployer_address.clone(), deployer_nonce);

    // Insert deployee contract info into state reader
    state_reader
        .address_to_class_hash_mut()
        .insert(deployee_address.clone(), deployee_class_hash);
    state_reader
        .address_to_nonce_mut()
        .insert(deployee_address.clone(), deployee_nonce);

    // Create state from the state_reader and contract cache.
    let mut state = CachedState::new(Arc::new(state_reader), Arc::new(contract_class_cache));

    let calldata = [
        Felt252::from_bytes_be_slice(deployee_class_hash.to_bytes_be()),
        Felt252::ONE,
    ]
    .to_vec();
    let result = execute_deploy(
        &mut state,
        &deployer_address,
        deploy_contract_selector,
        &calldata,
        EntryPointType::External,
        &deployer_class_hash,
    );

    assert_eq!(
        std::str::from_utf8(&result.retdata[0].to_bytes_be())
            .unwrap()
            .trim_start_matches('\0'),
        "Result::unwrap failed."
    );
    assert_eq!(result.events, []);
    assert_eq!(result.failure_flag, true);
    assert!(result.internal_calls.is_empty());
}

#[test]
#[cfg(feature = "cairo-native")]
fn get_execution_info_test() {
    // Same test as test_get_execution_info in the cairo_1_syscalls.rs but in native

    let sierra_contract_class: cairo_lang_starknet::contract_class::ContractClass =
        serde_json::from_str(
            std::fs::read_to_string("starknet_programs/cairo2/get_execution_info.sierra")
                .unwrap()
                .as_str(),
        )
        .unwrap();

    // Contract entrypoints
    let entrypoints = sierra_contract_class.clone().entry_points_by_type;
    let selector = &entrypoints.external.get(0).unwrap().selector;

    // Create state reader with class hash data
    let contract_class_cache = PermanentContractClassCache::default();

    // Contract data
    let address = Address(1111.into());
    let class_hash: ClassHash = ClassHash([1; 32]);
    let nonce = Felt252::ZERO;

    insert_sierra_class_into_cache(&contract_class_cache, class_hash, sierra_contract_class);

    let mut state_reader = InMemoryStateReader::default();

    // Insert caller contract info into state reader
    state_reader
        .address_to_class_hash_mut()
        .insert(address.clone(), class_hash);
    state_reader
        .address_to_nonce_mut()
        .insert(address.clone(), nonce);

    // Create state from the state_reader and contract cache.
    let mut state = CachedState::new(Arc::new(state_reader), Arc::new(contract_class_cache));

    let calldata = [].to_vec();

    // Create the entrypoint
    let exec_entry_point = ExecutionEntryPoint::new(
        address.clone(),
        calldata.to_vec(),
<<<<<<< HEAD
        selector.into(),
=======
        Felt252::from(selector),
>>>>>>> 1981b7a4
        Address(0.into()),
        EntryPointType::External,
        Some(CallType::Delegate),
        Some(class_hash),
        u128::MAX,
    );

    // Create default BlockContext
    let block_context = BlockContext::default();

    // Create TransactionExecutionContext
    let mut tx_execution_context = TransactionExecutionContext::new(
        Address(0.into()),
        Felt252::ZERO,
        vec![22.into(), 33.into()],
        0,
        10.into(),
        block_context.invoke_tx_max_n_steps(),
        *TRANSACTION_VERSION,
    );
    let mut resources_manager = ExecutionResourcesManager::default();

    // Execute the entrypoint
    let call_info = exec_entry_point
        .execute(
            &mut state,
            &block_context,
            &mut resources_manager,
            &mut tx_execution_context,
            false,
            block_context.invoke_tx_max_n_steps(),
            #[cfg(feature = "cairo-native")]
            None,
        )
        .unwrap()
        .call_info
        .unwrap();

    let expected_ret_data = vec![
        block_context.block_info().sequencer_address.0,
        0.into(),
        0.into(),
        address.0,
    ];

    let expected_gas_consumed = 22980;

    let expected_call_info = CallInfo {
        caller_address: Address(0.into()),
        call_type: Some(CallType::Delegate),
        contract_address: address,
        class_hash: Some(class_hash),
<<<<<<< HEAD
        entry_point_selector: Some(selector.into()),
=======
        entry_point_selector: Some(Felt252::from(selector)),
>>>>>>> 1981b7a4
        entry_point_type: Some(EntryPointType::External),
        retdata: expected_ret_data,
        execution_resources: None,
        gas_consumed: expected_gas_consumed,
        ..Default::default()
    };

    assert_eq!(call_info, expected_call_info);
}<|MERGE_RESOLUTION|>--- conflicted
+++ resolved
@@ -143,11 +143,7 @@
     assert_eq!(vm_result.contract_address, caller_address);
     assert_eq!(
         vm_result.entry_point_selector,
-<<<<<<< HEAD
-        Some(biguint_to_felt(casm_external_selector).unwrap())
-=======
         Some(Felt252::from(casm_external_selector))
->>>>>>> 1981b7a4
     );
     assert_eq!(vm_result.entry_point_type, Some(EntryPointType::External));
     assert_eq!(vm_result.calldata, calldata);
@@ -163,11 +159,7 @@
     assert_eq!(native_result.contract_address, caller_address);
     assert_eq!(
         native_result.entry_point_selector,
-<<<<<<< HEAD
-        Some(biguint_to_felt(native_external_selector).unwrap())
-=======
         Some(Felt252::from(native_external_selector))
->>>>>>> 1981b7a4
     );
     assert_eq!(
         native_result.entry_point_type,
@@ -384,11 +376,7 @@
     assert_eq!(vm_result.contract_address, caller_address);
     assert_eq!(
         vm_result.entry_point_selector,
-<<<<<<< HEAD
-        Some(casm_constructor_selector.into())
-=======
         Some(Felt252::from(casm_constructor_selector))
->>>>>>> 1981b7a4
     );
     assert_eq!(
         vm_result.entry_point_type,
@@ -404,11 +392,7 @@
     assert_eq!(native_result.contract_address, caller_address);
     assert_eq!(
         native_result.entry_point_selector,
-<<<<<<< HEAD
-        Some(native_constructor_selector.into())
-=======
         Some(Felt252::from(native_constructor_selector))
->>>>>>> 1981b7a4
     );
     assert_eq!(
         native_result.entry_point_type,
@@ -757,11 +741,7 @@
     // Create state from the state_reader and contract cache.
     let mut state = CachedState::new(Arc::new(state_reader), Arc::new(contract_class_cache));
 
-<<<<<<< HEAD
-    let calldata = [fn_selector.into()].to_vec();
-=======
     let calldata = [Felt252::from(fn_selector)].to_vec();
->>>>>>> 1981b7a4
     let result = execute(
         &mut state,
         &caller_address,
@@ -849,11 +829,7 @@
     // Create state from the state_reader and contract cache.
     let mut state = CachedState::new(Arc::new(state_reader), Arc::new(contract_class_cache));
 
-<<<<<<< HEAD
-    let calldata = [fn_selector.into(), 99999999.into()].to_vec();
-=======
     let calldata = [Felt252::from(fn_selector), 99999999.into()].to_vec();
->>>>>>> 1981b7a4
     let result = execute(
         &mut state,
         &caller_address,
@@ -1427,11 +1403,7 @@
     let exec_entry_point = ExecutionEntryPoint::new(
         (*callee_address).clone(),
         calldata.to_vec(),
-<<<<<<< HEAD
-        selector.into(),
-=======
         Felt252::from(selector),
->>>>>>> 1981b7a4
         (*caller_address).clone(),
         entrypoint_type,
         Some(CallType::Delegate),
@@ -1539,11 +1511,7 @@
     let exec_entry_point = ExecutionEntryPoint::new(
         address,
         calldata.clone(),
-<<<<<<< HEAD
-        entrypoint_selector.into(),
-=======
         Felt252::from(entrypoint_selector),
->>>>>>> 1981b7a4
         caller_address,
         entry_point_type,
         Some(CallType::Delegate),
@@ -1569,11 +1537,7 @@
         caller_address: Address(0.into()),
         call_type: Some(CallType::Delegate),
         contract_address: Address(1111.into()),
-<<<<<<< HEAD
-        entry_point_selector: Some(entrypoint_selector.into()),
-=======
         entry_point_selector: Some(Felt252::from(entrypoint_selector)),
->>>>>>> 1981b7a4
         entry_point_type: Some(EntryPointType::External),
         calldata,
         retdata: [5.into()].to_vec(),
@@ -1636,11 +1600,7 @@
     let exec_entry_point = ExecutionEntryPoint::new(
         (*caller_address).clone(),
         calldata.to_vec(),
-<<<<<<< HEAD
-        selector.into(),
-=======
         Felt252::from(selector),
->>>>>>> 1981b7a4
         (*caller_address).clone(),
         entrypoint_type,
         Some(CallType::Delegate),
@@ -1934,11 +1894,7 @@
     let exec_entry_point = ExecutionEntryPoint::new(
         address.clone(),
         calldata.to_vec(),
-<<<<<<< HEAD
-        selector.into(),
-=======
         Felt252::from(selector),
->>>>>>> 1981b7a4
         Address(0.into()),
         EntryPointType::External,
         Some(CallType::Delegate),
@@ -1991,11 +1947,7 @@
         call_type: Some(CallType::Delegate),
         contract_address: address,
         class_hash: Some(class_hash),
-<<<<<<< HEAD
-        entry_point_selector: Some(selector.into()),
-=======
         entry_point_selector: Some(Felt252::from(selector)),
->>>>>>> 1981b7a4
         entry_point_type: Some(EntryPointType::External),
         retdata: expected_ret_data,
         execution_resources: None,
