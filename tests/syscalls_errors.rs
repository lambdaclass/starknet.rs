#![deny(warnings)]

use cairo_vm::felt::Felt252;
use starknet_in_rust::utils::felt_to_hash;
use starknet_in_rust::EntryPointType;
use starknet_in_rust::{
    core::errors::state_errors::StateError,
    definitions::{block_context::BlockContext, constants::TRANSACTION_VERSION},
    execution::{
        execution_entry_point::ExecutionEntryPoint, CallType, TransactionExecutionContext,
    },
    services::api::contract_classes::deprecated_contract_class::ContractClass,
    state::{cached_state::CachedState, state_api::State},
    state::{in_memory_state_reader::InMemoryStateReader, ExecutionResourcesManager},
    utils::{calculate_sn_keccak, Address, ClassHash},
};
use std::path::Path;
use std::sync::Arc;

use assert_matches::assert_matches;
use starknet_in_rust::services::api::contract_classes::compiled_class::CompiledClass;
use std::collections::HashMap;

#[allow(clippy::too_many_arguments)]
fn test_contract<'a>(
    contract_path: impl AsRef<Path>,
    entry_point: &str,
    class_hash: ClassHash,
    contract_address: Address,
    caller_address: Address,
    block_context: BlockContext,
    tx_execution_context_option: Option<TransactionExecutionContext>,
    extra_contracts: impl Iterator<
        Item = (
            ClassHash,
            &'a Path,
            Option<(Address, Vec<(&'a str, Felt252)>)>,
        ),
    >,
    arguments: impl Into<Vec<Felt252>>,
    error_msg: &str,
) {
    let contract_class =
        ContractClass::from_path(contract_path).expect("Could not load contract from JSON");

    let mut tx_execution_context = tx_execution_context_option.unwrap_or_else(|| {
        TransactionExecutionContext::create_for_testing(
            Address(0.into()),
            10,
            0.into(),
            block_context.invoke_tx_max_n_steps(),
            TRANSACTION_VERSION.clone(),
        )
    });

    let nonce = tx_execution_context.nonce().clone();

    let mut state_reader = InMemoryStateReader::default();
    state_reader
        .address_to_class_hash_mut()
        .insert(contract_address.clone(), class_hash);
    state_reader
        .address_to_nonce_mut()
        .insert(contract_address.clone(), nonce);
    state_reader.class_hash_to_compiled_class_mut().insert(
        class_hash,
        CompiledClass::Deprecated(Arc::new(contract_class)),
    );

    let mut storage_entries = Vec::new();
    let contract_class_cache = {
        let mut contract_class_cache = HashMap::new();

        for (class_hash, contract_path, contract_address) in extra_contracts {
            let contract_class = ContractClass::from_path(contract_path)
                .expect("Could not load extra contract from JSON");

            contract_class_cache.insert(
                class_hash,
                CompiledClass::Deprecated(Arc::new(contract_class.clone())),
            );

            if let Some((contract_address, data)) = contract_address {
                storage_entries.extend(data.into_iter().map(|(name, value)| {
                    (
                        contract_address.clone(),
                        calculate_sn_keccak(name.as_bytes()),
                        value,
                    )
                }));

                state_reader
                    .address_to_class_hash_mut()
                    .insert(contract_address.clone(), class_hash);
                state_reader.class_hash_to_compiled_class_mut().insert(
                    class_hash,
                    CompiledClass::Deprecated(Arc::new(contract_class.clone())),
                );
            }
        }

        contract_class_cache
    };
<<<<<<< HEAD
    let mut state =
        CachedState::new(Arc::new(state_reader)).set_contract_classes_cache(contract_class_cache);
=======
    let mut state = CachedState::new(Arc::new(state_reader), contract_class_cache);
>>>>>>> 303a8d11
    storage_entries
        .into_iter()
        .for_each(|(a, b, c)| state.set_storage_at(&(a, b), c));

    let calldata = arguments.into();

    let entry_point_selector = Felt252::from_bytes_be(&calculate_sn_keccak(entry_point.as_bytes()));
    let entry_point = ExecutionEntryPoint::new(
        contract_address,
        calldata,
        entry_point_selector,
        caller_address,
        EntryPointType::External,
        CallType::Delegate.into(),
        Some(class_hash),
        0,
    );

    let mut resources_manager = ExecutionResourcesManager::default();

    let result = entry_point.execute(
        &mut state,
        &block_context,
        &mut resources_manager,
        &mut tx_execution_context,
        false,
        block_context.invoke_tx_max_n_steps(),
    );

    assert_matches!(result, Err(e) if e.to_string().contains(error_msg));
}

#[test]
fn call_contract_with_extra_arguments() {
    test_contract(
        "starknet_programs/syscalls.json",
        "test_call_contract",
        [1; 32],
        Address(1111.into()),
        Address(0.into()),
        BlockContext::default(),
        None,
        [(
            [2u8; 32],
            Path::new("starknet_programs/syscalls-lib.json"),
            Some((Address(2222.into()), vec![("lib_state", 10.into())])),
        )]
        .into_iter(),
        [2222.into(), 2.into()],
        "An ASSERT_EQ instruction failed: 11:1 != 11:2",
    );
}

#[test]
fn call_contract_not_deployed() {
    let contract_address = Address(2222.into());
    let wrong_address = contract_address.0.clone() - Felt252::new(2); // another address
    let error_msg = format!(
        "Contract address {:?} is not deployed",
        felt_to_hash(&wrong_address)
    );
    test_contract(
        "starknet_programs/syscalls.json",
        "test_call_contract",
        [1; 32],
        Address(1111.into()),
        Address(0.into()),
        BlockContext::default(),
        None,
        [(
            [2u8; 32],
            Path::new("starknet_programs/syscalls-lib.json"),
            Some((contract_address, vec![("lib_state", 10.into())])),
        )]
        .into_iter(),
        [wrong_address],
        &error_msg,
    );
}

#[test]
fn library_call_not_declared_contract() {
    test_contract(
        "starknet_programs/syscalls.json",
        "test_library_call",
        [1; 32],
        Address(1111.into()),
        Address(0.into()),
        BlockContext::default(),
        None,
        [].into_iter(),
        [],
        "Missing compiled class after fetching",
    );
}

#[test]
fn deploy_not_declared_class_hash() {
    let not_declared_class_hash = [2u8; 32];
    test_contract(
        "starknet_programs/syscalls.json",
        "test_deploy",
        [1; 32],
        Address(11111.into()),
        Address(0.into()),
        BlockContext::default(),
        None,
        [].into_iter(),
        [
            Felt252::from_bytes_be(not_declared_class_hash.as_ref()),
            0.into(),
        ],
        &StateError::NoneCompiledHash(not_declared_class_hash).to_string(),
    );
}<|MERGE_RESOLUTION|>--- conflicted
+++ resolved
@@ -101,12 +101,7 @@
 
         contract_class_cache
     };
-<<<<<<< HEAD
-    let mut state =
-        CachedState::new(Arc::new(state_reader)).set_contract_classes_cache(contract_class_cache);
-=======
     let mut state = CachedState::new(Arc::new(state_reader), contract_class_cache);
->>>>>>> 303a8d11
     storage_entries
         .into_iter()
         .for_each(|(a, b, c)| state.set_storage_at(&(a, b), c));
