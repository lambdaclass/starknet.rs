// This module tests our code against the blockifier to ensure they work in the same way.
use assert_matches::assert_matches;
use cairo_lang_starknet::contract_class::ContractClass as SierraContractClass;
use cairo_vm::felt::{felt_str, Felt252};
use cairo_vm::vm::runners::builtin_runner::{HASH_BUILTIN_NAME, RANGE_CHECK_BUILTIN_NAME};
use cairo_vm::vm::{
    errors::{
        cairo_run_errors::CairoRunError, vm_errors::VirtualMachineError, vm_exception::VmException,
    },
    runners::cairo_runner::ExecutionResources,
};
use lazy_static::lazy_static;
use num_bigint::BigUint;
use num_traits::{FromPrimitive, Num, One, Zero};
use pretty_assertions_sorted::assert_eq_sorted;
use starknet_in_rust::core::contract_address::{
    compute_casm_class_hash, compute_sierra_class_hash,
};
use starknet_in_rust::core::errors::state_errors::StateError;
use starknet_in_rust::definitions::constants::{
    DEFAULT_CAIRO_RESOURCE_FEE_WEIGHTS, VALIDATE_ENTRY_POINT_SELECTOR,
};
use starknet_in_rust::execution::execution_entry_point::ExecutionEntryPoint;
use starknet_in_rust::execution::TransactionExecutionContext;
use starknet_in_rust::services::api::contract_classes::compiled_class::CompiledClass;
use starknet_in_rust::services::api::contract_classes::deprecated_contract_class::ContractClass;
use starknet_in_rust::state::ExecutionResourcesManager;
use starknet_in_rust::transaction::fee::calculate_tx_fee;
use starknet_in_rust::transaction::{DeclareV2, Deploy};
use starknet_in_rust::CasmContractClass;
use starknet_in_rust::EntryPointType;
use starknet_in_rust::{
    definitions::{
        block_context::{BlockContext, StarknetChainId, StarknetOsConfig},
        constants::{
            CONSTRUCTOR_ENTRY_POINT_SELECTOR, EXECUTE_ENTRY_POINT_SELECTOR, TRANSACTION_VERSION,
            TRANSFER_ENTRY_POINT_SELECTOR, TRANSFER_EVENT_SELECTOR,
            VALIDATE_DECLARE_ENTRY_POINT_SELECTOR, VALIDATE_DEPLOY_ENTRY_POINT_SELECTOR,
        },
        transaction_type::TransactionType,
    },
    execution::{CallInfo, CallType, OrderedEvent, TransactionExecutionInfo},
    state::in_memory_state_reader::InMemoryStateReader,
    state::{
        cached_state::CachedState,
        state_api::{State, StateReader},
        state_cache::StateCache,
        state_cache::StorageEntry,
        BlockInfo,
    },
    transaction::{
        error::TransactionError,
        DeployAccount,
        {invoke_function::InvokeFunction, Declare},
    },
    utils::{calculate_sn_keccak, felt_to_hash, Address, ClassHash},
};
use std::collections::{HashMap, HashSet};
use std::sync::Arc;

const ACCOUNT_CONTRACT_PATH: &str = "starknet_programs/account_without_validation.json";
const ERC20_CONTRACT_PATH: &str = "starknet_programs/ERC20.json";
const TEST_CONTRACT_PATH: &str = "starknet_programs/test_contract.json";
const TEST_EMPTY_CONTRACT_PATH: &str = "starknet_programs/empty_contract.json";

lazy_static! {
    // Addresses.
    static ref TEST_ACCOUNT_CONTRACT_ADDRESS: Address = Address(felt_str!("257"));
    static ref TEST_CONTRACT_ADDRESS: Address = Address(felt_str!("256"));
    static ref TEST_FIB_CONTRACT_ADDRESS: Address = Address(felt_str!("27728"));
    pub static ref TEST_SEQUENCER_ADDRESS: Address =
    Address(felt_str!("4096"));
    pub static ref TEST_ERC20_CONTRACT_ADDRESS: Address =
    Address(felt_str!("4097"));


    // Class hashes.
    static ref TEST_ACCOUNT_CONTRACT_CLASS_HASH: Felt252 = felt_str!("273");
    static ref TEST_CLASS_HASH: Felt252 = felt_str!("272");
    static ref TEST_EMPTY_CONTRACT_CLASS_HASH: Felt252 = felt_str!("274");
    static ref TEST_ERC20_CONTRACT_CLASS_HASH: Felt252 = felt_str!("4112");
    static ref TEST_FIB_COMPILED_CONTRACT_CLASS_HASH_CAIRO1: Felt252 = felt_str!("1948962768849191111780391610229754715773924969841143100991524171924131413970");
    static ref TEST_FIB_COMPILED_CONTRACT_CLASS_HASH_CAIRO2: Felt252 = felt_str!("2889767417435368609058888822622483550637539736178264636938129582300971548553");

    // Storage keys.
    // NOTE: this key corresponds to the lower 128 bits of an U256
    static ref TEST_ERC20_ACCOUNT_BALANCE_KEY: Felt252 =
        felt_str!("1192211877881866289306604115402199097887041303917861778777990838480655617515");
    static ref TEST_ERC20_SEQUENCER_BALANCE_KEY: Felt252 =
        felt_str!("3229073099929281304021185011369329892856197542079132996799046100564060768274");
    static ref TEST_ERC20_BALANCE_KEY_1: Felt252 =
        felt_str!("1192211877881866289306604115402199097887041303917861778777990838480655617516");
    static ref TEST_ERC20_BALANCE_KEY_2: Felt252 =
        felt_str!("3229073099929281304021185011369329892856197542079132996799046100564060768275");

    static ref TEST_ERC20_DEPLOYED_ACCOUNT_BALANCE_KEY: Felt252 =
        felt_str!("2542253978940891427830343982984992363331567580652119103860970381451088310289");

    // Others.
    static ref INITIAL_BALANCE: Felt252 = Felt252::from_u128(100000).unwrap();
    static ref GAS_PRICE: u128 = 1;
}

pub fn new_starknet_block_context_for_testing() -> BlockContext {
    BlockContext::new(
        StarknetOsConfig::new(
            StarknetChainId::TestNet.to_felt(),
            TEST_ERC20_CONTRACT_ADDRESS.clone(),
            *GAS_PRICE,
        ),
        0,
        0,
        DEFAULT_CAIRO_RESOURCE_FEE_WEIGHTS.clone(),
        1_000_000,
        0,
        BlockInfo::empty(TEST_SEQUENCER_ADDRESS.clone()),
        HashMap::default(),
        true,
    )
}

fn create_account_tx_test_state(
) -> Result<(BlockContext, CachedState<InMemoryStateReader>), Box<dyn std::error::Error>> {
    let block_context = new_starknet_block_context_for_testing();

    let test_contract_class_hash = felt_to_hash(&TEST_CLASS_HASH.clone());
    let test_account_contract_class_hash = felt_to_hash(&TEST_ACCOUNT_CONTRACT_CLASS_HASH.clone());
    let test_erc20_class_hash = felt_to_hash(&TEST_ERC20_CONTRACT_CLASS_HASH.clone());
    let class_hash_to_class = HashMap::from([
        (
            test_account_contract_class_hash,
            ContractClass::from_path(ACCOUNT_CONTRACT_PATH)?,
        ),
        (
            test_contract_class_hash,
            ContractClass::from_path(TEST_CONTRACT_PATH)?,
        ),
        (
            test_erc20_class_hash,
            ContractClass::from_path(ERC20_CONTRACT_PATH)?,
        ),
    ]);

    let test_contract_address = TEST_CONTRACT_ADDRESS.clone();
    let test_account_contract_address = TEST_ACCOUNT_CONTRACT_ADDRESS.clone();
    let test_erc20_address = block_context
        .starknet_os_config()
        .fee_token_address()
        .clone();
    let address_to_class_hash = HashMap::from([
        (test_contract_address, test_contract_class_hash),
        (
            test_account_contract_address,
            test_account_contract_class_hash,
        ),
        (test_erc20_address.clone(), test_erc20_class_hash),
    ]);

    let test_erc20_account_balance_key = TEST_ERC20_ACCOUNT_BALANCE_KEY.clone();

    let storage_view = HashMap::from([(
        (test_erc20_address, test_erc20_account_balance_key),
        INITIAL_BALANCE.clone(),
    )]);

    let cached_state = CachedState::new(
        {
            let mut state_reader = InMemoryStateReader::default();
            for (contract_address, class_hash) in address_to_class_hash {
                let storage_keys: HashMap<(Address, ClassHash), Felt252> = storage_view
                    .iter()
                    .filter_map(|((address, storage_key), storage_value)| {
                        (address == &contract_address).then_some((
                            (address.clone(), felt_to_hash(storage_key)),
                            storage_value.clone(),
                        ))
                    })
                    .collect();

                let stored: HashMap<StorageEntry, Felt252> = storage_keys;

                state_reader
                    .address_to_class_hash_mut()
                    .insert(contract_address.clone(), class_hash);

                state_reader
                    .address_to_nonce_mut()
                    .insert(contract_address.clone(), Felt252::zero());
                state_reader.address_to_storage_mut().extend(stored);
            }
            for (class_hash, contract_class) in class_hash_to_class {
                state_reader.class_hash_to_compiled_class_mut().insert(
                    class_hash,
                    CompiledClass::Deprecated(Arc::new(contract_class)),
                );
            }
            Arc::new(state_reader)
        },
        HashMap::new(),
    );

    Ok((block_context, cached_state))
}

fn expected_state_before_tx() -> CachedState<InMemoryStateReader> {
    let in_memory_state_reader = initial_in_memory_state_reader();

    CachedState::new(Arc::new(in_memory_state_reader), HashMap::new())
}

fn expected_state_after_tx(fee: u128) -> CachedState<InMemoryStateReader> {
    let in_memory_state_reader = initial_in_memory_state_reader();

    let contract_classes_cache = HashMap::from([
        (
            felt_to_hash(&TEST_CLASS_HASH.clone()),
            CompiledClass::Deprecated(Arc::new(
                ContractClass::from_path(TEST_CONTRACT_PATH).unwrap(),
            )),
        ),
        (
            felt_to_hash(&TEST_ACCOUNT_CONTRACT_CLASS_HASH.clone()),
            CompiledClass::Deprecated(Arc::new(
                ContractClass::from_path(ACCOUNT_CONTRACT_PATH).unwrap(),
            )),
        ),
        (
            felt_to_hash(&TEST_ERC20_CONTRACT_CLASS_HASH.clone()),
            CompiledClass::Deprecated(Arc::new(
                ContractClass::from_path(ERC20_CONTRACT_PATH).unwrap(),
            )),
        ),
    ]);

    CachedState::new_for_testing(
        Arc::new(in_memory_state_reader),
        state_cache_after_invoke_tx(fee),
        contract_classes_cache,
    )
}

fn state_cache_after_invoke_tx(fee: u128) -> StateCache {
    let class_hash_initial_values = HashMap::from([(
        TEST_ERC20_CONTRACT_ADDRESS.clone(),
        felt_to_hash(&TEST_ERC20_CONTRACT_CLASS_HASH.clone()),
    )]);

    let nonce_initial_values =
        HashMap::from([(TEST_ACCOUNT_CONTRACT_ADDRESS.clone(), Felt252::zero())]);

    let storage_initial_values = HashMap::from([
        (
            (
                TEST_ERC20_CONTRACT_ADDRESS.clone(),
                felt_to_hash(&TEST_ERC20_SEQUENCER_BALANCE_KEY.clone()),
            ),
            Felt252::zero(),
        ),
        (
            (
                TEST_ERC20_CONTRACT_ADDRESS.clone(),
                felt_to_hash(&TEST_ERC20_ACCOUNT_BALANCE_KEY.clone()),
            ),
            INITIAL_BALANCE.clone(),
        ),
        (
            (
                TEST_ERC20_CONTRACT_ADDRESS.clone(),
                felt_to_hash(&TEST_ERC20_BALANCE_KEY_1.clone()),
            ),
            Felt252::zero(),
        ),
        (
            (
                TEST_ERC20_CONTRACT_ADDRESS.clone(),
                felt_to_hash(&TEST_ERC20_BALANCE_KEY_2.clone()),
            ),
            Felt252::zero(),
        ),
    ]);

    let class_hash_writes = HashMap::new();

    let nonce_writes = HashMap::from([(TEST_ACCOUNT_CONTRACT_ADDRESS.clone(), Felt252::from(1))]);

    let storage_writes = HashMap::from([
        (
            (
                TEST_ERC20_CONTRACT_ADDRESS.clone(),
                felt_to_hash(&TEST_ERC20_SEQUENCER_BALANCE_KEY.clone()),
            ),
            Felt252::from(fee),
        ),
        (
            (
                TEST_ERC20_CONTRACT_ADDRESS.clone(),
                felt_to_hash(&TEST_ERC20_ACCOUNT_BALANCE_KEY.clone()),
            ),
            INITIAL_BALANCE.clone() - Felt252::from(fee),
        ),
        (
            (
                TEST_ERC20_CONTRACT_ADDRESS.clone(),
                felt_to_hash(&TEST_ERC20_BALANCE_KEY_1.clone()),
            ),
            Felt252::from(0),
        ),
        (
            (
                TEST_ERC20_CONTRACT_ADDRESS.clone(),
                felt_to_hash(&TEST_ERC20_BALANCE_KEY_2.clone()),
            ),
            Felt252::from(0),
        ),
    ]);

    let compiled_class_hash_initial_values = HashMap::new();
    let compiled_class_hash_writes = HashMap::new();
    let compiled_class_hash = HashMap::new();

    StateCache::new_for_testing(
        class_hash_initial_values,
        compiled_class_hash_initial_values,
        nonce_initial_values,
        storage_initial_values,
        class_hash_writes,
        compiled_class_hash_writes,
        nonce_writes,
        storage_writes,
        compiled_class_hash,
    )
}

fn initial_in_memory_state_reader() -> InMemoryStateReader {
    InMemoryStateReader::new(
        HashMap::from([
            (
                TEST_CONTRACT_ADDRESS.clone(),
                felt_to_hash(&TEST_CLASS_HASH),
            ),
            (
                TEST_ACCOUNT_CONTRACT_ADDRESS.clone(),
                felt_to_hash(&TEST_ACCOUNT_CONTRACT_CLASS_HASH),
            ),
            (
                TEST_ERC20_CONTRACT_ADDRESS.clone(),
                felt_to_hash(&TEST_ERC20_CONTRACT_CLASS_HASH),
            ),
        ]),
        HashMap::from([
            (TEST_CONTRACT_ADDRESS.clone(), Felt252::zero()),
            (TEST_ACCOUNT_CONTRACT_ADDRESS.clone(), Felt252::zero()),
            (TEST_ERC20_CONTRACT_ADDRESS.clone(), Felt252::zero()),
        ]),
        HashMap::from([(
            (
                TEST_ERC20_CONTRACT_ADDRESS.clone(),
                felt_to_hash(&TEST_ERC20_ACCOUNT_BALANCE_KEY.clone()),
            ),
            INITIAL_BALANCE.clone(),
        )]),
        HashMap::from([
            (
                felt_to_hash(&TEST_ERC20_CONTRACT_CLASS_HASH),
                CompiledClass::Deprecated(Arc::new(
                    ContractClass::from_path(ERC20_CONTRACT_PATH).unwrap(),
                )),
            ),
            (
                felt_to_hash(&TEST_ACCOUNT_CONTRACT_CLASS_HASH),
                CompiledClass::Deprecated(Arc::new(
                    ContractClass::from_path(ACCOUNT_CONTRACT_PATH).unwrap(),
                )),
            ),
            (
                felt_to_hash(&TEST_CLASS_HASH),
                CompiledClass::Deprecated(Arc::new(
                    ContractClass::from_path(TEST_CONTRACT_PATH).unwrap(),
                )),
            ),
        ]),
        HashMap::new(),
    )
}

fn expected_validate_call_info(
    entry_point_selector: Felt252,
    calldata: Vec<Felt252>,
    storage_address: Address,
) -> CallInfo {
    CallInfo {
        entry_point_type: EntryPointType::External.into(),
        entry_point_selector: entry_point_selector.into(),
        calldata,
        contract_address: storage_address,

        // Entries **not** in blockifier.
        class_hash: Some(felt_to_hash(&TEST_ACCOUNT_CONTRACT_CLASS_HASH)),
        call_type: Some(CallType::Call),
        execution_resources: ExecutionResources {
            n_steps: 13,
            ..Default::default()
        },

        ..Default::default()
    }
}

fn expected_fee_transfer_call_info(
    block_context: &BlockContext,
    account_address: &Address,
    actual_fee: u128,
) -> CallInfo {
    CallInfo {
        entry_point_type: EntryPointType::External.into(),
        entry_point_selector: TRANSFER_ENTRY_POINT_SELECTOR.clone().into(),
        calldata: vec![
            block_context.block_info().sequencer_address.0.clone(),
            actual_fee.into(),
            Felt252::zero(),
        ],
        contract_address: block_context
            .starknet_os_config()
            .fee_token_address()
            .clone(),
        caller_address: account_address.clone(),
        retdata: vec![Felt252::one()],
        events: vec![OrderedEvent {
            order: 0,
            keys: vec![TRANSFER_EVENT_SELECTOR.clone()],
            data: vec![
                account_address.0.clone(),
                block_context.block_info().sequencer_address.0.clone(),
                actual_fee.into(),
                Felt252::zero(),
            ],
        }],

        // Entries **not** in blockifier.
        class_hash: Some(felt_to_hash(&TEST_ERC20_CONTRACT_CLASS_HASH)),
        call_type: Some(CallType::Call),
        accessed_storage_keys: HashSet::from([
            [
                7, 35, 151, 50, 8, 99, 155, 120, 57, 206, 41, 143, 127, 254, 166, 30, 63, 149, 51,
                135, 45, 239, 215, 171, 219, 145, 2, 61, 180, 101, 136, 19,
            ],
            [
                5, 158, 221, 96, 243, 245, 236, 116, 233, 4, 68, 137, 231, 149, 207, 133, 23, 150,
                101, 24, 93, 212, 49, 126, 49, 102, 131, 144, 118, 15, 48, 18,
            ],
            [
                5, 158, 221, 96, 243, 245, 236, 116, 233, 4, 68, 137, 231, 149, 207, 133, 23, 150,
                101, 24, 93, 212, 49, 126, 49, 102, 131, 144, 118, 15, 48, 17,
            ],
            [
                7, 35, 151, 50, 8, 99, 155, 120, 57, 206, 41, 143, 127, 254, 166, 30, 63, 149, 51,
                135, 45, 239, 215, 171, 219, 145, 2, 61, 180, 101, 136, 18,
            ],
        ]),
        storage_read_values: vec![
            INITIAL_BALANCE.clone(),
            Felt252::zero(),
            INITIAL_BALANCE.clone(),
            Felt252::zero(),
            Felt252::zero(),
            Felt252::zero(),
            Felt252::zero(),
            Felt252::zero(),
        ],
        execution_resources: ExecutionResources {
            n_steps: 529,
            n_memory_holes: 57,
            builtin_instance_counter: HashMap::from([
                (RANGE_CHECK_BUILTIN_NAME.to_string(), 21),
                (HASH_BUILTIN_NAME.to_string(), 4),
            ]),
        },
        ..Default::default()
    }
}

fn validate_final_balances<S>(
    state: &mut S,
    block_context: &BlockContext,
    erc20_account_balance_storage_key: &ClassHash,
    fee: u128,
) where
    S: State + StateReader,
{
    let account_balance = state
        .get_storage_at(&(
            block_context
                .starknet_os_config()
                .fee_token_address()
                .clone(),
            *erc20_account_balance_storage_key,
        ))
        .unwrap();
    assert_eq!(
        account_balance,
        INITIAL_BALANCE.clone() - Felt252::from(fee)
    );

    let sequencer_balance = state
        .get_storage_at(&(
            block_context
                .starknet_os_config()
                .fee_token_address()
                .clone(),
            felt_to_hash(&TEST_ERC20_SEQUENCER_BALANCE_KEY),
        ))
        .unwrap();
    assert_eq!(sequencer_balance, fee.into());
}

#[test]
fn test_create_account_tx_test_state() {
    let (block_context, state) = create_account_tx_test_state().unwrap();

    let expected_initial_state = expected_state_before_tx();
    assert_eq!(&state.cache(), &expected_initial_state.cache());
    assert_eq!(
        &state.contract_classes(),
        &expected_initial_state.contract_classes()
    );
    assert_eq!(
        &state.state_reader.address_to_class_hash,
        &expected_initial_state.state_reader.address_to_class_hash
    );
    assert_eq!(
        &state.state_reader.address_to_nonce,
        &expected_initial_state.state_reader.address_to_nonce
    );
    assert_eq!(
        &state.state_reader.address_to_storage,
        &expected_initial_state.state_reader.address_to_storage
    );
    assert!(&state
        .state_reader
        .class_hash_to_compiled_class
        .contains_key(&[
            0, 0, 0, 0, 0, 0, 0, 0, 0, 0, 0, 0, 0, 0, 0, 0, 0, 0, 0, 0, 0, 0, 0, 0, 0, 0, 0, 0, 0,
            0, 16, 16
        ]));
    assert!(&state
        .state_reader
        .class_hash_to_compiled_class
        .contains_key(&[
            0, 0, 0, 0, 0, 0, 0, 0, 0, 0, 0, 0, 0, 0, 0, 0, 0, 0, 0, 0, 0, 0, 0, 0, 0, 0, 0, 0, 0,
            0, 1, 16
        ]));
    assert!(&state
        .state_reader
        .class_hash_to_compiled_class
        .contains_key(&[
            0, 0, 0, 0, 0, 0, 0, 0, 0, 0, 0, 0, 0, 0, 0, 0, 0, 0, 0, 0, 0, 0, 0, 0, 0, 0, 0, 0, 0,
            0, 1, 17
        ]));

    let value = state
        .get_storage_at(&(
            block_context
                .starknet_os_config()
                .fee_token_address()
                .clone(),
            felt_to_hash(&TEST_ERC20_ACCOUNT_BALANCE_KEY),
        ))
        .unwrap();
    assert_eq!(value, *INITIAL_BALANCE);

    let class_hash = state.get_class_hash_at(&TEST_CONTRACT_ADDRESS).unwrap();
    assert_eq!(class_hash, felt_to_hash(&TEST_CLASS_HASH));

    let _contract_class: ContractClass = state
        .get_contract_class(&felt_to_hash(&TEST_ERC20_CONTRACT_CLASS_HASH))
        .unwrap()
        .try_into()
        .unwrap();
    // We cant compare this until a new implementation of Eq for programs, due to a change in the hints_ranges.
    // assert_eq!(
    //     _contract_class,
    //     ContractClass::from_path(ERC20_CONTRACT_PATH).unwrap()
    // );
}

fn invoke_tx(calldata: Vec<Felt252>, max_fee: u128) -> InvokeFunction {
    InvokeFunction::new(
        TEST_ACCOUNT_CONTRACT_ADDRESS.clone(),
        EXECUTE_ENTRY_POINT_SELECTOR.clone(),
        max_fee,
        TRANSACTION_VERSION.clone(),
        calldata,
        vec![],
        StarknetChainId::TestNet.to_felt(),
        Some(Felt252::zero()),
    )
    .unwrap()
}

fn expected_fee_transfer_info(fee: u128) -> CallInfo {
    CallInfo {
        failure_flag: false,
        gas_consumed: 0,
        caller_address: TEST_ACCOUNT_CONTRACT_ADDRESS.clone(),
        call_type: Some(CallType::Call),
        contract_address: Address(Felt252::from(4097)),
        code_address: None,
        class_hash: Some(felt_to_hash(&TEST_ERC20_CONTRACT_CLASS_HASH)),
        entry_point_selector: Some(TRANSFER_ENTRY_POINT_SELECTOR.clone()),
        entry_point_type: Some(EntryPointType::External),
        calldata: vec![Felt252::from(4096), Felt252::from(fee), Felt252::zero()],
        retdata: vec![Felt252::from(1)],
        execution_resources: ExecutionResources {
            n_steps: 525,
            n_memory_holes: 59,
            builtin_instance_counter: HashMap::from([
                (RANGE_CHECK_BUILTIN_NAME.to_string(), 21),
                (HASH_BUILTIN_NAME.to_string(), 4),
            ]),
        },
        l2_to_l1_messages: vec![],
        internal_calls: vec![],
        events: vec![OrderedEvent {
            order: 0,
            keys: vec![TRANSFER_EVENT_SELECTOR.clone()],
            data: vec![
                Felt252::from(257),
                Felt252::from(4096),
                Felt252::from(fee),
                Felt252::zero(),
            ],
        }],
        storage_read_values: vec![
            INITIAL_BALANCE.clone(),
            Felt252::zero(),
            INITIAL_BALANCE.clone(),
            Felt252::zero(),
            Felt252::zero(),
            Felt252::zero(),
            Felt252::zero(),
            Felt252::zero(),
        ],
        accessed_storage_keys: HashSet::from([
            [
                7, 35, 151, 50, 8, 99, 155, 120, 57, 206, 41, 143, 127, 254, 166, 30, 63, 149, 51,
                135, 45, 239, 215, 171, 219, 145, 2, 61, 180, 101, 136, 18,
            ],
            [
                2, 162, 196, 156, 77, 186, 13, 145, 179, 79, 42, 222, 133, 212, 29, 9, 86, 31, 154,
                119, 136, 76, 21, 186, 42, 176, 242, 36, 27, 8, 13, 236,
            ],
            [
                7, 35, 151, 50, 8, 99, 155, 120, 57, 206, 41, 143, 127, 254, 166, 30, 63, 149, 51,
                135, 45, 239, 215, 171, 219, 145, 2, 61, 180, 101, 136, 19,
            ],
            [
                2, 162, 196, 156, 77, 186, 13, 145, 179, 79, 42, 222, 133, 212, 29, 9, 86, 31, 154,
                119, 136, 76, 21, 186, 42, 176, 242, 36, 27, 8, 13, 235,
            ],
        ]),
    }
}

fn expected_fib_fee_transfer_info(fee: u128) -> CallInfo {
    CallInfo {
        failure_flag: false,
        gas_consumed: 0,
        caller_address: TEST_ACCOUNT_CONTRACT_ADDRESS.clone(),
        call_type: Some(CallType::Call),
        contract_address: Address(Felt252::from(4097)),
        code_address: None,
        class_hash: Some(felt_to_hash(&TEST_ERC20_CONTRACT_CLASS_HASH)),
        entry_point_selector: Some(TRANSFER_ENTRY_POINT_SELECTOR.clone()),
        entry_point_type: Some(EntryPointType::External),
        calldata: vec![Felt252::from(4096), Felt252::from(fee), Felt252::zero()],
        retdata: vec![Felt252::from(1)],
        execution_resources: ExecutionResources {
            n_steps: 525,
            n_memory_holes: 59,
            builtin_instance_counter: HashMap::from([
                ("range_check_builtin".to_string(), 21),
                ("pedersen_builtin".to_string(), 4),
            ]),
        },
        l2_to_l1_messages: vec![],
        internal_calls: vec![],
        events: vec![OrderedEvent {
            order: 0,
            keys: vec![TRANSFER_EVENT_SELECTOR.clone()],
            data: vec![
                Felt252::from(257),
                Felt252::from(4096),
                Felt252::from(fee),
                Felt252::zero(),
            ],
        }],
        storage_read_values: vec![
            INITIAL_BALANCE.clone() - Felt252::from(2476),
            Felt252::zero(),
            INITIAL_BALANCE.clone() - Felt252::from(2476),
            Felt252::zero(),
            Felt252::from(2476),
            Felt252::zero(),
            Felt252::from(2476),
            Felt252::zero(),
        ],
        accessed_storage_keys: HashSet::from([
            [
                7, 35, 151, 50, 8, 99, 155, 120, 57, 206, 41, 143, 127, 254, 166, 30, 63, 149, 51,
                135, 45, 239, 215, 171, 219, 145, 2, 61, 180, 101, 136, 18,
            ],
            [
                2, 162, 196, 156, 77, 186, 13, 145, 179, 79, 42, 222, 133, 212, 29, 9, 86, 31, 154,
                119, 136, 76, 21, 186, 42, 176, 242, 36, 27, 8, 13, 235,
            ],
            [
                2, 162, 196, 156, 77, 186, 13, 145, 179, 79, 42, 222, 133, 212, 29, 9, 86, 31, 154,
                119, 136, 76, 21, 186, 42, 176, 242, 36, 27, 8, 13, 236,
            ],
            [
                7, 35, 151, 50, 8, 99, 155, 120, 57, 206, 41, 143, 127, 254, 166, 30, 63, 149, 51,
                135, 45, 239, 215, 171, 219, 145, 2, 61, 180, 101, 136, 19,
            ],
        ]),
    }
}

fn declare_tx() -> Declare {
    Declare {
        contract_class: ContractClass::from_path(TEST_EMPTY_CONTRACT_PATH).unwrap(),
        class_hash: felt_to_hash(&TEST_EMPTY_CONTRACT_CLASS_HASH),
        sender_address: TEST_ACCOUNT_CONTRACT_ADDRESS.clone(),
        tx_type: TransactionType::Declare,
        validate_entry_point_selector: VALIDATE_DECLARE_ENTRY_POINT_SELECTOR.clone(),
        version: 1.into(),
        max_fee: 100000,
        signature: vec![],
        nonce: 0.into(),
        hash_value: 0.into(),
        skip_execute: false,
        skip_fee_transfer: false,
        skip_validate: false,
    }
}

fn declarev2_tx() -> DeclareV2 {
    #[cfg(not(feature = "cairo_1_tests"))]
    let program_data = include_bytes!("../starknet_programs/cairo2/fibonacci.sierra");
    #[cfg(feature = "cairo_1_tests")]
    let program_data = include_bytes!("../starknet_programs/cairo1/fibonacci.sierra");
    let sierra_contract_class: SierraContractClass = serde_json::from_slice(program_data).unwrap();
    let sierra_class_hash = compute_sierra_class_hash(&sierra_contract_class).unwrap();
    let casm_class =
        CasmContractClass::from_contract_class(sierra_contract_class.clone(), true).unwrap();
    let casm_class_hash = compute_casm_class_hash(&casm_class).unwrap();

    DeclareV2 {
        sender_address: TEST_ACCOUNT_CONTRACT_ADDRESS.clone(),
        tx_type: TransactionType::Declare,
        validate_entry_point_selector: VALIDATE_DECLARE_ENTRY_POINT_SELECTOR.clone(),
        version: 1.into(),
        max_fee: 50000000,
        signature: vec![],
        nonce: 0.into(),
        hash_value: 0.into(),
        compiled_class_hash: casm_class_hash,
        sierra_contract_class,
        sierra_class_hash,
        casm_class: casm_class.into(),
        skip_execute: false,
        skip_fee_transfer: false,
        skip_validate: false,
    }
}

fn deploy_fib_syscall() -> Deploy {
    #[cfg(not(feature = "cairo_1_tests"))]
    let program_data = include_bytes!("../starknet_programs/cairo2/fibonacci.sierra");
    #[cfg(feature = "cairo_1_tests")]
    let program_data = include_bytes!("../starknet_programs/cairo1/fibonacci.sierra");
    let sierra_contract_class: SierraContractClass = serde_json::from_slice(program_data).unwrap();
    let casm_class = CasmContractClass::from_contract_class(sierra_contract_class, true).unwrap();
    let contract_class = CompiledClass::Casm(Arc::new(casm_class));

    let contract_hash;
    #[cfg(not(feature = "cairo_1_tests"))]
    {
        contract_hash = felt_to_hash(&TEST_FIB_COMPILED_CONTRACT_CLASS_HASH_CAIRO2.clone())
    }
    #[cfg(feature = "cairo_1_tests")]
    {
        contract_hash = felt_to_hash(&TEST_FIB_COMPILED_CONTRACT_CLASS_HASH_CAIRO1.clone())
    }
    Deploy {
        hash_value: 0.into(),
        version: 1.into(),
        contract_address: TEST_FIB_CONTRACT_ADDRESS.clone(),
        contract_address_salt: 0.into(),
        contract_hash,
        contract_class,
        constructor_calldata: Vec::new(),
        tx_type: TransactionType::Deploy,
        skip_execute: false,
        skip_fee_transfer: false,
        skip_validate: false,
    }
}

fn expected_declare_fee_transfer_info(fee: u128) -> CallInfo {
    CallInfo {
        caller_address: TEST_ACCOUNT_CONTRACT_ADDRESS.clone(),
        call_type: Some(CallType::Call),
        contract_address: TEST_ERC20_CONTRACT_ADDRESS.clone(),
        class_hash: Some(felt_to_hash(&TEST_ERC20_CONTRACT_CLASS_HASH)),
        entry_point_selector: Some(TRANSFER_ENTRY_POINT_SELECTOR.clone()),
        entry_point_type: Some(EntryPointType::External),
        calldata: vec![
            TEST_SEQUENCER_ADDRESS.0.clone(),
            Felt252::from(fee),
            Felt252::zero(),
        ],
        retdata: vec![1.into()],
        events: vec![OrderedEvent::new(
            0,
            vec![felt_str!(
                "271746229759260285552388728919865295615886751538523744128730118297934206697"
            )],
            vec![
                TEST_ACCOUNT_CONTRACT_ADDRESS.clone().0,
                TEST_SEQUENCER_ADDRESS.clone().0,
                Felt252::from(fee),
                0.into(),
            ],
        )],
        storage_read_values: vec![
            INITIAL_BALANCE.clone(),
            Felt252::zero(),
            INITIAL_BALANCE.clone(),
            Felt252::zero(),
            Felt252::zero(),
            Felt252::zero(),
            Felt252::zero(),
            Felt252::zero(),
        ],
        accessed_storage_keys: HashSet::from([
            [
                7, 35, 151, 50, 8, 99, 155, 120, 57, 206, 41, 143, 127, 254, 166, 30, 63, 149, 51,
                135, 45, 239, 215, 171, 219, 145, 2, 61, 180, 101, 136, 19,
            ],
            [
                7, 35, 151, 50, 8, 99, 155, 120, 57, 206, 41, 143, 127, 254, 166, 30, 63, 149, 51,
                135, 45, 239, 215, 171, 219, 145, 2, 61, 180, 101, 136, 18,
            ],
            [
                2, 162, 196, 156, 77, 186, 13, 145, 179, 79, 42, 222, 133, 212, 29, 9, 86, 31, 154,
                119, 136, 76, 21, 186, 42, 176, 242, 36, 27, 8, 13, 236,
            ],
            [
                2, 162, 196, 156, 77, 186, 13, 145, 179, 79, 42, 222, 133, 212, 29, 9, 86, 31, 154,
                119, 136, 76, 21, 186, 42, 176, 242, 36, 27, 8, 13, 235,
            ],
        ]),

        execution_resources: ExecutionResources {
            n_steps: 525,
            n_memory_holes: 59,
            builtin_instance_counter: HashMap::from([
                (RANGE_CHECK_BUILTIN_NAME.to_string(), 21),
                (HASH_BUILTIN_NAME.to_string(), 4),
            ]),
        },
        ..Default::default()
    }
}

#[test]
fn test_declare_tx() {
    let (block_context, mut state) = create_account_tx_test_state().unwrap();
    let expected_initial_state = expected_state_before_tx();
    assert_eq!(&state.cache(), &expected_initial_state.cache());
    assert_eq!(
        &state.contract_classes(),
        &expected_initial_state.contract_classes()
    );
    assert_eq!(
        &state.state_reader.address_to_class_hash,
        &expected_initial_state.state_reader.address_to_class_hash
    );
    assert_eq!(
        &state.state_reader.address_to_nonce,
        &expected_initial_state.state_reader.address_to_nonce
    );
    assert_eq!(
        &state.state_reader.address_to_storage,
        &expected_initial_state.state_reader.address_to_storage
    );
    assert!(&state
        .state_reader
        .class_hash_to_compiled_class
        .contains_key(&[
            0, 0, 0, 0, 0, 0, 0, 0, 0, 0, 0, 0, 0, 0, 0, 0, 0, 0, 0, 0, 0, 0, 0, 0, 0, 0, 0, 0, 0,
            0, 16, 16
        ]));
    assert!(&state
        .state_reader
        .class_hash_to_compiled_class
        .contains_key(&[
            0, 0, 0, 0, 0, 0, 0, 0, 0, 0, 0, 0, 0, 0, 0, 0, 0, 0, 0, 0, 0, 0, 0, 0, 0, 0, 0, 0, 0,
            0, 1, 16
        ]));
    assert!(&state
        .state_reader
        .class_hash_to_compiled_class
        .contains_key(&[
            0, 0, 0, 0, 0, 0, 0, 0, 0, 0, 0, 0, 0, 0, 0, 0, 0, 0, 0, 0, 0, 0, 0, 0, 0, 0, 0, 0, 0,
            0, 1, 17
        ]));

    let declare_tx = declare_tx();
    // Check ContractClass is not set before the declare_tx
    assert!(state.get_contract_class(&declare_tx.class_hash).is_err());
    // Execute declare_tx
    let result = declare_tx.execute(&mut state, &block_context).unwrap();
    // Check ContractClass is set after the declare_tx
    assert!(state.get_contract_class(&declare_tx.class_hash).is_ok());

    let resources = HashMap::from([
        ("n_steps".to_string(), 2715),
        ("range_check_builtin".to_string(), 63),
        ("pedersen_builtin".to_string(), 15),
        ("l1_gas_usage".to_string(), 3672),
    ]);
    let fee = calculate_tx_fee(&resources, *GAS_PRICE, &block_context).unwrap();

    let expected_execution_info = TransactionExecutionInfo::new(
        Some(CallInfo {
            call_type: Some(CallType::Call),
            contract_address: TEST_ACCOUNT_CONTRACT_ADDRESS.clone(),
            class_hash: Some(felt_to_hash(&TEST_ACCOUNT_CONTRACT_CLASS_HASH)),
            entry_point_selector: Some(VALIDATE_DECLARE_ENTRY_POINT_SELECTOR.clone()),
            entry_point_type: Some(EntryPointType::External),
            calldata: vec![TEST_EMPTY_CONTRACT_CLASS_HASH.clone()],
            execution_resources: ExecutionResources {
                n_steps: 12,
                ..Default::default()
            },
            ..Default::default()
        }),
        None,
        None,
        Some(expected_declare_fee_transfer_info(fee)),
        fee,
        resources,
        Some(TransactionType::Declare),
    );

    assert_eq!(result, expected_execution_info);
}

#[test]
fn test_declarev2_tx() {
    let (block_context, mut state) = create_account_tx_test_state().unwrap();
    let expected_initial_state = expected_state_before_tx();
    assert_eq!(&state.cache(), &expected_initial_state.cache());
    assert_eq!(
        &state.contract_classes(),
        &expected_initial_state.contract_classes()
    );
    assert_eq!(
        &state.state_reader.address_to_class_hash,
        &expected_initial_state.state_reader.address_to_class_hash
    );
    assert_eq!(
        &state.state_reader.address_to_nonce,
        &expected_initial_state.state_reader.address_to_nonce
    );
    assert_eq!(
        &state.state_reader.address_to_storage,
        &expected_initial_state.state_reader.address_to_storage
    );
    assert!(&state
        .state_reader
        .class_hash_to_compiled_class
        .contains_key(&[
            0, 0, 0, 0, 0, 0, 0, 0, 0, 0, 0, 0, 0, 0, 0, 0, 0, 0, 0, 0, 0, 0, 0, 0, 0, 0, 0, 0, 0,
            0, 16, 16
        ]));
    assert!(&state
        .state_reader
        .class_hash_to_compiled_class
        .contains_key(&[
            0, 0, 0, 0, 0, 0, 0, 0, 0, 0, 0, 0, 0, 0, 0, 0, 0, 0, 0, 0, 0, 0, 0, 0, 0, 0, 0, 0, 0,
            0, 1, 16
        ]));
    assert!(&state
        .state_reader
        .class_hash_to_compiled_class
        .contains_key(&[
            0, 0, 0, 0, 0, 0, 0, 0, 0, 0, 0, 0, 0, 0, 0, 0, 0, 0, 0, 0, 0, 0, 0, 0, 0, 0, 0, 0, 0,
            0, 1, 17
        ]));

    let declare_tx = declarev2_tx();
    // Check ContractClass is not set before the declare_tx
    assert!(state
        .get_contract_class(&felt_to_hash(&declare_tx.compiled_class_hash))
        .is_err());
    // Execute declare_tx
    let result = declare_tx.execute(&mut state, &block_context).unwrap();
    // Check ContractClass is set after the declare_tx
    assert!(state
        .get_contract_class(&declare_tx.compiled_class_hash.to_be_bytes())
        .is_ok());

    let resources = HashMap::from([
        ("n_steps".to_string(), 2715),
        ("range_check_builtin".to_string(), 63),
        ("pedersen_builtin".to_string(), 15),
        ("l1_gas_usage".to_string(), 2448),
    ]);
    let fee = calculate_tx_fee(&resources, *GAS_PRICE, &block_context).unwrap();

    let contract_hash;
    #[cfg(not(feature = "cairo_1_tests"))]
    {
        contract_hash = TEST_FIB_COMPILED_CONTRACT_CLASS_HASH_CAIRO2.clone();
    }
    #[cfg(feature = "cairo_1_tests")]
    {
        contract_hash = TEST_FIB_COMPILED_CONTRACT_CLASS_HASH_CAIRO1.clone();
    }
    let expected_execution_info = TransactionExecutionInfo::new(
        Some(CallInfo {
            call_type: Some(CallType::Call),
            contract_address: TEST_ACCOUNT_CONTRACT_ADDRESS.clone(),
            class_hash: Some(felt_to_hash(&TEST_ACCOUNT_CONTRACT_CLASS_HASH)),
            entry_point_selector: Some(VALIDATE_DECLARE_ENTRY_POINT_SELECTOR.clone()),
            entry_point_type: Some(EntryPointType::External),
            calldata: vec![contract_hash],
            execution_resources: ExecutionResources {
                n_steps: 12,
                ..Default::default()
            },
            ..Default::default()
        }),
        None,
        None,
        Some(expected_declare_fee_transfer_info(fee)),
        fee,
        resources,
        Some(TransactionType::Declare),
    );

    assert_eq!(result, expected_execution_info);
}

fn expected_execute_call_info() -> CallInfo {
    CallInfo {
        caller_address: Address(Felt252::zero()),
        call_type: Some(CallType::Call),
        contract_address: TEST_ACCOUNT_CONTRACT_ADDRESS.clone(),
        code_address: None,
        class_hash: Some(felt_to_hash(&TEST_ACCOUNT_CONTRACT_CLASS_HASH.clone())),
        entry_point_selector: Some(EXECUTE_ENTRY_POINT_SELECTOR.clone()),
        entry_point_type: Some(EntryPointType::External),
        calldata: vec![
            Felt252::from(256),
            Felt252::from_str_radix(
                "039a1491f76903a16feed0a6433bec78de4c73194944e1118e226820ad479701",
                16,
            )
            .unwrap(),
            Felt252::from(1),
            Felt252::from(2),
        ],
        retdata: vec![Felt252::from(2)],
        l2_to_l1_messages: vec![],
        internal_calls: vec![CallInfo {
            caller_address: TEST_ACCOUNT_CONTRACT_ADDRESS.clone(),
            call_type: Some(CallType::Call),
            class_hash: Some(felt_to_hash(&TEST_CLASS_HASH.clone())),
            entry_point_selector: Some(
                Felt252::from_str_radix(
                    "039a1491f76903a16feed0a6433bec78de4c73194944e1118e226820ad479701",
                    16,
                )
                .unwrap(),
            ),
            entry_point_type: Some(EntryPointType::External),
            calldata: vec![Felt252::from(2)],
            retdata: vec![Felt252::from(2)],
            events: vec![],
            l2_to_l1_messages: vec![],
            internal_calls: vec![],
            contract_address: TEST_CONTRACT_ADDRESS.clone(),
            code_address: None,
            execution_resources: ExecutionResources {
                n_steps: 22,
                ..Default::default()
            },
            ..Default::default()
        }],
        events: vec![],
        execution_resources: ExecutionResources {
            n_steps: 61,
            n_memory_holes: 0,
            builtin_instance_counter: HashMap::from([(RANGE_CHECK_BUILTIN_NAME.to_string(), 1)]),
        },
        ..Default::default()
    }
}

fn expected_fib_execute_call_info() -> CallInfo {
    let contract_hash;
    #[cfg(not(feature = "cairo_1_tests"))]
    {
        contract_hash = felt_to_hash(&TEST_FIB_COMPILED_CONTRACT_CLASS_HASH_CAIRO2.clone());
    }
    #[cfg(feature = "cairo_1_tests")]
    {
        contract_hash = felt_to_hash(&TEST_FIB_COMPILED_CONTRACT_CLASS_HASH_CAIRO1.clone());
    }
    CallInfo {
        caller_address: Address(Felt252::zero()),
        call_type: Some(CallType::Call),
        contract_address: TEST_ACCOUNT_CONTRACT_ADDRESS.clone(),
        code_address: None,
        class_hash: Some(felt_to_hash(&TEST_ACCOUNT_CONTRACT_CLASS_HASH.clone())),
        entry_point_selector: Some(EXECUTE_ENTRY_POINT_SELECTOR.clone()),
        entry_point_type: Some(EntryPointType::External),
        calldata: vec![
            Felt252::from(27728),
            Felt252::from_bytes_be(&calculate_sn_keccak(b"fib")),
            Felt252::from(3),
            Felt252::from(42),
            Felt252::from(0),
            Felt252::from(0),
        ],
        retdata: vec![Felt252::from(42)],
        execution_resources: ExecutionResources {
            #[cfg(not(feature = "cairo_1_tests"))]
            n_steps: 157,
            #[cfg(feature = "cairo_1_tests")]
            n_steps: 160,
            n_memory_holes: 0,
            builtin_instance_counter: HashMap::from([("range_check_builtin".to_string(), 4)]),
        },
        l2_to_l1_messages: vec![],
        internal_calls: vec![CallInfo {
            caller_address: TEST_ACCOUNT_CONTRACT_ADDRESS.clone(),
            call_type: Some(CallType::Call),
            class_hash: Some(contract_hash),
            entry_point_selector: Some(Felt252::from_bytes_be(&calculate_sn_keccak(b"fib"))),
            entry_point_type: Some(EntryPointType::External),
            calldata: vec![Felt252::from(42), Felt252::from(0), Felt252::from(0)],
            retdata: vec![Felt252::from(42)],
            events: vec![],
            l2_to_l1_messages: vec![],
            internal_calls: vec![],
            contract_address: TEST_FIB_CONTRACT_ADDRESS.clone(),
            code_address: None,
            #[cfg(not(feature = "cairo_1_tests"))]
            gas_consumed: 4380,
            #[cfg(feature = "cairo_1_tests")]
            gas_consumed: 4710,
            execution_resources: ExecutionResources {
                #[cfg(not(feature = "cairo_1_tests"))]
                n_steps: 118,
                #[cfg(feature = "cairo_1_tests")]
                n_steps: 121,
                n_memory_holes: 0,
                builtin_instance_counter: HashMap::from([("range_check_builtin".to_string(), 3)]),
            },
            ..Default::default()
        }],
        events: vec![],
        ..Default::default()
    }
}

fn expected_validate_call_info_2() -> CallInfo {
    CallInfo {
        caller_address: Address(Felt252::zero()),
        call_type: Some(CallType::Call),
        contract_address: TEST_ACCOUNT_CONTRACT_ADDRESS.clone(),
        class_hash: Some(felt_to_hash(&TEST_ACCOUNT_CONTRACT_CLASS_HASH.clone())),
        entry_point_selector: Some(VALIDATE_ENTRY_POINT_SELECTOR.clone()),
        entry_point_type: Some(EntryPointType::External),
        calldata: vec![
            Felt252::from(256),
            Felt252::from_str_radix(
                "039a1491f76903a16feed0a6433bec78de4c73194944e1118e226820ad479701",
                16,
            )
            .unwrap(),
            Felt252::from(1),
            Felt252::from(2),
        ],
        execution_resources: ExecutionResources {
            n_steps: 21,
            n_memory_holes: 0,
            builtin_instance_counter: HashMap::from([(RANGE_CHECK_BUILTIN_NAME.to_string(), 1)]),
        },
        ..Default::default()
    }
}

fn expected_fib_validate_call_info_2() -> CallInfo {
    CallInfo {
        caller_address: Address(Felt252::zero()),
        call_type: Some(CallType::Call),
        contract_address: TEST_ACCOUNT_CONTRACT_ADDRESS.clone(),
        class_hash: Some(felt_to_hash(&TEST_ACCOUNT_CONTRACT_CLASS_HASH.clone())),
        entry_point_selector: Some(VALIDATE_ENTRY_POINT_SELECTOR.clone()),
        entry_point_type: Some(EntryPointType::External),
        calldata: vec![
            Felt252::from(27728),
            Felt252::from_bytes_be(&calculate_sn_keccak(b"fib")),
            Felt252::from(3),
            Felt252::from(42),
            Felt252::from(0),
            Felt252::from(0),
        ],
        execution_resources: ExecutionResources {
            n_steps: 21,
            n_memory_holes: 0,
            builtin_instance_counter: HashMap::from([("range_check_builtin".to_string(), 1)]),
        },
        ..Default::default()
    }
}

fn expected_transaction_execution_info(block_context: &BlockContext) -> TransactionExecutionInfo {
    let resources = HashMap::from([
        ("n_steps".to_string(), 4135),
        ("pedersen_builtin".to_string(), 16),
        ("l1_gas_usage".to_string(), 2448),
        ("range_check_builtin".to_string(), 101),
    ]);
    let fee = calculate_tx_fee(&resources, *GAS_PRICE, block_context).unwrap();
    TransactionExecutionInfo::new(
        Some(expected_validate_call_info_2()),
        Some(expected_execute_call_info()),
        None,
        Some(expected_fee_transfer_info(fee)),
        fee,
        resources,
        Some(TransactionType::InvokeFunction),
    )
}

fn expected_fib_transaction_execution_info(
    block_context: &BlockContext,
) -> TransactionExecutionInfo {
    let n_steps;
    #[cfg(not(feature = "cairo_1_tests"))]
    {
        n_steps = 4231;
    }
    #[cfg(feature = "cairo_1_tests")]
    {
        n_steps = 4234;
    }
    let resources = HashMap::from([
        ("n_steps".to_string(), n_steps),
        ("l1_gas_usage".to_string(), 1224),
        ("pedersen_builtin".to_string(), 16),
        ("range_check_builtin".to_string(), 104),
    ]);
    let fee = calculate_tx_fee(&resources, *GAS_PRICE, block_context).unwrap();
    TransactionExecutionInfo::new(
        Some(expected_fib_validate_call_info_2()),
        Some(expected_fib_execute_call_info()),
        None,
        Some(expected_fib_fee_transfer_info(fee)),
        fee,
        resources,
        Some(TransactionType::InvokeFunction),
    )
}

#[test]
fn test_invoke_tx() {
    let (block_context, state) = &mut create_account_tx_test_state().unwrap();
    let Address(test_contract_address) = TEST_CONTRACT_ADDRESS.clone();
    let calldata = vec![
        test_contract_address, // CONTRACT_ADDRESS
        Felt252::from_bytes_be(&calculate_sn_keccak(b"return_result")), // CONTRACT FUNCTION SELECTOR
        Felt252::from(1),                                               // CONTRACT_CALLDATA LEN
        Felt252::from(2),                                               // CONTRACT_CALLDATA
    ];
    let invoke_tx = invoke_tx(calldata, u128::MAX);

    // Extract invoke transaction fields for testing, as it is consumed when creating an account
    // transaction.
    let result = invoke_tx.execute(state, block_context, 0).unwrap();
    let expected_execution_info = expected_transaction_execution_info(block_context);
<<<<<<< HEAD

    assert_eq_sorted!(result, expected_execution_info);
}

#[test]
fn test_invoke_tx_exceeded_max_fee() {
    let (block_context, state) = &mut create_account_tx_test_state().unwrap();
    let Address(test_contract_address) = TEST_CONTRACT_ADDRESS.clone();
    let calldata = vec![
        test_contract_address, // CONTRACT_ADDRESS
        Felt252::from_bytes_be(&calculate_sn_keccak(b"return_result")), // CONTRACT FUNCTION SELECTOR
        Felt252::from(1),                                               // CONTRACT_CALLDATA LEN
        Felt252::from(2),                                               // CONTRACT_CALLDATA
    ];
    let max_fee = 3;
    let actual_fee = 2490;
    let invoke_tx = invoke_tx(calldata, max_fee);

    // Extract invoke transaction fields for testing, as it is consumed when creating an account
    // transaction.
    let result = invoke_tx.execute(state, block_context, 0).unwrap();
    let mut expected_result = expected_transaction_execution_info(block_context).to_revert_error(
        format!(
            "Calculated fee ({}) exceeds max fee ({})",
            actual_fee, max_fee
        )
        .as_str(),
    );
    expected_result.set_fee_info(max_fee, Some(expected_fee_transfer_info(max_fee)));

    assert_eq_sorted!(result, expected_result);

    // Check final balance
    let test_erc20_address = block_context
        .starknet_os_config()
        .fee_token_address()
        .clone();
    let test_erc20_account_balance_key = TEST_ERC20_ACCOUNT_BALANCE_KEY.clone();

    let balance = state
        .get_storage_at(&(
            test_erc20_address,
            felt_to_hash(&test_erc20_account_balance_key),
        ))
        .unwrap();
    let expected_balance = INITIAL_BALANCE.clone() - Felt252::from(max_fee);

    assert_eq!(balance, expected_balance);
=======
    assert_eq!(result, expected_execution_info);
>>>>>>> 4bb91a44
}

#[test]
fn test_invoke_tx_state() {
    let (starknet_general_context, state) = &mut create_account_tx_test_state().unwrap();
    let expected_initial_state = expected_state_before_tx();
    assert_eq!(&state.cache(), &expected_initial_state.cache());
    assert_eq!(
        &state.contract_classes(),
        &expected_initial_state.contract_classes()
    );
    assert_eq!(
        &state.state_reader.address_to_class_hash,
        &expected_initial_state.state_reader.address_to_class_hash
    );
    assert_eq!(
        &state.state_reader.address_to_nonce,
        &expected_initial_state.state_reader.address_to_nonce
    );
    assert_eq!(
        &state.state_reader.address_to_storage,
        &expected_initial_state.state_reader.address_to_storage
    );
    assert!(&state
        .state_reader
        .class_hash_to_compiled_class
        .contains_key(&[
            0, 0, 0, 0, 0, 0, 0, 0, 0, 0, 0, 0, 0, 0, 0, 0, 0, 0, 0, 0, 0, 0, 0, 0, 0, 0, 0, 0, 0,
            0, 16, 16
        ]));
    assert!(&state
        .state_reader
        .class_hash_to_compiled_class
        .contains_key(&[
            0, 0, 0, 0, 0, 0, 0, 0, 0, 0, 0, 0, 0, 0, 0, 0, 0, 0, 0, 0, 0, 0, 0, 0, 0, 0, 0, 0, 0,
            0, 1, 16
        ]));
    assert!(&state
        .state_reader
        .class_hash_to_compiled_class
        .contains_key(&[
            0, 0, 0, 0, 0, 0, 0, 0, 0, 0, 0, 0, 0, 0, 0, 0, 0, 0, 0, 0, 0, 0, 0, 0, 0, 0, 0, 0, 0,
            0, 1, 17
        ]));

    let Address(test_contract_address) = TEST_CONTRACT_ADDRESS.clone();
    let calldata = vec![
        test_contract_address, // CONTRACT_ADDRESS
        Felt252::from_bytes_be(&calculate_sn_keccak(b"return_result")), // CONTRACT FUNCTION SELECTOR
        Felt252::from(1),                                               // CONTRACT_CALLDATA LEN
        Felt252::from(2),                                               // CONTRACT_CALLDATA
    ];
    let invoke_tx = invoke_tx(calldata, u128::MAX);

    let result = invoke_tx
        .execute(state, starknet_general_context, 0)
        .unwrap();

    let expected_final_state = expected_state_after_tx(result.actual_fee);

    assert_eq!(&state.cache(), &expected_final_state.cache());
    assert_eq!(
        &state.state_reader.address_to_class_hash,
        &expected_final_state.state_reader.address_to_class_hash
    );
    assert_eq!(
        &state.state_reader.address_to_nonce,
        &expected_final_state.state_reader.address_to_nonce
    );
    assert_eq!(
        &state.state_reader.address_to_storage,
        &expected_final_state.state_reader.address_to_storage
    );
}

#[test]
fn test_invoke_with_declarev2_tx() {
    let (block_context, state) = &mut create_account_tx_test_state().unwrap();
    let expected_initial_state = expected_state_before_tx();
    assert_eq!(&state.cache(), &expected_initial_state.cache());
    assert_eq!(
        &state.contract_classes(),
        &expected_initial_state.contract_classes()
    );
    assert_eq!(
        &state.state_reader.address_to_class_hash,
        &expected_initial_state.state_reader.address_to_class_hash
    );
    assert_eq!(
        &state.state_reader.address_to_nonce,
        &expected_initial_state.state_reader.address_to_nonce
    );
    assert_eq!(
        &state.state_reader.address_to_storage,
        &expected_initial_state.state_reader.address_to_storage
    );
    assert!(&state
        .state_reader
        .class_hash_to_compiled_class
        .contains_key(&[
            0, 0, 0, 0, 0, 0, 0, 0, 0, 0, 0, 0, 0, 0, 0, 0, 0, 0, 0, 0, 0, 0, 0, 0, 0, 0, 0, 0, 0,
            0, 16, 16
        ]));
    assert!(&state
        .state_reader
        .class_hash_to_compiled_class
        .contains_key(&[
            0, 0, 0, 0, 0, 0, 0, 0, 0, 0, 0, 0, 0, 0, 0, 0, 0, 0, 0, 0, 0, 0, 0, 0, 0, 0, 0, 0, 0,
            0, 1, 16
        ]));
    assert!(&state
        .state_reader
        .class_hash_to_compiled_class
        .contains_key(&[
            0, 0, 0, 0, 0, 0, 0, 0, 0, 0, 0, 0, 0, 0, 0, 0, 0, 0, 0, 0, 0, 0, 0, 0, 0, 0, 0, 0, 0,
            0, 1, 17
        ]));

    // Declare the fibonacci contract
    let declare_tx = declarev2_tx();
    declare_tx.execute(state, block_context).unwrap();

    // Deploy the fibonacci contract
    let deploy = deploy_fib_syscall();
    deploy.execute(state, block_context).unwrap();

    let Address(test_contract_address) = TEST_FIB_CONTRACT_ADDRESS.clone();
    let calldata = vec![
        test_contract_address,                                // CONTRACT ADDRESS
        Felt252::from_bytes_be(&calculate_sn_keccak(b"fib")), // CONTRACT FUNCTION SELECTOR
        Felt252::from(3),                                     // CONTRACT CALLDATA LEN
        Felt252::from(42),                                    // a
        Felt252::from(0),                                     // b
        Felt252::from(0),                                     // n
    ];
    let invoke_tx = invoke_tx(calldata, u128::MAX);

    let expected_gas_consumed = 4908;
    let result = invoke_tx
        .execute(state, block_context, expected_gas_consumed)
        .unwrap();

    let expected_execution_info = expected_fib_transaction_execution_info(block_context);
    assert_eq!(result, expected_execution_info);
}

#[test]
fn test_deploy_account() {
    let (block_context, mut state) = create_account_tx_test_state().unwrap();

    let expected_fee = 4933;

    let deploy_account_tx = DeployAccount::new(
        felt_to_hash(&TEST_ACCOUNT_CONTRACT_CLASS_HASH),
        expected_fee,
        TRANSACTION_VERSION.clone(),
        Default::default(),
        Default::default(),
        Default::default(),
        Default::default(),
        StarknetChainId::TestNet.to_felt(),
    )
    .unwrap();

    state.set_storage_at(
        &(
            block_context
                .starknet_os_config()
                .fee_token_address()
                .clone(),
            felt_to_hash(&TEST_ERC20_DEPLOYED_ACCOUNT_BALANCE_KEY),
        ),
        INITIAL_BALANCE.clone(),
    );

    let (state_before, state_after) = expected_deploy_account_states();

    assert_eq!(&state.cache(), &state_before.cache());
    assert_eq!(&state.contract_classes(), &state_before.contract_classes());

    let tx_info = deploy_account_tx
        .execute(&mut state, &block_context)
        .unwrap();

    use pretty_assertions_sorted::assert_eq_sorted;
    assert_eq_sorted!(state.cache(), state_after.cache());

    let expected_validate_call_info = expected_validate_call_info(
        VALIDATE_DEPLOY_ENTRY_POINT_SELECTOR.clone(),
        [
            Felt252::from_bytes_be(deploy_account_tx.class_hash()),
            deploy_account_tx.contract_address_salt().clone(),
        ]
        .into_iter()
        .chain(deploy_account_tx.constructor_calldata().clone())
        .collect(),
        deploy_account_tx.contract_address().clone(),
    );

    let expected_execute_call_info = CallInfo {
        entry_point_type: EntryPointType::Constructor.into(),
        entry_point_selector: CONSTRUCTOR_ENTRY_POINT_SELECTOR.clone().into(),
        contract_address: deploy_account_tx.contract_address().clone(),

        // Entries **not** in blockifier.
        class_hash: Some(TEST_ACCOUNT_CONTRACT_CLASS_HASH.to_be_bytes()),
        call_type: Some(CallType::Call),

        ..Default::default()
    };

    let expected_fee_transfer_call_info = expected_fee_transfer_call_info(
        &block_context,
        deploy_account_tx.contract_address(),
        expected_fee,
    );

    let resources = HashMap::from([
        ("n_steps".to_string(), 3625),
        ("range_check_builtin".to_string(), 83),
        ("pedersen_builtin".to_string(), 23),
        ("l1_gas_usage".to_string(), 4896),
    ]);

    let fee = calculate_tx_fee(&resources, *GAS_PRICE, &block_context).unwrap();

    assert_eq!(fee, 4933);

    let expected_execution_info = TransactionExecutionInfo::new(
        expected_validate_call_info.into(),
        expected_execute_call_info.into(),
        None,
        expected_fee_transfer_call_info.into(),
        expected_fee,
        // Entry **not** in blockifier.
        // Default::default(),
        resources,
        TransactionType::DeployAccount.into(),
    );
    assert_eq!(tx_info, expected_execution_info);

    let nonce_from_state = state
        .get_nonce_at(deploy_account_tx.contract_address())
        .unwrap();
    assert_eq!(nonce_from_state, Felt252::one());

    let hash = TEST_ERC20_DEPLOYED_ACCOUNT_BALANCE_KEY.to_be_bytes();

    validate_final_balances(&mut state, &block_context, &hash, expected_fee);

    let class_hash_from_state = state
        .get_class_hash_at(deploy_account_tx.contract_address())
        .unwrap();
    assert_eq!(class_hash_from_state, *deploy_account_tx.class_hash());
}

#[test]
fn test_deploy_account_revert() {
    let (block_context, mut state) = create_account_tx_test_state().unwrap();

    let expected_fee = 1;

    let deploy_account_tx = DeployAccount::new(
        felt_to_hash(&TEST_ACCOUNT_CONTRACT_CLASS_HASH),
        1,
        TRANSACTION_VERSION.clone(),
        Default::default(),
        Default::default(),
        Default::default(),
        Default::default(),
        StarknetChainId::TestNet.to_felt(),
    )
    .unwrap();

    state.set_storage_at(
        &(
            block_context
                .starknet_os_config()
                .fee_token_address()
                .clone(),
            felt_to_hash(&TEST_ERC20_DEPLOYED_ACCOUNT_BALANCE_KEY),
        ),
        INITIAL_BALANCE.clone(),
    );

    let (state_before, mut state_after) = expected_deploy_account_states();

    assert_eq!(&state.cache(), &state_before.cache());
    assert_eq!(&state.contract_classes(), &state_before.contract_classes());
    assert!(&state.contract_classes().is_empty());

    let tx_info = deploy_account_tx
        .execute(&mut state, &block_context)
        .unwrap();

    assert!(tx_info.revert_error.is_some());

    let mut state_reverted = state_before.clone();

    // Add initial writes (these 'bypass' the transactional state because it's a state reader and
    // it will cache initial values when looking for them).
    state_reverted
        .cache_mut()
        .class_hash_initial_values_mut()
        .extend(
            state_after
                .cache_mut()
                .class_hash_initial_values_mut()
                .clone(),
        );
    state_reverted
        .cache_mut()
        .nonce_initial_values_mut()
        .extend(state_after.cache_mut().nonce_initial_values_mut().clone());
    state_reverted
        .cache_mut()
        .storage_initial_values_mut()
        .extend(state_after.cache_mut().storage_initial_values_mut().clone());
    state_reverted
        .cache_mut()
        .storage_initial_values_mut()
        .extend(state_after.cache_mut().storage_initial_values_mut().clone());

    // Set contract class cache
    state_reverted
        .set_contract_classes(state_after.contract_classes().clone())
        .unwrap();

    // Set storage writes related to the fee transfer
    state_reverted
        .cache_mut()
        .storage_writes_mut()
        .extend(state_after.cache_mut().storage_writes().clone());
    state_reverted.set_storage_at(
        &(
            Address(0x1001.into()),
            felt_to_hash(&TEST_ERC20_DEPLOYED_ACCOUNT_BALANCE_KEY),
        ),
        INITIAL_BALANCE.clone() - Felt252::one(), // minus the max fee that will be transfered
    );
    state_reverted.cache_mut().storage_writes_mut().insert(
        (
            Address(0x1001.into()),
            felt_to_hash(&TEST_ERC20_SEQUENCER_BALANCE_KEY),
        ),
        Felt252::one(), // the max fee received by the sequencer
    );

    // Set nonce
    state_reverted
        .cache_mut()
        .nonce_writes_mut()
        .extend(state_after.cache_mut().nonce_writes_mut().clone());

    assert_eq!(state.cache(), state_reverted.cache());

    let expected_fee_transfer_call_info = expected_fee_transfer_call_info(
        &block_context,
        deploy_account_tx.contract_address(),
        expected_fee,
    );

    let resources = HashMap::from([
        ("n_steps".to_string(), 3625),
        ("range_check_builtin".to_string(), 83),
        ("pedersen_builtin".to_string(), 23),
        ("l1_gas_usage".to_string(), 4896),
    ]);

    let fee = calculate_tx_fee(&resources, *GAS_PRICE, &block_context).unwrap();

    assert_eq!(fee, 4933);

    let mut expected_execution_info = TransactionExecutionInfo::new(
        None,
        None,
        None,
        None,
        expected_fee,
        // Entry **not** in blockifier.
        // Default::default(),
        resources.clone(),
        TransactionType::DeployAccount.into(),
    )
    .to_revert_error(format!("Calculated fee ({}) exceeds max fee ({})", fee, 1).as_str());

    expected_execution_info.set_fee_info(expected_fee, expected_fee_transfer_call_info.into());

    assert_eq!(tx_info, expected_execution_info);

    let nonce_from_state = state
        .get_nonce_at(deploy_account_tx.contract_address())
        .unwrap();
    assert_eq!(nonce_from_state, Felt252::one());

    let hash = TEST_ERC20_DEPLOYED_ACCOUNT_BALANCE_KEY.to_be_bytes();

    validate_final_balances(&mut state, &block_context, &hash, expected_fee);

    let class_hash_from_state = state
        .get_class_hash_at(deploy_account_tx.contract_address())
        .unwrap();
    assert_eq!(class_hash_from_state, [0; 32]);
}

fn expected_deploy_account_states() -> (
    CachedState<InMemoryStateReader>,
    CachedState<InMemoryStateReader>,
) {
    let fee = Felt252::from(4933);
    let mut state_before = CachedState::new(
        Arc::new(InMemoryStateReader::new(
            HashMap::from([
                (Address(0x101.into()), felt_to_hash(&0x111.into())),
                (Address(0x100.into()), felt_to_hash(&0x110.into())),
                (Address(0x1001.into()), felt_to_hash(&0x1010.into())),
            ]),
            HashMap::from([
                (Address(0x101.into()), Default::default()),
                (Address(0x100.into()), Default::default()),
                (Address(0x1001.into()), Default::default()),
            ]),
            HashMap::from([(
                (
                    Address(0x1001.into()),
                    felt_to_hash(&TEST_ERC20_ACCOUNT_BALANCE_KEY),
                ),
                INITIAL_BALANCE.clone(),
            )]),
            HashMap::from([
                (
                    felt_to_hash(&0x110.into()),
                    CompiledClass::Deprecated(Arc::new(
                        ContractClass::from_path(TEST_CONTRACT_PATH).unwrap(),
                    )),
                ),
                (
                    felt_to_hash(&0x111.into()),
                    CompiledClass::Deprecated(Arc::new(
                        ContractClass::from_path(ACCOUNT_CONTRACT_PATH).unwrap(),
                    )),
                ),
                (
                    felt_to_hash(&0x1010.into()),
                    CompiledClass::Deprecated(Arc::new(
                        ContractClass::from_path(ERC20_CONTRACT_PATH).unwrap(),
                    )),
                ),
            ]),
            HashMap::new(),
        )),
        HashMap::new(),
    );
    state_before.set_storage_at(
        &(
            Address(0x1001.into()),
            felt_to_hash(&TEST_ERC20_DEPLOYED_ACCOUNT_BALANCE_KEY),
        ),
        INITIAL_BALANCE.clone(),
    );

    let mut state_after = state_before.clone();
    state_after.cache_mut().nonce_initial_values_mut().insert(
        Address(felt_str!(
            "386181506763903095743576862849245034886954647214831045800703908858571591162"
        )),
        Felt252::zero(),
    );
    state_after
        .cache_mut()
        .class_hash_initial_values_mut()
        .insert(Address(0x1001.into()), felt_to_hash(&0x1010.into()));
    state_after.cache_mut().storage_initial_values_mut().insert(
        (
            Address(0x1001.into()),
            felt_to_hash(&felt_str!(
                "2542253978940891427830343982984992363331567580652119103860970381451088310290"
            )),
        ),
        Felt252::zero(),
    );
    state_after.cache_mut().storage_initial_values_mut().insert(
        (
            Address(0x1001.into()),
            felt_to_hash(&TEST_ERC20_BALANCE_KEY_2),
        ),
        Felt252::zero(),
    );
    state_after.cache_mut().storage_initial_values_mut().insert(
        (
            Address(0x1001.into()),
            felt_to_hash(&TEST_ERC20_SEQUENCER_BALANCE_KEY),
        ),
        Felt252::zero(),
    );
    state_after.cache_mut().nonce_writes_mut().insert(
        Address(felt_str!(
            "386181506763903095743576862849245034886954647214831045800703908858571591162"
        )),
        1.into(),
    );
    state_after.cache_mut().class_hash_writes_mut().insert(
        Address(felt_str!(
            "386181506763903095743576862849245034886954647214831045800703908858571591162"
        )),
        felt_to_hash(&0x111.into()),
    );
    state_after.cache_mut().storage_writes_mut().insert(
        (
            Address(0x1001.into()),
            felt_to_hash(&felt_str!(
                "2542253978940891427830343982984992363331567580652119103860970381451088310290"
            )),
        ),
        Felt252::zero(),
    );
    state_after.cache_mut().storage_writes_mut().insert(
        (
            Address(0x1001.into()),
            felt_to_hash(&TEST_ERC20_DEPLOYED_ACCOUNT_BALANCE_KEY),
        ),
        INITIAL_BALANCE.clone() - &fee,
    );
    state_after.cache_mut().storage_writes_mut().insert(
        (
            Address(0x1001.into()),
            felt_to_hash(&TEST_ERC20_BALANCE_KEY_2),
        ),
        Felt252::zero(),
    );
    state_after.cache_mut().storage_writes_mut().insert(
        (
            Address(0x1001.into()),
            felt_to_hash(&TEST_ERC20_SEQUENCER_BALANCE_KEY),
        ),
        fee,
    );
    state_after
        .set_contract_class(
            &felt_to_hash(&0x1010.into()),
            &CompiledClass::Deprecated(Arc::new(
                ContractClass::from_path(ERC20_CONTRACT_PATH).unwrap(),
            )),
        )
        .unwrap();
    state_after
        .set_contract_class(
            &felt_to_hash(&0x111.into()),
            &CompiledClass::Deprecated(Arc::new(
                ContractClass::from_path(ACCOUNT_CONTRACT_PATH).unwrap(),
            )),
        )
        .unwrap();

    (state_before, state_after)
}

#[test]
fn test_state_for_declare_tx() {
    let (block_context, mut state) = create_account_tx_test_state().unwrap();

    let declare_tx = declare_tx();
    // Check ContractClass is not set before the declare_tx
    assert!(state.get_contract_class(&declare_tx.class_hash).is_err());
    assert!(state
        .get_nonce_at(&declare_tx.sender_address)
        .unwrap()
        .is_zero());
    // Execute declare_tx
    assert!(declare_tx.execute(&mut state, &block_context).is_ok());
    assert!(state
        .get_nonce_at(&declare_tx.sender_address)
        .unwrap()
        .is_one());

    // Check state.state_reader
    let state_reader = state.state_reader.clone();

    assert_eq!(
        state_reader.address_to_class_hash,
        HashMap::from([
            (
                TEST_ERC20_CONTRACT_ADDRESS.clone(),
                felt_to_hash(&TEST_ERC20_CONTRACT_CLASS_HASH)
            ),
            (
                TEST_CONTRACT_ADDRESS.clone(),
                felt_to_hash(&TEST_CLASS_HASH)
            ),
            (
                TEST_ACCOUNT_CONTRACT_ADDRESS.clone(),
                felt_to_hash(&TEST_ACCOUNT_CONTRACT_CLASS_HASH)
            ),
        ]),
    );

    assert_eq!(
        state_reader.address_to_nonce,
        HashMap::from([
            (TEST_ERC20_CONTRACT_ADDRESS.clone(), Felt252::zero()),
            (TEST_CONTRACT_ADDRESS.clone(), Felt252::zero()),
            (TEST_ACCOUNT_CONTRACT_ADDRESS.clone(), Felt252::zero()),
        ]),
    );

    assert_eq!(
        state_reader.address_to_storage,
        HashMap::from([(
            (
                TEST_ERC20_CONTRACT_ADDRESS.clone(),
                felt_to_hash(&TEST_ERC20_ACCOUNT_BALANCE_KEY)
            ),
            INITIAL_BALANCE.clone()
        ),]),
    );
    // We cant compare this until a new implementation of Eq for programs, due to a change in the hints_ranges.
    // assert_eq!(
    //     state_reader.class_hash_to_contract_class,
    //     HashMap::from([
    //         (
    //             felt_to_hash(&TEST_ERC20_CONTRACT_CLASS_HASH),
    //             ContractClass::from_path(ERC20_CONTRACT_PATH).unwrap()
    //         ),
    //         (
    //             felt_to_hash(&TEST_CLASS_HASH),
    //             ContractClass::from_path(TEST_CONTRACT_PATH).unwrap()
    //         ),
    //         (
    //             felt_to_hash(&TEST_ACCOUNT_CONTRACT_CLASS_HASH),
    //             ContractClass::from_path(ACCOUNT_CONTRACT_PATH).unwrap()
    //         ),
    //     ])
    // );

    let fee = Felt252::from(3700);

    // Check state.cache
    assert_eq!(
        state.cache(),
        &StateCache::new(
            HashMap::from([
                (
                    TEST_ACCOUNT_CONTRACT_ADDRESS.clone(),
                    felt_to_hash(&TEST_ACCOUNT_CONTRACT_CLASS_HASH)
                ),
                (
                    TEST_ERC20_CONTRACT_ADDRESS.clone(),
                    felt_to_hash(&TEST_ERC20_CONTRACT_CLASS_HASH)
                )
            ]),
            HashMap::new(),
            HashMap::from([(TEST_ACCOUNT_CONTRACT_ADDRESS.clone(), 0.into())]),
            HashMap::from([
                (
                    (
                        TEST_ERC20_CONTRACT_ADDRESS.clone(),
                        felt_to_hash(&TEST_ERC20_BALANCE_KEY_2)
                    ),
                    0.into()
                ),
                (
                    (
                        TEST_ERC20_CONTRACT_ADDRESS.clone(),
                        felt_to_hash(&TEST_ERC20_BALANCE_KEY_1)
                    ),
                    0.into()
                ),
                (
                    (
                        TEST_ERC20_CONTRACT_ADDRESS.clone(),
                        felt_to_hash(&TEST_ERC20_SEQUENCER_BALANCE_KEY)
                    ),
                    0.into()
                ),
                (
                    (
                        TEST_ERC20_CONTRACT_ADDRESS.clone(),
                        felt_to_hash(&TEST_ERC20_ACCOUNT_BALANCE_KEY)
                    ),
                    INITIAL_BALANCE.clone()
                )
            ]),
            HashMap::new(),
            HashMap::new(),
            HashMap::from([(TEST_ACCOUNT_CONTRACT_ADDRESS.clone(), 1.into())]),
            HashMap::from([
                (
                    (
                        TEST_ERC20_CONTRACT_ADDRESS.clone(),
                        felt_to_hash(&TEST_ERC20_BALANCE_KEY_2)
                    ),
                    0.into()
                ),
                (
                    (
                        TEST_ERC20_CONTRACT_ADDRESS.clone(),
                        felt_to_hash(&TEST_ERC20_BALANCE_KEY_1)
                    ),
                    0.into()
                ),
                (
                    (
                        TEST_ERC20_CONTRACT_ADDRESS.clone(),
                        felt_to_hash(&TEST_ERC20_SEQUENCER_BALANCE_KEY)
                    ),
                    fee.clone(),
                ),
                (
                    (
                        TEST_ERC20_CONTRACT_ADDRESS.clone(),
                        felt_to_hash(&TEST_ERC20_ACCOUNT_BALANCE_KEY)
                    ),
                    INITIAL_BALANCE.clone() - &fee,
                ),
            ]),
            HashMap::new()
        ),
    );

    // We cant compare this until a new implementation of Eq for programs, due to a change in the hints_ranges.
    // assert_eq!(
    //     state.contract_classes(),
    //     &Some(HashMap::from([
    //         (
    //             felt_to_hash(&TEST_EMPTY_CONTRACT_CLASS_HASH),
    //             ContractClass::from_path(TEST_EMPTY_CONTRACT_PATH).unwrap()
    //         ),
    //         (
    //             felt_to_hash(&TEST_ERC20_CONTRACT_CLASS_HASH),
    //             ContractClass::from_path(ERC20_CONTRACT_PATH).unwrap()
    //         ),
    //         (
    //             felt_to_hash(&TEST_ACCOUNT_CONTRACT_CLASS_HASH),
    //             ContractClass::from_path(ACCOUNT_CONTRACT_PATH).unwrap()
    //         ),
    //     ]))
    // );
}

#[test]
fn test_invoke_tx_wrong_call_data() {
    let (starknet_general_context, state) = &mut create_account_tx_test_state().unwrap();

    // Calldata with missing inputs
    let calldata = vec![
        TEST_CONTRACT_ADDRESS.clone().0, // CONTRACT_ADDRESS
        Felt252::from_bytes_be(&calculate_sn_keccak(b"return_result")), // CONTRACT FUNCTION SELECTOR
        Felt252::from(1),                                               // CONTRACT_CALLDATA LEN
                                                                        // CONTRACT_CALLDATA
    ];
    let invoke_tx = invoke_tx(calldata, u128::MAX);

    // Execute transaction
    let result = invoke_tx.execute(state, starknet_general_context, 0);

    // Assert error
    assert_matches!(
        result,
        Err(TransactionError::CairoRunner(CairoRunError::VmException(
            VmException {
                inner_exc: VirtualMachineError::DiffAssertValues(..),
                ..
            }
        )))
    );
}

#[test]
fn test_invoke_tx_wrong_entrypoint() {
    let (starknet_general_context, state) = &mut create_account_tx_test_state().unwrap();
    let Address(test_contract_address) = TEST_CONTRACT_ADDRESS.clone();

    // Invoke transaction with an entrypoint that doesn't exists
    let invoke_tx = InvokeFunction::new(
        TEST_ACCOUNT_CONTRACT_ADDRESS.clone(),
        // Entrypoiont that doesnt exits in the contract
        Felt252::from_bytes_be(&calculate_sn_keccak(b"none_function")),
        1,
        TRANSACTION_VERSION.clone(),
        vec![
            test_contract_address, // CONTRACT_ADDRESS
            Felt252::from_bytes_be(&calculate_sn_keccak(b"return_result")), // CONTRACT FUNCTION SELECTOR
            Felt252::from(1),                                               // CONTRACT_CALLDATA LEN
            Felt252::from(2),                                               // CONTRACT_CALLDATA
        ],
        vec![],
        StarknetChainId::TestNet.to_felt(),
        Some(Felt252::zero()),
    )
    .unwrap();

    // Execute transaction
    let result = invoke_tx.execute(state, starknet_general_context, 0);

    // Assert error
    assert_matches!(result, Err(TransactionError::EntryPointNotFound));
}

#[test]
fn test_deploy_undeclared_account() {
    let (block_context, mut state) = create_account_tx_test_state().unwrap();

    let not_deployed_class_hash = [1; 32];
    // Deploy transaction with a not_deployed_class_hash class_hash
    let deploy_account_tx = DeployAccount::new(
        not_deployed_class_hash,
        2,
        TRANSACTION_VERSION.clone(),
        Default::default(),
        Default::default(),
        Default::default(),
        Default::default(),
        StarknetChainId::TestNet.to_felt(),
    )
    .unwrap();

    // Check not_deployed_class_hash
    assert!(state.get_contract_class(&not_deployed_class_hash).is_err());

    // Execute transaction
    let result = deploy_account_tx.execute(&mut state, &block_context);

    // Execute transaction
    assert_matches!(
        result,
        Err(TransactionError::State(StateError::NoneCompiledHash(_)))
    );
}

#[test]
fn test_library_call_with_declare_v2() {
    let (block_context, state) = &mut create_account_tx_test_state().unwrap();

    // Declare the fibonacci contract
    let declare_tx = declarev2_tx();
    declare_tx.execute(state, block_context).unwrap();

    // Deploy the fibonacci contract
    let deploy = deploy_fib_syscall();
    deploy.execute(state, block_context).unwrap();

    //  Create program and entry point types for contract class
    #[cfg(not(feature = "cairo_1_tests"))]
    let program_data = include_bytes!("../starknet_programs/cairo2/fibonacci_dispatcher.casm");
    #[cfg(feature = "cairo_1_tests")]
    let program_data = include_bytes!("../starknet_programs/cairo1/fibonacci_dispatcher.casm");
    let contract_class: CasmContractClass = serde_json::from_slice(program_data).unwrap();
    let entrypoints = contract_class.clone().entry_points_by_type;
    let external_entrypoint_selector = &entrypoints.external.get(0).unwrap().selector;

    let address = Address(6666.into());
    let mut class_hash: ClassHash = [0; 32];
    class_hash[0] = 1;
    let nonce = Felt252::zero();

    state
        .cache_mut()
        .class_hash_initial_values_mut()
        .insert(address.clone(), class_hash);

    state
        .cache_mut()
        .nonce_initial_values_mut()
        .insert(address.clone(), nonce);

    state
        .set_contract_class(&class_hash, &CompiledClass::Casm(Arc::new(contract_class)))
        .unwrap();

    let create_execute_extrypoint = |selector: &BigUint,
                                     calldata: Vec<Felt252>,
                                     entry_point_type: EntryPointType|
     -> ExecutionEntryPoint {
        ExecutionEntryPoint::new(
            address.clone(),
            calldata,
            Felt252::new(selector.clone()),
            Address(0000.into()),
            entry_point_type,
            Some(CallType::Delegate),
            Some(class_hash),
            1000000000,
        )
    };

    let casm_contract_hash;
    #[cfg(not(feature = "cairo_1_tests"))]
    {
        casm_contract_hash = TEST_FIB_COMPILED_CONTRACT_CLASS_HASH_CAIRO2.clone()
    }
    #[cfg(feature = "cairo_1_tests")]
    {
        casm_contract_hash = TEST_FIB_COMPILED_CONTRACT_CLASS_HASH_CAIRO1.clone()
    }
    // Create an execution entry point
    let calldata = vec![
        casm_contract_hash,
        Felt252::from_bytes_be(&calculate_sn_keccak(b"fib")),
        1.into(),
        1.into(),
        10.into(),
    ];
    let send_message_exec_entry_point = create_execute_extrypoint(
        external_entrypoint_selector,
        calldata.clone(),
        EntryPointType::External,
    );

    // Execute the entrypoint
    let block_context = BlockContext::default();
    let mut tx_execution_context = TransactionExecutionContext::new(
        Address(0.into()),
        Felt252::zero(),
        Vec::new(),
        100000000,
        10.into(),
        block_context.invoke_tx_max_n_steps(),
        TRANSACTION_VERSION.clone(),
    );
    let mut resources_manager = ExecutionResourcesManager::default();

    // Run send_msg entrypoint
    let call_info = send_message_exec_entry_point
        .execute(
            state,
            &block_context,
            &mut resources_manager,
            &mut tx_execution_context,
            false,
            block_context.invoke_tx_max_n_steps(),
        )
        .unwrap();

    let casm_contract_hash;
    #[cfg(not(feature = "cairo_1_tests"))]
    {
        casm_contract_hash = TEST_FIB_COMPILED_CONTRACT_CLASS_HASH_CAIRO2.clone()
    }
    #[cfg(feature = "cairo_1_tests")]
    {
        casm_contract_hash = TEST_FIB_COMPILED_CONTRACT_CLASS_HASH_CAIRO1.clone()
    }

    let expected_internal_call_info = CallInfo {
        caller_address: Address(0.into()),
        call_type: Some(CallType::Delegate),
        contract_address: address.clone(),
        class_hash: Some(casm_contract_hash.to_be_bytes()),
        entry_point_selector: Some(external_entrypoint_selector.into()),
        entry_point_type: Some(EntryPointType::External),
        #[cfg(not(feature = "cairo_1_tests"))]
        gas_consumed: 30080,
        #[cfg(feature = "cairo_1_tests")]
        gas_consumed: 30410,
        calldata: vec![1.into(), 1.into(), 10.into()],
        retdata: vec![89.into()], // fib(10)
        execution_resources: ExecutionResources {
            #[cfg(not(feature = "cairo_1_tests"))]
            n_steps: 368,
            #[cfg(feature = "cairo_1_tests")]
            n_steps: 371,
            n_memory_holes: 0,
            builtin_instance_counter: HashMap::from([("range_check_builtin".to_string(), 13)]),
        },
        ..Default::default()
    };

    let expected_call_info = CallInfo {
        caller_address: Address(0.into()),
        call_type: Some(CallType::Delegate),
        contract_address: address.clone(),
        class_hash: Some(class_hash),
        entry_point_selector: Some(external_entrypoint_selector.into()),
        entry_point_type: Some(EntryPointType::External),
        #[cfg(not(feature = "cairo_1_tests"))]
        gas_consumed: 112490,
        #[cfg(feature = "cairo_1_tests")]
        gas_consumed: 113480,
        calldata,
        retdata: vec![89.into()], // fib(10)
        execution_resources: ExecutionResources {
            #[cfg(not(feature = "cairo_1_tests"))]
            n_steps: 578,
            #[cfg(feature = "cairo_1_tests")]
            n_steps: 587,
            n_memory_holes: 1,
            builtin_instance_counter: HashMap::from([("range_check_builtin".to_string(), 16)]),
        },
        internal_calls: vec![expected_internal_call_info],
        ..Default::default()
    };

    assert_eq!(call_info.call_info.unwrap(), expected_call_info);
}<|MERGE_RESOLUTION|>--- conflicted
+++ resolved
@@ -1295,7 +1295,6 @@
     // transaction.
     let result = invoke_tx.execute(state, block_context, 0).unwrap();
     let expected_execution_info = expected_transaction_execution_info(block_context);
-<<<<<<< HEAD
 
     assert_eq_sorted!(result, expected_execution_info);
 }
@@ -1344,9 +1343,6 @@
     let expected_balance = INITIAL_BALANCE.clone() - Felt252::from(max_fee);
 
     assert_eq!(balance, expected_balance);
-=======
-    assert_eq!(result, expected_execution_info);
->>>>>>> 4bb91a44
 }
 
 #[test]
@@ -1644,7 +1640,7 @@
 
     assert!(tx_info.revert_error.is_some());
 
-    let mut state_reverted = state_before.clone();
+    let mut state_reverted = state_before;
 
     // Add initial writes (these 'bypass' the transactional state because it's a state reader and
     // it will cache initial values when looking for them).
@@ -1728,7 +1724,7 @@
         expected_fee,
         // Entry **not** in blockifier.
         // Default::default(),
-        resources.clone(),
+        resources,
         TransactionType::DeployAccount.into(),
     )
     .to_revert_error(format!("Calculated fee ({}) exceeds max fee ({})", fee, 1).as_str());
