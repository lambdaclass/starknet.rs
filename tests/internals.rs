use cairo_rs::vm::runners::cairo_runner::ExecutionResources;
use felt::{felt_str, Felt};
use lazy_static::lazy_static;
<<<<<<< HEAD
use num_traits::{One, ToPrimitive, Zero};
=======
use num_traits::{Num, Zero};
>>>>>>> fa7e8144
use starknet_rs::{
    business_logic::{
        execution::objects::{CallInfo, CallType, OrderedEvent, TransactionExecutionInfo},
        fact_state::{contract_state::ContractState, in_memory_state_reader::InMemoryStateReader},
        state::{
<<<<<<< HEAD
            cached_state::CachedState,
            state_api::{State, StateReader},
            state_api_objects::BlockInfo,
        },
        transaction::objects::{
            internal_declare::InternalDeclare, internal_deploy_account::InternalDeployAccount,
=======
            cached_state::{CachedState, ContractClassCache},
            state_api::StateReader,
            state_api_objects::BlockInfo,
        },
        transaction::objects::{
            internal_declare::InternalDeclare, internal_invoke_function::InternalInvokeFunction,
>>>>>>> fa7e8144
        },
    },
    definitions::{
        constants::{
<<<<<<< HEAD
            CONSTRUCTOR_ENTRY_POINT_SELECTOR, TRANSACTION_VERSION, TRANSFER_ENTRY_POINT_SELECTOR,
            TRANSFER_EVENT_SELECTOR, VALIDATE_DECLARE_ENTRY_POINT_SELECTOR,
            VALIDATE_DEPLOY_ENTRY_POINT_SELECTOR,
=======
            EXECUTE_ENTRY_POINT_SELECTOR, TRANSFER_ENTRY_POINT_SELECTOR, TRANSFER_EVENT_SELECTOR,
            VALIDATE_DECLARE_ENTRY_POINT_NAME,
>>>>>>> fa7e8144
        },
        general_config::{StarknetChainId, StarknetGeneralConfig, StarknetOsConfig},
        transaction_type::TransactionType,
    },
    public::abi::VALIDATE_ENTRY_POINT_SELECTOR,
    services::api::contract_class::{ContractClass, EntryPointType},
    utils::{calculate_sn_keccak, felt_to_hash, Address},
};
use std::{
    collections::{HashMap, HashSet},
    path::PathBuf,
};

const ACCOUNT_CONTRACT_PATH: &str = "starknet_programs/account_without_validation.json";
const ERC20_CONTRACT_PATH: &str = "starknet_programs/ERC20.json";
const TEST_CONTRACT_PATH: &str = "starknet_programs/test_contract.json";
const TEST_EMPTY_CONTRACT_PATH: &str = "starknet_programs/empty_contract.json";

lazy_static! {
    // Addresses.
    static ref TEST_ACCOUNT_CONTRACT_ADDRESS: Address = Address(felt_str!("257"));
    static ref TEST_CONTRACT_ADDRESS: Address = Address(felt_str!("256"));
    pub static ref TEST_SEQUENCER_ADDRESS: Address =
    Address(felt_str!("4096"));
    pub static ref TEST_ERC20_CONTRACT_ADDRESS: Address =
    Address(felt_str!("4097"));


    // Class hashes.
    static ref TEST_ACCOUNT_CONTRACT_CLASS_HASH: Felt = felt_str!("273");
    static ref TEST_CLASS_HASH: Felt = felt_str!("272");
    static ref TEST_EMPTY_CONTRACT_CLASS_HASH: Felt = felt_str!("274");
    static ref TEST_ERC20_CONTRACT_CLASS_HASH: Felt = felt_str!("4112");

    // Storage keys.
    static ref TEST_ERC20_ACCOUNT_BALANCE_KEY: Felt =
        felt_str!("1192211877881866289306604115402199097887041303917861778777990838480655617515");
    static ref TEST_ERC20_SEQUENCER_BALANCE_KEY: Felt =
        felt_str!("3229073099929281304021185011369329892856197542079132996799046100564060768274");

    static ref TEST_ERC20_DEPLOYED_ACCOUNT_BALANCE_KEY: Felt =
        felt_str!("2542253978940891427830343982984992363331567580652119103860970381451088310289");

    // Others.
    // Blockifier had this value hardcoded to 2.
    static ref ACTUAL_FEE: Felt = Felt::zero();
}

fn get_contract_class<P>(path: P) -> Result<ContractClass, Box<dyn std::error::Error>>
where
    P: Into<PathBuf>,
{
    Ok(ContractClass::try_from(path.into())?)
}

pub fn new_starknet_general_config_for_testing() -> StarknetGeneralConfig {
    StarknetGeneralConfig::new(
        StarknetOsConfig::new(
            StarknetChainId::TestNet,
            TEST_ERC20_CONTRACT_ADDRESS.clone(),
            0,
        ),
        0,
        0,
        1_000_000,
        BlockInfo::empty(TEST_SEQUENCER_ADDRESS.clone()),
    )
}

fn create_account_tx_test_state(
) -> Result<(StarknetGeneralConfig, CachedState<InMemoryStateReader>), Box<dyn std::error::Error>> {
    let general_config = new_starknet_general_config_for_testing();

    let test_contract_class_hash = TEST_CLASS_HASH.clone();
    let test_account_class_hash = TEST_ACCOUNT_CONTRACT_CLASS_HASH.clone();
    let test_erc20_class_hash = TEST_ERC20_CONTRACT_CLASS_HASH.clone();
    let class_hash_to_class = HashMap::from([
        (
            test_account_class_hash.clone(),
            get_contract_class(ACCOUNT_CONTRACT_PATH)?,
        ),
        (
            test_contract_class_hash.clone(),
            get_contract_class(TEST_CONTRACT_PATH)?,
        ),
        (
            test_erc20_class_hash.clone(),
            get_contract_class(ERC20_CONTRACT_PATH)?,
        ),
    ]);

    let test_contract_address = TEST_CONTRACT_ADDRESS.clone();
    let test_account_address = TEST_ACCOUNT_CONTRACT_ADDRESS.clone();
    let test_erc20_address = general_config
        .starknet_os_config()
        .fee_token_address()
        .clone();
    let address_to_class_hash = HashMap::from([
        (test_contract_address, test_contract_class_hash),
        (test_account_address, test_account_class_hash),
        (test_erc20_address.clone(), test_erc20_class_hash),
    ]);

    let test_erc20_account_balance_key = TEST_ERC20_ACCOUNT_BALANCE_KEY.clone();
    let storage_view = HashMap::from([(
        (test_erc20_address, test_erc20_account_balance_key),
        ACTUAL_FEE.clone(),
    )]);

    let cached_state = CachedState::new(
        {
            let mut state_reader = InMemoryStateReader::new(HashMap::new(), HashMap::new());

            for (contract_address, class_hash) in address_to_class_hash {
                let storage_keys = storage_view
                    .iter()
                    .filter_map(|((k0, k1), v)| {
                        (k0 == &contract_address).then_some((k1.clone(), v.clone()))
                    })
                    .collect();

                state_reader.contract_states_mut().insert(
                    contract_address,
                    ContractState::new(felt_to_hash(&class_hash), Felt::zero(), storage_keys),
                );
            }
            for (class_hash, contract_class) in class_hash_to_class {
                state_reader
                    .class_hash_to_contract_class_mut()
                    .insert(felt_to_hash(&class_hash), contract_class);
            }

            state_reader
        },
        Some(HashMap::new()),
    );

    Ok((general_config, cached_state))
}

<<<<<<< HEAD
fn expected_validate_call_info(
    entry_point_selector: Felt,
    calldata: Vec<Felt>,
    storage_address: Address,
) -> CallInfo {
    CallInfo {
        entry_point_type: EntryPointType::External.into(),
        entry_point_selector: entry_point_selector.into(),
        calldata,
        contract_address: storage_address,

        // Entries **not** in blockifier.
        class_hash: Some(felt_to_hash(&TEST_ACCOUNT_CONTRACT_CLASS_HASH)),
        call_type: Some(CallType::Call),

        ..Default::default()
    }
}

fn expected_fee_transfer_call_info(
    general_config: &StarknetGeneralConfig,
    account_address: &Address,
    actual_fee: u64,
) -> CallInfo {
    CallInfo {
        entry_point_type: EntryPointType::External.into(),
        entry_point_selector: TRANSFER_ENTRY_POINT_SELECTOR.clone().into(),
        calldata: vec![
            general_config.block_info().sequencer_address.0.clone(),
            actual_fee.into(),
            Felt::zero(),
        ],
        contract_address: general_config
            .starknet_os_config()
            .fee_token_address()
            .clone(),
        caller_address: account_address.clone(),
        retdata: vec![Felt::one()],
        events: vec![OrderedEvent {
            order: 0,
            keys: vec![TRANSFER_EVENT_SELECTOR.clone()],
            data: vec![
                account_address.0.clone(),
                general_config.block_info().sequencer_address.0.clone(),
                actual_fee.into(),
                Felt::zero(),
            ],
        }],

        // Entries **not** in blockifier.
        class_hash: Some(felt_to_hash(&TEST_ERC20_CONTRACT_CLASS_HASH)),
        call_type: Some(CallType::Call),
        accessed_storage_keys: HashSet::from([
            [
                7, 35, 151, 50, 8, 99, 155, 120, 57, 206, 41, 143, 127, 254, 166, 30, 63, 149, 51,
                135, 45, 239, 215, 171, 219, 145, 2, 61, 180, 101, 136, 19,
            ],
            [
                5, 158, 221, 96, 243, 245, 236, 116, 233, 4, 68, 137, 231, 149, 207, 133, 23, 150,
                101, 24, 93, 212, 49, 126, 49, 102, 131, 144, 118, 15, 48, 18,
            ],
            [
                5, 158, 221, 96, 243, 245, 236, 116, 233, 4, 68, 137, 231, 149, 207, 133, 23, 150,
                101, 24, 93, 212, 49, 126, 49, 102, 131, 144, 118, 15, 48, 17,
            ],
            [
                7, 35, 151, 50, 8, 99, 155, 120, 57, 206, 41, 143, 127, 254, 166, 30, 63, 149, 51,
                135, 45, 239, 215, 171, 219, 145, 2, 61, 180, 101, 136, 18,
            ],
        ]),
        storage_read_values: vec![Felt::zero(), Felt::zero()],

        ..Default::default()
    }
}

fn validate_final_balances<S>(
    state: &mut S,
    general_config: &StarknetGeneralConfig,
    expected_sequencer_balance: &Felt,
    erc20_account_balance_storage_key: &[u8; 32],
) where
    S: State + StateReader,
{
    let account_balance = state
        .get_storage_at(&(
            general_config
                .starknet_os_config()
                .fee_token_address()
                .clone(),
            *erc20_account_balance_storage_key,
        ))
        .unwrap();
    assert_eq!(account_balance, &Felt::zero());

    let sequencer_balance = state
        .get_storage_at(&(
            general_config
                .starknet_os_config()
                .fee_token_address()
                .clone(),
            felt_to_hash(&TEST_ERC20_SEQUENCER_BALANCE_KEY),
        ))
        .unwrap();
    assert_eq!(sequencer_balance, expected_sequencer_balance);
=======
fn expected_state_before_tx() -> CachedState<InMemoryStateReader> {
    let in_memory_state_reader = InMemoryStateReader::new(
        HashMap::from([
            (
                TEST_CONTRACT_ADDRESS.clone(),
                ContractState::new(felt_to_hash(&TEST_CLASS_HASH), Felt::zero(), HashMap::new()),
            ),
            (
                TEST_ACCOUNT_CONTRACT_ADDRESS.clone(),
                ContractState::new(
                    felt_to_hash(&TEST_ACCOUNT_CONTRACT_CLASS_HASH),
                    Felt::zero(),
                    HashMap::new(),
                ),
            ),
            (
                TEST_ERC20_CONTRACT_ADDRESS.clone(),
                ContractState::new(
                    felt_to_hash(&TEST_ERC20_CONTRACT_CLASS_HASH),
                    Felt::zero(),
                    HashMap::from([(TEST_ERC20_ACCOUNT_BALANCE_KEY.clone(), Felt::from(2))]),
                ),
            ),
        ]),
        HashMap::from([
            (
                felt_to_hash(&TEST_ERC20_CONTRACT_CLASS_HASH),
                get_contract_class(ERC20_CONTRACT_PATH).unwrap(),
            ),
            (
                felt_to_hash(&TEST_ACCOUNT_CONTRACT_CLASS_HASH),
                get_contract_class(ACCOUNT_CONTRACT_PATH).unwrap(),
            ),
            (
                felt_to_hash(&TEST_CLASS_HASH),
                get_contract_class(TEST_CONTRACT_PATH).unwrap(),
            ),
        ]),
    );

    let state_cache = ContractClassCache::new();

    CachedState::new(in_memory_state_reader, Some(state_cache))
>>>>>>> fa7e8144
}

#[test]
fn test_create_account_tx_test_state() {
    let (general_config, mut state) = create_account_tx_test_state().unwrap();
    assert_eq!(&state, &expected_state_before_tx());

    let value = state
        .get_storage_at(&(
            general_config
                .starknet_os_config()
                .fee_token_address()
                .clone(),
            felt_to_hash(&TEST_ERC20_ACCOUNT_BALANCE_KEY),
        ))
        .unwrap();
    assert_eq!(value, &*ACTUAL_FEE);

    let class_hash = state.get_class_hash_at(&TEST_CONTRACT_ADDRESS).unwrap();
    assert_eq!(class_hash, &felt_to_hash(&TEST_CLASS_HASH));

    let contract_class = state
        .get_contract_class(&felt_to_hash(&TEST_ERC20_CONTRACT_CLASS_HASH))
        .unwrap();
    assert_eq!(
        contract_class,
        get_contract_class(ERC20_CONTRACT_PATH).unwrap()
    );
}

fn invoke_tx(calldata: Vec<Felt>) -> InternalInvokeFunction {
    InternalInvokeFunction::new(
        TEST_ACCOUNT_CONTRACT_ADDRESS.clone(),
        EXECUTE_ENTRY_POINT_SELECTOR.clone(),
        1,
        calldata,
        vec![],
        StarknetChainId::TestNet.to_felt(),
        Some(Felt::zero()),
    )
    .unwrap()
}

fn expected_fee_transfer_info() -> CallInfo {
    CallInfo {
        caller_address: TEST_ACCOUNT_CONTRACT_ADDRESS.clone(),
        call_type: Some(CallType::Call),
        contract_address: Address(Felt::from(4097)),
        code_address: None,
        class_hash: Some(felt_to_hash(&TEST_ERC20_CONTRACT_CLASS_HASH)),
        entry_point_selector: Some(TRANSFER_ENTRY_POINT_SELECTOR.clone()),
        entry_point_type: Some(EntryPointType::External),
        calldata: vec![Felt::from(4096), Felt::zero(), Felt::zero()],
        retdata: vec![Felt::from(1)],
        execution_resources: ExecutionResources::default(),
        l2_to_l1_messages: vec![],
        internal_calls: vec![],
        events: vec![OrderedEvent {
            order: 0,
            keys: vec![TRANSFER_EVENT_SELECTOR.clone()],
            data: vec![
                Felt::from(257),
                Felt::from(4096),
                Felt::zero(),
                Felt::zero(),
            ],
        }],
        storage_read_values: vec![Felt::from(2)],
        accessed_storage_keys: HashSet::from([
            [
                2, 162, 196, 156, 77, 186, 13, 145, 179, 79, 42, 222, 133, 212, 29, 9, 86, 31, 154,
                119, 136, 76, 21, 186, 42, 176, 242, 36, 27, 8, 13, 235,
            ],
            [
                7, 35, 151, 50, 8, 99, 155, 120, 57, 206, 41, 143, 127, 254, 166, 30, 63, 149, 51,
                135, 45, 239, 215, 171, 219, 145, 2, 61, 180, 101, 136, 19,
            ],
            [
                7, 35, 151, 50, 8, 99, 155, 120, 57, 206, 41, 143, 127, 254, 166, 30, 63, 149, 51,
                135, 45, 239, 215, 171, 219, 145, 2, 61, 180, 101, 136, 18,
            ],
            [
                2, 162, 196, 156, 77, 186, 13, 145, 179, 79, 42, 222, 133, 212, 29, 9, 86, 31, 154,
                119, 136, 76, 21, 186, 42, 176, 242, 36, 27, 8, 13, 236,
            ],
        ]),
    }
}
fn declare_tx() -> InternalDeclare {
    InternalDeclare {
        contract_class: get_contract_class(TEST_EMPTY_CONTRACT_PATH).unwrap(),
        class_hash: felt_to_hash(&TEST_EMPTY_CONTRACT_CLASS_HASH),
        sender_address: TEST_ACCOUNT_CONTRACT_ADDRESS.clone(),
        tx_type: TransactionType::Declare,
        validate_entry_point_selector: VALIDATE_DECLARE_ENTRY_POINT_SELECTOR.clone(),
        version: 1,
        max_fee: 2,
        signature: vec![],
        nonce: 0.into(),
        hash_value: 0.into(),
    }
}
#[test]
fn test_declare_tx() {
    let (general_config, mut state) = create_account_tx_test_state().unwrap();
    assert_eq!(state, expected_state_before_tx());
    let declare_tx = declare_tx();
    // Check ContractClass is not set before the declare_tx
    assert!(state.get_contract_class(&declare_tx.class_hash).is_err());
    // Execute declare_tx
    let result = declare_tx.execute(&mut state, &general_config).unwrap();
    // Check ContractClass is set after the declare_tx
    assert!(state.get_contract_class(&declare_tx.class_hash).is_ok());

    assert_eq!(result.tx_type, Some(TransactionType::Declare));

    // Check result validate_info
    let validate_info = result.validate_info.unwrap();

    assert_eq!(
        validate_info.class_hash,
        Some(felt_to_hash(&TEST_ACCOUNT_CONTRACT_CLASS_HASH))
    );

    assert_eq!(
        validate_info.entry_point_type,
        Some(EntryPointType::External)
    );
    assert_eq!(
        validate_info.entry_point_selector,
        Some(VALIDATE_DECLARE_ENTRY_POINT_SELECTOR.clone())
    );

    assert_eq!(validate_info.call_type, Some(CallType::Call));

    assert_eq!(
        validate_info.calldata,
        vec![TEST_EMPTY_CONTRACT_CLASS_HASH.clone()]
    );
    assert_eq!(
        validate_info.contract_address,
        TEST_ACCOUNT_CONTRACT_ADDRESS.clone()
    );
    assert_eq!(validate_info.caller_address, Address(0.into()));
    assert_eq!(validate_info.internal_calls, Vec::new());
    assert_eq!(validate_info.retdata, Vec::new());
    assert_eq!(validate_info.events, Vec::new());
    assert_eq!(validate_info.storage_read_values, Vec::new());
    assert_eq!(validate_info.accessed_storage_keys, HashSet::new());
    assert_eq!(validate_info.l2_to_l1_messages, Vec::new());

    // Check result call_info
    assert_eq!(result.call_info, None);

    // Check result fee_transfer_info
    let fee_transfer_info = result.fee_transfer_info.unwrap();

    assert_eq!(
        fee_transfer_info.class_hash,
        Some(felt_to_hash(&TEST_ERC20_CONTRACT_CLASS_HASH))
    );

    assert_eq!(fee_transfer_info.call_type, Some(CallType::Call));

    assert_eq!(
        fee_transfer_info.entry_point_type,
        Some(EntryPointType::External)
    );
    assert_eq!(
        fee_transfer_info.entry_point_selector,
        Some(TRANSFER_ENTRY_POINT_SELECTOR.clone())
    );

    assert_eq!(
        fee_transfer_info.calldata,
        vec![TEST_SEQUENCER_ADDRESS.0.clone(), Felt::zero(), Felt::zero()]
    );

    assert_eq!(
        fee_transfer_info.contract_address,
        TEST_ERC20_CONTRACT_ADDRESS.clone()
    );

    assert_eq!(fee_transfer_info.retdata, vec![1.into()]);

    assert_eq!(
        fee_transfer_info.caller_address,
        TEST_ACCOUNT_CONTRACT_ADDRESS.clone()
    );
    assert_eq!(
        fee_transfer_info.events,
        vec![OrderedEvent::new(
            0,
            vec![felt_str!(
                "271746229759260285552388728919865295615886751538523744128730118297934206697"
            )],
            vec![
                TEST_ACCOUNT_CONTRACT_ADDRESS.clone().0,
                TEST_SEQUENCER_ADDRESS.clone().0,
                0.into(),
                0.into()
            ]
        )]
    );

    assert_eq!(fee_transfer_info.internal_calls, Vec::new());

<<<<<<< HEAD
    assert_eq!(
        fee_transfer_info.storage_read_values,
        vec![0.into(), 0.into()]
    );
=======
    assert_eq!(fee_transfer_info.storage_read_values, vec![2.into()]);
>>>>>>> fa7e8144
    assert_eq!(
        fee_transfer_info.accessed_storage_keys,
        HashSet::from([
            [
                2, 162, 196, 156, 77, 186, 13, 145, 179, 79, 42, 222, 133, 212, 29, 9, 86, 31, 154,
                119, 136, 76, 21, 186, 42, 176, 242, 36, 27, 8, 13, 236,
            ],
            [
                7, 35, 151, 50, 8, 99, 155, 120, 57, 206, 41, 143, 127, 254, 166, 30, 63, 149, 51,
                135, 45, 239, 215, 171, 219, 145, 2, 61, 180, 101, 136, 18,
            ],
            [
                7, 35, 151, 50, 8, 99, 155, 120, 57, 206, 41, 143, 127, 254, 166, 30, 63, 149, 51,
                135, 45, 239, 215, 171, 219, 145, 2, 61, 180, 101, 136, 19,
            ],
            [
                2, 162, 196, 156, 77, 186, 13, 145, 179, 79, 42, 222, 133, 212, 29, 9, 86, 31, 154,
                119, 136, 76, 21, 186, 42, 176, 242, 36, 27, 8, 13, 235,
            ]
        ])
    );
    assert_eq!(fee_transfer_info.l2_to_l1_messages, Vec::new());
}

<<<<<<< HEAD
#[test]
fn test_deploy_account() {
    let (general_config, mut state) = create_account_tx_test_state().unwrap();

    let deploy_account_tx = InternalDeployAccount::new(
        felt_to_hash(&TEST_ACCOUNT_CONTRACT_CLASS_HASH),
        2,
        TRANSACTION_VERSION,
        Default::default(),
        Default::default(),
        Default::default(),
        Default::default(),
        StarknetChainId::TestNet,
    )
    .unwrap();

    state.set_storage_at(
        &(
            general_config
                .starknet_os_config()
                .fee_token_address()
                .clone(),
            felt_to_hash(&TEST_ERC20_DEPLOYED_ACCOUNT_BALANCE_KEY),
        ),
        ACTUAL_FEE.clone(),
    );

    // Statement **not** in blockifier.
    state
        .cache_mut()
        .nonce_initial_values_mut()
        .insert(deploy_account_tx.contract_address().clone(), Felt::zero());

    let tx_info = deploy_account_tx
        .execute(&mut state, &general_config)
        .unwrap();

    let expected_validate_call_info = expected_validate_call_info(
        VALIDATE_DEPLOY_ENTRY_POINT_SELECTOR.clone(),
        [
            Felt::from_bytes_be(deploy_account_tx.class_hash()),
            deploy_account_tx.contract_address_salt().0.clone(),
        ]
        .into_iter()
        .chain(deploy_account_tx.constructor_calldata().clone())
        .collect(),
        deploy_account_tx.contract_address().clone(),
    );

    let expected_execute_call_info = CallInfo {
        entry_point_type: EntryPointType::Constructor.into(),
        entry_point_selector: CONSTRUCTOR_ENTRY_POINT_SELECTOR.clone().into(),
        contract_address: deploy_account_tx.contract_address().clone(),

        // Entries **not** in blockifier.
        class_hash: Some(felt_to_hash(&TEST_ACCOUNT_CONTRACT_CLASS_HASH)),
        call_type: Some(CallType::Call),

        ..Default::default()
    };

    let expected_fee_transfer_call_info = expected_fee_transfer_call_info(
        &general_config,
        deploy_account_tx.contract_address(),
        ACTUAL_FEE.to_u64().unwrap(),
    );

    let expected_execution_info = TransactionExecutionInfo::new(
        expected_validate_call_info.into(),
        expected_execute_call_info.into(),
        expected_fee_transfer_call_info.into(),
        ACTUAL_FEE.to_u64().unwrap(),
        // Entry **not** in blockifier.
        // Default::default(),
        [("l1_gas_usage", 3672)]
            .into_iter()
            .map(|(k, v)| (k.to_string(), v))
            .collect(),
        TransactionType::DeployAccount.into(),
    );
    assert_eq!(tx_info, expected_execution_info);

    let nonce_from_state = state
        .get_nonce_at(deploy_account_tx.contract_address())
        .unwrap();
    assert_eq!(nonce_from_state, &Felt::one());

    validate_final_balances(
        &mut state,
        &general_config,
        &Felt::zero(),
        &felt_to_hash(&TEST_ERC20_DEPLOYED_ACCOUNT_BALANCE_KEY),
    );

    let class_hash_from_state = state
        .get_class_hash_at(deploy_account_tx.contract_address())
        .unwrap();
    assert_eq!(class_hash_from_state, deploy_account_tx.class_hash());
=======
fn expected_execute_call_info() -> CallInfo {
    CallInfo {
        caller_address: Address(Felt::zero()),
        call_type: Some(CallType::Call),
        contract_address: TEST_ACCOUNT_CONTRACT_ADDRESS.clone(),
        code_address: None,
        class_hash: Some(felt_to_hash(&TEST_ACCOUNT_CONTRACT_CLASS_HASH.clone())),
        entry_point_selector: Some(EXECUTE_ENTRY_POINT_SELECTOR.clone()),
        entry_point_type: Some(EntryPointType::External),
        calldata: vec![
            Felt::from(256),
            Felt::from_str_radix(
                "039a1491f76903a16feed0a6433bec78de4c73194944e1118e226820ad479701",
                16,
            )
            .unwrap(),
            Felt::from(1),
            Felt::from(2),
        ],
        retdata: vec![Felt::from(2)],
        execution_resources: ExecutionResources::default(),
        l2_to_l1_messages: vec![],
        internal_calls: vec![CallInfo {
            caller_address: TEST_ACCOUNT_CONTRACT_ADDRESS.clone(),
            call_type: Some(CallType::Call),
            class_hash: Some(felt_to_hash(&TEST_CLASS_HASH.clone())),
            entry_point_selector: Some(
                Felt::from_str_radix(
                    "039a1491f76903a16feed0a6433bec78de4c73194944e1118e226820ad479701",
                    16,
                )
                .unwrap(),
            ),
            entry_point_type: Some(EntryPointType::External),
            calldata: vec![Felt::from(2)],
            retdata: vec![Felt::from(2)],
            events: vec![],
            l2_to_l1_messages: vec![],
            internal_calls: vec![],
            execution_resources: ExecutionResources::default(),
            contract_address: TEST_CONTRACT_ADDRESS.clone(),
            code_address: None,
            ..Default::default()
        }],
        events: vec![],
        ..Default::default()
    }
}

fn expected_validate_call_info() -> CallInfo {
    CallInfo {
        caller_address: Address(Felt::zero()),
        call_type: Some(CallType::Call),
        contract_address: TEST_ACCOUNT_CONTRACT_ADDRESS.clone(),
        code_address: None,
        class_hash: Some(felt_to_hash(&TEST_ACCOUNT_CONTRACT_CLASS_HASH.clone())),
        entry_point_selector: Some(VALIDATE_ENTRY_POINT_SELECTOR.clone()),
        entry_point_type: Some(EntryPointType::External),
        calldata: vec![
            Felt::from(256),
            Felt::from_str_radix(
                "039a1491f76903a16feed0a6433bec78de4c73194944e1118e226820ad479701",
                16,
            )
            .unwrap(),
            Felt::from(1),
            Felt::from(2),
        ],
        retdata: vec![],
        execution_resources: ExecutionResources::default(),
        l2_to_l1_messages: vec![],
        internal_calls: vec![],
        events: vec![],
        ..Default::default()
    }
}

fn expected_transaction_execution_info() -> TransactionExecutionInfo {
    TransactionExecutionInfo::new(
        Some(expected_validate_call_info()),
        Some(expected_execute_call_info()),
        Some(expected_fee_transfer_info()),
        0,
        HashMap::from([("l1_gas_usage".to_string(), 0)]),
        Some(TransactionType::InvokeFunction),
    )
}

#[test]
fn test_invoke_tx() {
    let (starknet_general_config, state) = &mut create_account_tx_test_state().unwrap();
    let Address(test_contract_address) = TEST_CONTRACT_ADDRESS.clone();
    let calldata = vec![
        test_contract_address,                                       // CONTRACT_ADDRESS
        Felt::from_bytes_be(&calculate_sn_keccak(b"return_result")), // CONTRACT FUNCTION SELECTOR
        Felt::from(1),                                               // CONTRACT_CALLDATA LEN
        Felt::from(2),                                               // CONTRACT_CALLDATA
    ];
    let invoke_tx = invoke_tx(calldata);

    // Extract invoke transaction fields for testing, as it is consumed when creating an account
    // transaction.
    let result = invoke_tx.execute(state, starknet_general_config).unwrap();

    let expected_execution_info = expected_transaction_execution_info();

    assert_eq!(result, expected_execution_info);
>>>>>>> fa7e8144
}<|MERGE_RESOLUTION|>--- conflicted
+++ resolved
@@ -1,43 +1,26 @@
 use cairo_rs::vm::runners::cairo_runner::ExecutionResources;
 use felt::{felt_str, Felt};
 use lazy_static::lazy_static;
-<<<<<<< HEAD
-use num_traits::{One, ToPrimitive, Zero};
-=======
-use num_traits::{Num, Zero};
->>>>>>> fa7e8144
+use num_traits::{Num, One, ToPrimitive, Zero};
 use starknet_rs::{
     business_logic::{
         execution::objects::{CallInfo, CallType, OrderedEvent, TransactionExecutionInfo},
         fact_state::{contract_state::ContractState, in_memory_state_reader::InMemoryStateReader},
         state::{
-<<<<<<< HEAD
-            cached_state::CachedState,
+            cached_state::{CachedState, ContractClassCache},
             state_api::{State, StateReader},
             state_api_objects::BlockInfo,
         },
         transaction::objects::{
-            internal_declare::InternalDeclare, internal_deploy_account::InternalDeployAccount,
-=======
-            cached_state::{CachedState, ContractClassCache},
-            state_api::StateReader,
-            state_api_objects::BlockInfo,
-        },
-        transaction::objects::{
-            internal_declare::InternalDeclare, internal_invoke_function::InternalInvokeFunction,
->>>>>>> fa7e8144
+            internal_deploy_account::InternalDeployAccount,
+            {internal_declare::InternalDeclare, internal_invoke_function::InternalInvokeFunction},
         },
     },
     definitions::{
         constants::{
-<<<<<<< HEAD
-            CONSTRUCTOR_ENTRY_POINT_SELECTOR, TRANSACTION_VERSION, TRANSFER_ENTRY_POINT_SELECTOR,
-            TRANSFER_EVENT_SELECTOR, VALIDATE_DECLARE_ENTRY_POINT_SELECTOR,
-            VALIDATE_DEPLOY_ENTRY_POINT_SELECTOR,
-=======
-            EXECUTE_ENTRY_POINT_SELECTOR, TRANSFER_ENTRY_POINT_SELECTOR, TRANSFER_EVENT_SELECTOR,
-            VALIDATE_DECLARE_ENTRY_POINT_NAME,
->>>>>>> fa7e8144
+            CONSTRUCTOR_ENTRY_POINT_SELECTOR, EXECUTE_ENTRY_POINT_SELECTOR, TRANSACTION_VERSION,
+            TRANSFER_ENTRY_POINT_SELECTOR, TRANSFER_EVENT_SELECTOR,
+            VALIDATE_DECLARE_ENTRY_POINT_SELECTOR, VALIDATE_DEPLOY_ENTRY_POINT_SELECTOR,
         },
         general_config::{StarknetChainId, StarknetGeneralConfig, StarknetOsConfig},
         transaction_type::TransactionType,
@@ -178,7 +161,51 @@
     Ok((general_config, cached_state))
 }
 
-<<<<<<< HEAD
+fn expected_state_before_tx() -> CachedState<InMemoryStateReader> {
+    let in_memory_state_reader = InMemoryStateReader::new(
+        HashMap::from([
+            (
+                TEST_CONTRACT_ADDRESS.clone(),
+                ContractState::new(felt_to_hash(&TEST_CLASS_HASH), Felt::zero(), HashMap::new()),
+            ),
+            (
+                TEST_ACCOUNT_CONTRACT_ADDRESS.clone(),
+                ContractState::new(
+                    felt_to_hash(&TEST_ACCOUNT_CONTRACT_CLASS_HASH),
+                    Felt::zero(),
+                    HashMap::new(),
+                ),
+            ),
+            (
+                TEST_ERC20_CONTRACT_ADDRESS.clone(),
+                ContractState::new(
+                    felt_to_hash(&TEST_ERC20_CONTRACT_CLASS_HASH),
+                    Felt::zero(),
+                    HashMap::from([(TEST_ERC20_ACCOUNT_BALANCE_KEY.clone(), Felt::from(0))]),
+                ),
+            ),
+        ]),
+        HashMap::from([
+            (
+                felt_to_hash(&TEST_ERC20_CONTRACT_CLASS_HASH),
+                get_contract_class(ERC20_CONTRACT_PATH).unwrap(),
+            ),
+            (
+                felt_to_hash(&TEST_ACCOUNT_CONTRACT_CLASS_HASH),
+                get_contract_class(ACCOUNT_CONTRACT_PATH).unwrap(),
+            ),
+            (
+                felt_to_hash(&TEST_CLASS_HASH),
+                get_contract_class(TEST_CONTRACT_PATH).unwrap(),
+            ),
+        ]),
+    );
+
+    let state_cache = ContractClassCache::new();
+
+    CachedState::new(in_memory_state_reader, Some(state_cache))
+}
+
 fn expected_validate_call_info(
     entry_point_selector: Felt,
     calldata: Vec<Felt>,
@@ -249,7 +276,7 @@
                 135, 45, 239, 215, 171, 219, 145, 2, 61, 180, 101, 136, 18,
             ],
         ]),
-        storage_read_values: vec![Felt::zero(), Felt::zero()],
+        storage_read_values: vec![Felt::zero()],
 
         ..Default::default()
     }
@@ -284,51 +311,6 @@
         ))
         .unwrap();
     assert_eq!(sequencer_balance, expected_sequencer_balance);
-=======
-fn expected_state_before_tx() -> CachedState<InMemoryStateReader> {
-    let in_memory_state_reader = InMemoryStateReader::new(
-        HashMap::from([
-            (
-                TEST_CONTRACT_ADDRESS.clone(),
-                ContractState::new(felt_to_hash(&TEST_CLASS_HASH), Felt::zero(), HashMap::new()),
-            ),
-            (
-                TEST_ACCOUNT_CONTRACT_ADDRESS.clone(),
-                ContractState::new(
-                    felt_to_hash(&TEST_ACCOUNT_CONTRACT_CLASS_HASH),
-                    Felt::zero(),
-                    HashMap::new(),
-                ),
-            ),
-            (
-                TEST_ERC20_CONTRACT_ADDRESS.clone(),
-                ContractState::new(
-                    felt_to_hash(&TEST_ERC20_CONTRACT_CLASS_HASH),
-                    Felt::zero(),
-                    HashMap::from([(TEST_ERC20_ACCOUNT_BALANCE_KEY.clone(), Felt::from(2))]),
-                ),
-            ),
-        ]),
-        HashMap::from([
-            (
-                felt_to_hash(&TEST_ERC20_CONTRACT_CLASS_HASH),
-                get_contract_class(ERC20_CONTRACT_PATH).unwrap(),
-            ),
-            (
-                felt_to_hash(&TEST_ACCOUNT_CONTRACT_CLASS_HASH),
-                get_contract_class(ACCOUNT_CONTRACT_PATH).unwrap(),
-            ),
-            (
-                felt_to_hash(&TEST_CLASS_HASH),
-                get_contract_class(TEST_CONTRACT_PATH).unwrap(),
-            ),
-        ]),
-    );
-
-    let state_cache = ContractClassCache::new();
-
-    CachedState::new(in_memory_state_reader, Some(state_cache))
->>>>>>> fa7e8144
 }
 
 #[test]
@@ -396,7 +378,7 @@
                 Felt::zero(),
             ],
         }],
-        storage_read_values: vec![Felt::from(2)],
+        storage_read_values: vec![Felt::zero()],
         accessed_storage_keys: HashSet::from([
             [
                 2, 162, 196, 156, 77, 186, 13, 145, 179, 79, 42, 222, 133, 212, 29, 9, 86, 31, 154,
@@ -417,6 +399,7 @@
         ]),
     }
 }
+
 fn declare_tx() -> InternalDeclare {
     InternalDeclare {
         contract_class: get_contract_class(TEST_EMPTY_CONTRACT_PATH).unwrap(),
@@ -536,14 +519,7 @@
 
     assert_eq!(fee_transfer_info.internal_calls, Vec::new());
 
-<<<<<<< HEAD
-    assert_eq!(
-        fee_transfer_info.storage_read_values,
-        vec![0.into(), 0.into()]
-    );
-=======
-    assert_eq!(fee_transfer_info.storage_read_values, vec![2.into()]);
->>>>>>> fa7e8144
+    assert_eq!(fee_transfer_info.storage_read_values, vec![Felt::zero()]);
     assert_eq!(
         fee_transfer_info.accessed_storage_keys,
         HashSet::from([
@@ -568,106 +544,6 @@
     assert_eq!(fee_transfer_info.l2_to_l1_messages, Vec::new());
 }
 
-<<<<<<< HEAD
-#[test]
-fn test_deploy_account() {
-    let (general_config, mut state) = create_account_tx_test_state().unwrap();
-
-    let deploy_account_tx = InternalDeployAccount::new(
-        felt_to_hash(&TEST_ACCOUNT_CONTRACT_CLASS_HASH),
-        2,
-        TRANSACTION_VERSION,
-        Default::default(),
-        Default::default(),
-        Default::default(),
-        Default::default(),
-        StarknetChainId::TestNet,
-    )
-    .unwrap();
-
-    state.set_storage_at(
-        &(
-            general_config
-                .starknet_os_config()
-                .fee_token_address()
-                .clone(),
-            felt_to_hash(&TEST_ERC20_DEPLOYED_ACCOUNT_BALANCE_KEY),
-        ),
-        ACTUAL_FEE.clone(),
-    );
-
-    // Statement **not** in blockifier.
-    state
-        .cache_mut()
-        .nonce_initial_values_mut()
-        .insert(deploy_account_tx.contract_address().clone(), Felt::zero());
-
-    let tx_info = deploy_account_tx
-        .execute(&mut state, &general_config)
-        .unwrap();
-
-    let expected_validate_call_info = expected_validate_call_info(
-        VALIDATE_DEPLOY_ENTRY_POINT_SELECTOR.clone(),
-        [
-            Felt::from_bytes_be(deploy_account_tx.class_hash()),
-            deploy_account_tx.contract_address_salt().0.clone(),
-        ]
-        .into_iter()
-        .chain(deploy_account_tx.constructor_calldata().clone())
-        .collect(),
-        deploy_account_tx.contract_address().clone(),
-    );
-
-    let expected_execute_call_info = CallInfo {
-        entry_point_type: EntryPointType::Constructor.into(),
-        entry_point_selector: CONSTRUCTOR_ENTRY_POINT_SELECTOR.clone().into(),
-        contract_address: deploy_account_tx.contract_address().clone(),
-
-        // Entries **not** in blockifier.
-        class_hash: Some(felt_to_hash(&TEST_ACCOUNT_CONTRACT_CLASS_HASH)),
-        call_type: Some(CallType::Call),
-
-        ..Default::default()
-    };
-
-    let expected_fee_transfer_call_info = expected_fee_transfer_call_info(
-        &general_config,
-        deploy_account_tx.contract_address(),
-        ACTUAL_FEE.to_u64().unwrap(),
-    );
-
-    let expected_execution_info = TransactionExecutionInfo::new(
-        expected_validate_call_info.into(),
-        expected_execute_call_info.into(),
-        expected_fee_transfer_call_info.into(),
-        ACTUAL_FEE.to_u64().unwrap(),
-        // Entry **not** in blockifier.
-        // Default::default(),
-        [("l1_gas_usage", 3672)]
-            .into_iter()
-            .map(|(k, v)| (k.to_string(), v))
-            .collect(),
-        TransactionType::DeployAccount.into(),
-    );
-    assert_eq!(tx_info, expected_execution_info);
-
-    let nonce_from_state = state
-        .get_nonce_at(deploy_account_tx.contract_address())
-        .unwrap();
-    assert_eq!(nonce_from_state, &Felt::one());
-
-    validate_final_balances(
-        &mut state,
-        &general_config,
-        &Felt::zero(),
-        &felt_to_hash(&TEST_ERC20_DEPLOYED_ACCOUNT_BALANCE_KEY),
-    );
-
-    let class_hash_from_state = state
-        .get_class_hash_at(deploy_account_tx.contract_address())
-        .unwrap();
-    assert_eq!(class_hash_from_state, deploy_account_tx.class_hash());
-=======
 fn expected_execute_call_info() -> CallInfo {
     CallInfo {
         caller_address: Address(Felt::zero()),
@@ -717,12 +593,11 @@
     }
 }
 
-fn expected_validate_call_info() -> CallInfo {
+fn expected_validate_call_info2() -> CallInfo {
     CallInfo {
         caller_address: Address(Felt::zero()),
         call_type: Some(CallType::Call),
         contract_address: TEST_ACCOUNT_CONTRACT_ADDRESS.clone(),
-        code_address: None,
         class_hash: Some(felt_to_hash(&TEST_ACCOUNT_CONTRACT_CLASS_HASH.clone())),
         entry_point_selector: Some(VALIDATE_ENTRY_POINT_SELECTOR.clone()),
         entry_point_type: Some(EntryPointType::External),
@@ -736,18 +611,13 @@
             Felt::from(1),
             Felt::from(2),
         ],
-        retdata: vec![],
-        execution_resources: ExecutionResources::default(),
-        l2_to_l1_messages: vec![],
-        internal_calls: vec![],
-        events: vec![],
         ..Default::default()
     }
 }
 
 fn expected_transaction_execution_info() -> TransactionExecutionInfo {
     TransactionExecutionInfo::new(
-        Some(expected_validate_call_info()),
+        Some(expected_validate_call_info2()),
         Some(expected_execute_call_info()),
         Some(expected_fee_transfer_info()),
         0,
@@ -775,5 +645,104 @@
     let expected_execution_info = expected_transaction_execution_info();
 
     assert_eq!(result, expected_execution_info);
->>>>>>> fa7e8144
+}
+
+#[test]
+fn test_deploy_account() {
+    let (general_config, mut state) = create_account_tx_test_state().unwrap();
+
+    let deploy_account_tx = InternalDeployAccount::new(
+        felt_to_hash(&TEST_ACCOUNT_CONTRACT_CLASS_HASH),
+        2,
+        TRANSACTION_VERSION,
+        Default::default(),
+        Default::default(),
+        Default::default(),
+        Default::default(),
+        StarknetChainId::TestNet,
+    )
+    .unwrap();
+
+    state.set_storage_at(
+        &(
+            general_config
+                .starknet_os_config()
+                .fee_token_address()
+                .clone(),
+            felt_to_hash(&TEST_ERC20_DEPLOYED_ACCOUNT_BALANCE_KEY),
+        ),
+        ACTUAL_FEE.clone(),
+    );
+
+    // Statement **not** in blockifier.
+    state
+        .cache_mut()
+        .nonce_initial_values_mut()
+        .insert(deploy_account_tx.contract_address().clone(), Felt::zero());
+
+    let tx_info = deploy_account_tx
+        .execute(&mut state, &general_config)
+        .unwrap();
+
+    let expected_validate_call_info = expected_validate_call_info(
+        VALIDATE_DEPLOY_ENTRY_POINT_SELECTOR.clone(),
+        [
+            Felt::from_bytes_be(deploy_account_tx.class_hash()),
+            deploy_account_tx.contract_address_salt().0.clone(),
+        ]
+        .into_iter()
+        .chain(deploy_account_tx.constructor_calldata().clone())
+        .collect(),
+        deploy_account_tx.contract_address().clone(),
+    );
+
+    let expected_execute_call_info = CallInfo {
+        entry_point_type: EntryPointType::Constructor.into(),
+        entry_point_selector: CONSTRUCTOR_ENTRY_POINT_SELECTOR.clone().into(),
+        contract_address: deploy_account_tx.contract_address().clone(),
+
+        // Entries **not** in blockifier.
+        class_hash: Some(felt_to_hash(&TEST_ACCOUNT_CONTRACT_CLASS_HASH)),
+        call_type: Some(CallType::Call),
+
+        ..Default::default()
+    };
+
+    let expected_fee_transfer_call_info = expected_fee_transfer_call_info(
+        &general_config,
+        deploy_account_tx.contract_address(),
+        ACTUAL_FEE.to_u64().unwrap(),
+    );
+
+    let expected_execution_info = TransactionExecutionInfo::new(
+        expected_validate_call_info.into(),
+        expected_execute_call_info.into(),
+        expected_fee_transfer_call_info.into(),
+        ACTUAL_FEE.to_u64().unwrap(),
+        // Entry **not** in blockifier.
+        // Default::default(),
+        [("l1_gas_usage", 3672)]
+            .into_iter()
+            .map(|(k, v)| (k.to_string(), v))
+            .collect(),
+        TransactionType::DeployAccount.into(),
+    );
+    assert_eq!(tx_info, expected_execution_info);
+
+    let nonce_from_state = state
+        .get_nonce_at(deploy_account_tx.contract_address())
+        .unwrap();
+    assert_eq!(nonce_from_state, &Felt::one());
+
+    validate_final_balances(
+        &mut state,
+        &general_config,
+        &Felt::zero(),
+        &felt_to_hash(&TEST_ERC20_DEPLOYED_ACCOUNT_BALANCE_KEY),
+    );
+
+    let class_hash_from_state = state
+        .get_class_hash_at(deploy_account_tx.contract_address())
+        .unwrap();
+    assert_eq!(class_hash_from_state, deploy_account_tx.class_hash());
 }