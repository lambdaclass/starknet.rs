--- conflicted
+++ resolved
@@ -6,14 +6,10 @@
         execution::objects::{CallType, OrderedEvent},
         fact_state::{contract_state::ContractState, in_memory_state_reader::InMemoryStateReader},
         state::{
-<<<<<<< HEAD
-            cached_state::CachedState, state_api::StateReader, state_api_objects::BlockInfo,
-            state_cache::StateCache,
-=======
             cached_state::{CachedState, ContractClassCache},
             state_api::StateReader,
             state_api_objects::BlockInfo,
->>>>>>> 689033ee
+            state_cache::StateCache,
         },
         transaction::objects::internal_declare::InternalDeclare,
     },
@@ -41,13 +37,8 @@
     static ref TEST_CONTRACT_ADDRESS: Address = Address(felt_str!("256"));
     pub static ref TEST_SEQUENCER_ADDRESS: Address =
     Address(felt_str!("4096"));
-<<<<<<< HEAD
-pub static ref TEST_ERC20_CONTRACT_ADDRESS: Address =
-Address(felt_str!("4097"));
-=======
     pub static ref TEST_ERC20_CONTRACT_ADDRESS: Address =
     Address(felt_str!("4097"));
->>>>>>> 689033ee
 
 
     // Class hashes.
@@ -151,12 +142,6 @@
                     .insert(felt_to_hash(&class_hash), contract_class);
             }
 
-            for (class_hash, contract_class) in class_hash_to_class {
-                state_reader
-                    .class_hash_to_contract_class_mut()
-                    .insert(felt_to_hash(&class_hash), contract_class);
-            }
-
             state_reader
         },
         Some(HashMap::new()),
@@ -251,18 +236,10 @@
         hash_value: 0.into(),
     }
 }
-<<<<<<< HEAD
-
-#[test]
-fn test_declare_tx() {
-    let (general_config, mut state) = create_account_tx_test_state().unwrap();
-
-=======
 #[test]
 fn test_declare_tx() {
     let (general_config, mut state) = create_account_tx_test_state().unwrap();
     assert_eq!(state, expected_state_before_tx());
->>>>>>> 689033ee
     let declare_tx = declare_tx();
     // Check ContractClass is not set before the declare_tx
     assert!(state.get_contract_class(&declare_tx.class_hash).is_err());
@@ -332,11 +309,7 @@
 
     assert_eq!(
         fee_transfer_info.calldata,
-<<<<<<< HEAD
-        vec![TEST_SEQUENCER_ADDRESS.0.clone(), 0.into(), 0.into()]
-=======
         vec![TEST_SEQUENCER_ADDRESS.0.clone(), Felt::zero(), Felt::zero()]
->>>>>>> 689033ee
     );
 
     assert_eq!(
@@ -359,11 +332,7 @@
             )],
             vec![
                 TEST_ACCOUNT_CONTRACT_ADDRESS.clone().0,
-<<<<<<< HEAD
-                TEST_SEQUENCER_ADDRESS.0.clone(),
-=======
                 TEST_SEQUENCER_ADDRESS.clone().0,
->>>>>>> 689033ee
                 0.into(),
                 0.into()
             ]
@@ -395,7 +364,6 @@
         ])
     );
     assert_eq!(fee_transfer_info.l2_to_l1_messages, Vec::new());
-<<<<<<< HEAD
 }
 
 #[test]
@@ -445,8 +413,8 @@
     );
 
     assert_eq!(
-        state_reader.class_hash_to_contract_class,
-        HashMap::from([
+        state_reader.class_hash_to_contract_class(),
+        &HashMap::from([
             (
                 felt_to_hash(&TEST_ERC20_CONTRACT_CLASS_HASH),
                 get_contract_class(ERC20_CONTRACT_PATH).unwrap()
@@ -545,6 +513,4 @@
             ),
         ]))
     );
-=======
->>>>>>> 689033ee
 }