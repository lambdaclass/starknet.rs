// This module tests our code against the blockifier to ensure they work in the same way.
use assert_matches::assert_matches;
use cairo_lang_starknet::contract_class::ContractClass as SierraContractClass;
use cairo_vm::felt::{felt_str, Felt252};
use cairo_vm::vm::runners::builtin_runner::{HASH_BUILTIN_NAME, RANGE_CHECK_BUILTIN_NAME};
use cairo_vm::vm::{
    errors::{
        cairo_run_errors::CairoRunError, vm_errors::VirtualMachineError, vm_exception::VmException,
    },
    runners::cairo_runner::ExecutionResources,
};
use lazy_static::lazy_static;
use num_traits::{Num, One, ToPrimitive, Zero};
use starknet_contract_class::EntryPointType;
use starknet_rs::business_logic::transaction::DeclareV2;
use starknet_rs::core::errors::state_errors::StateError;
use starknet_rs::definitions::constants::{
    DEFAULT_CAIRO_RESOURCE_FEE_WEIGHTS, VALIDATE_ENTRY_POINT_SELECTOR,
};
use starknet_rs::services::api::contract_classes::deprecated_contract_class::ContractClass;
use starknet_rs::{
    business_logic::{
        execution::{CallInfo, CallType, OrderedEvent, TransactionExecutionInfo},
        state::in_memory_state_reader::InMemoryStateReader,
        state::{
            cached_state::{CachedState, ContractClassCache},
            state_api::{State, StateReader},
            state_cache::StateCache,
            state_cache::StorageEntry,
            BlockInfo,
        },
        transaction::{
            error::TransactionError,
            DeployAccount,
            {invoke_function::InvokeFunction, Declare},
        },
    },
    definitions::{
        constants::{
            CONSTRUCTOR_ENTRY_POINT_SELECTOR, EXECUTE_ENTRY_POINT_SELECTOR, TRANSACTION_VERSION,
            TRANSFER_ENTRY_POINT_SELECTOR, TRANSFER_EVENT_SELECTOR,
            VALIDATE_DECLARE_ENTRY_POINT_SELECTOR, VALIDATE_DEPLOY_ENTRY_POINT_SELECTOR,
        },
        general_config::{StarknetChainId, StarknetOsConfig, BlockContext},
        transaction_type::TransactionType,
    },
    utils::{calculate_sn_keccak, felt_to_hash, Address, ClassHash},
};
use std::{
    collections::{HashMap, HashSet},
    path::PathBuf,
};

const ACCOUNT_CONTRACT_PATH: &str = "starknet_programs/account_without_validation.json";
const ERC20_CONTRACT_PATH: &str = "starknet_programs/ERC20.json";
const TEST_CONTRACT_PATH: &str = "starknet_programs/test_contract.json";
const TEST_EMPTY_CONTRACT_PATH: &str = "starknet_programs/empty_contract.json";

lazy_static! {
    // Addresses.
    static ref TEST_ACCOUNT_CONTRACT_ADDRESS: Address = Address(felt_str!("257"));
    static ref TEST_CONTRACT_ADDRESS: Address = Address(felt_str!("256"));
    pub static ref TEST_SEQUENCER_ADDRESS: Address =
    Address(felt_str!("4096"));
    pub static ref TEST_ERC20_CONTRACT_ADDRESS: Address =
    Address(felt_str!("4097"));


    // Class hashes.
    static ref TEST_ACCOUNT_CONTRACT_CLASS_HASH: Felt252 = felt_str!("273");
    static ref TEST_CLASS_HASH: Felt252 = felt_str!("272");
    static ref TEST_EMPTY_CONTRACT_CLASS_HASH: Felt252 = felt_str!("274");
    static ref TEST_ERC20_CONTRACT_CLASS_HASH: Felt252 = felt_str!("4112");
    static ref TEST_FIB_COMPILED_CONTRACT_CLASS_HASH: Felt252 = felt_str!("27727");

    // Storage keys.
    static ref TEST_ERC20_ACCOUNT_BALANCE_KEY: Felt252 =
        felt_str!("1192211877881866289306604115402199097887041303917861778777990838480655617515");
    static ref TEST_ERC20_SEQUENCER_BALANCE_KEY: Felt252 =
        felt_str!("3229073099929281304021185011369329892856197542079132996799046100564060768274");
    static ref TEST_ERC20_BALANCE_KEY_1: Felt252 =
        felt_str!("1192211877881866289306604115402199097887041303917861778777990838480655617516");
    static ref TEST_ERC20_BALANCE_KEY_2: Felt252 =
        felt_str!("3229073099929281304021185011369329892856197542079132996799046100564060768275");

    static ref TEST_ERC20_DEPLOYED_ACCOUNT_BALANCE_KEY: Felt252 =
        felt_str!("2542253978940891427830343982984992363331567580652119103860970381451088310289");

    // Others.
    // Blockifier had this value hardcoded to 2.
    static ref ACTUAL_FEE: Felt252 = Felt252::zero();
}

fn get_contract_class<P>(path: P) -> Result<ContractClass, Box<dyn std::error::Error>>
where
    P: Into<PathBuf>,
{
    Ok(ContractClass::try_from(path.into())?)
}

pub fn new_starknet_tx_context_for_testing() -> BlockContext {
    BlockContext::new(
        StarknetOsConfig::new(
            StarknetChainId::TestNet,
            TEST_ERC20_CONTRACT_ADDRESS.clone(),
            0,
        ),
        0,
        0,
        DEFAULT_CAIRO_RESOURCE_FEE_WEIGHTS.clone(),
        1_000_000,
        0,
        BlockInfo::empty(TEST_SEQUENCER_ADDRESS.clone()),
        HashMap::default(),
    )
}

fn create_account_tx_test_state(
) -> Result<(BlockContext, CachedState<InMemoryStateReader>), Box<dyn std::error::Error>> {
    let tx_context = new_starknet_tx_context_for_testing();

    let test_contract_class_hash = felt_to_hash(&TEST_CLASS_HASH.clone());
    let test_account_contract_class_hash = felt_to_hash(&TEST_ACCOUNT_CONTRACT_CLASS_HASH.clone());
    let test_erc20_class_hash = felt_to_hash(&TEST_ERC20_CONTRACT_CLASS_HASH.clone());
    let class_hash_to_class = HashMap::from([
        (
            test_account_contract_class_hash,
            get_contract_class(ACCOUNT_CONTRACT_PATH)?,
        ),
        (
            test_contract_class_hash,
            get_contract_class(TEST_CONTRACT_PATH)?,
        ),
        (
            test_erc20_class_hash,
            get_contract_class(ERC20_CONTRACT_PATH)?,
        ),
    ]);

    let test_contract_address = TEST_CONTRACT_ADDRESS.clone();
    let test_account_contract_address = TEST_ACCOUNT_CONTRACT_ADDRESS.clone();
    let test_erc20_address = tx_context.starknet_os_config().fee_token_address().clone();
    let address_to_class_hash = HashMap::from([
        (test_contract_address, test_contract_class_hash),
        (
            test_account_contract_address,
            test_account_contract_class_hash,
        ),
        (test_erc20_address.clone(), test_erc20_class_hash),
    ]);

    let test_erc20_account_balance_key = TEST_ERC20_ACCOUNT_BALANCE_KEY.clone();

    let storage_view = HashMap::from([(
        (test_erc20_address, test_erc20_account_balance_key),
        ACTUAL_FEE.clone(),
    )]);

    let cached_state = CachedState::new(
        {
            let mut state_reader = InMemoryStateReader::default();
            for (contract_address, class_hash) in address_to_class_hash {
                let storage_keys: HashMap<(Address, ClassHash), Felt252> = storage_view
                    .iter()
                    .filter_map(|((address, storage_key), storage_value)| {
                        (address == &contract_address).then_some((
                            (address.clone(), felt_to_hash(storage_key)),
                            storage_value.clone(),
                        ))
                    })
                    .collect();

                let stored: HashMap<StorageEntry, Felt252> = storage_keys;

                state_reader
                    .address_to_class_hash_mut()
                    .insert(contract_address.clone(), class_hash);

                state_reader
                    .address_to_nonce_mut()
                    .insert(contract_address.clone(), Felt252::zero());
                state_reader.address_to_storage_mut().extend(stored);
            }
            for (class_hash, contract_class) in class_hash_to_class {
                state_reader
                    .class_hash_to_contract_class_mut()
                    .insert(class_hash, contract_class);
            }
            state_reader
        },
        Some(HashMap::new()),
        Some(HashMap::new()),
    );

    Ok((tx_context, cached_state))
}

fn expected_state_before_tx() -> CachedState<InMemoryStateReader> {
    let in_memory_state_reader = initial_in_memory_state_reader();

    let state_cache = ContractClassCache::new();

    CachedState::new(
        in_memory_state_reader,
        Some(state_cache),
        Some(HashMap::new()),
    )
}

fn expected_state_after_tx() -> CachedState<InMemoryStateReader> {
    let in_memory_state_reader = initial_in_memory_state_reader();

    let contract_classes_cache = ContractClassCache::from([
        (
            felt_to_hash(&TEST_CLASS_HASH.clone()),
            get_contract_class(TEST_CONTRACT_PATH).unwrap(),
        ),
        (
            felt_to_hash(&TEST_ACCOUNT_CONTRACT_CLASS_HASH.clone()),
            get_contract_class(ACCOUNT_CONTRACT_PATH).unwrap(),
        ),
        (
            felt_to_hash(&TEST_ERC20_CONTRACT_CLASS_HASH.clone()),
            get_contract_class(ERC20_CONTRACT_PATH).unwrap(),
        ),
    ]);

    CachedState::new_for_testing(
        in_memory_state_reader,
        Some(contract_classes_cache),
        state_cache_after_invoke_tx(),
        Some(HashMap::new()),
    )
}

fn state_cache_after_invoke_tx() -> StateCache {
    let class_hash_initial_values = HashMap::from([
        (
            TEST_ACCOUNT_CONTRACT_ADDRESS.clone(),
            felt_to_hash(&TEST_ACCOUNT_CONTRACT_CLASS_HASH.clone()),
        ),
        (
            TEST_CONTRACT_ADDRESS.clone(),
            felt_to_hash(&TEST_CLASS_HASH.clone()),
        ),
        (
            TEST_ERC20_CONTRACT_ADDRESS.clone(),
            felt_to_hash(&TEST_ERC20_CONTRACT_CLASS_HASH.clone()),
        ),
    ]);

    let nonce_initial_values =
        HashMap::from([(TEST_ACCOUNT_CONTRACT_ADDRESS.clone(), Felt252::zero())]);

    let storage_initial_values = HashMap::from([
        (
            (
                TEST_ERC20_CONTRACT_ADDRESS.clone(),
                felt_to_hash(&TEST_ERC20_SEQUENCER_BALANCE_KEY.clone()),
            ),
            Felt252::zero(),
        ),
        (
            (
                TEST_ERC20_CONTRACT_ADDRESS.clone(),
                felt_to_hash(&TEST_ERC20_ACCOUNT_BALANCE_KEY.clone()),
            ),
            Felt252::zero(),
        ),
        (
            (
                TEST_ERC20_CONTRACT_ADDRESS.clone(),
                felt_to_hash(&TEST_ERC20_BALANCE_KEY_1.clone()),
            ),
            Felt252::zero(),
        ),
        (
            (
                TEST_ERC20_CONTRACT_ADDRESS.clone(),
                felt_to_hash(&TEST_ERC20_BALANCE_KEY_2.clone()),
            ),
            Felt252::zero(),
        ),
    ]);

    let class_hash_writes = HashMap::new();

    let nonce_writes = HashMap::from([(TEST_ACCOUNT_CONTRACT_ADDRESS.clone(), Felt252::from(1))]);

    let storage_writes = HashMap::from([
        (
            (
                TEST_ERC20_CONTRACT_ADDRESS.clone(),
                felt_to_hash(&TEST_ERC20_SEQUENCER_BALANCE_KEY.clone()),
            ),
            Felt252::from(0),
        ),
        (
            (
                TEST_ERC20_CONTRACT_ADDRESS.clone(),
                felt_to_hash(&TEST_ERC20_ACCOUNT_BALANCE_KEY.clone()),
            ),
            Felt252::from(0),
        ),
        (
            (
                TEST_ERC20_CONTRACT_ADDRESS.clone(),
                felt_to_hash(&TEST_ERC20_BALANCE_KEY_1.clone()),
            ),
            Felt252::from(0),
        ),
        (
            (
                TEST_ERC20_CONTRACT_ADDRESS.clone(),
                felt_to_hash(&TEST_ERC20_BALANCE_KEY_2.clone()),
            ),
            Felt252::from(0),
        ),
    ]);

    let compiled_class_hash_initial_values = HashMap::new();
    let compiled_class_hash_writes = HashMap::new();
    let compiled_class_hash = HashMap::new();

    StateCache::new_for_testing(
        class_hash_initial_values,
        compiled_class_hash_initial_values,
        nonce_initial_values,
        storage_initial_values,
        class_hash_writes,
        compiled_class_hash_writes,
        nonce_writes,
        storage_writes,
        compiled_class_hash,
    )
}

fn initial_in_memory_state_reader() -> InMemoryStateReader {
    InMemoryStateReader::new(
        HashMap::from([
            (
                TEST_CONTRACT_ADDRESS.clone(),
                felt_to_hash(&TEST_CLASS_HASH),
            ),
            (
                TEST_ACCOUNT_CONTRACT_ADDRESS.clone(),
                felt_to_hash(&TEST_ACCOUNT_CONTRACT_CLASS_HASH),
            ),
            (
                TEST_ERC20_CONTRACT_ADDRESS.clone(),
                felt_to_hash(&TEST_ERC20_CONTRACT_CLASS_HASH),
            ),
        ]),
        HashMap::from([
            (TEST_CONTRACT_ADDRESS.clone(), Felt252::zero()),
            (TEST_ACCOUNT_CONTRACT_ADDRESS.clone(), Felt252::zero()),
            (TEST_ERC20_CONTRACT_ADDRESS.clone(), Felt252::zero()),
        ]),
        HashMap::from([(
            (
                TEST_ERC20_CONTRACT_ADDRESS.clone(),
                felt_to_hash(&TEST_ERC20_ACCOUNT_BALANCE_KEY.clone()),
            ),
            Felt252::from(0),
        )]),
        HashMap::from([
            (
                felt_to_hash(&TEST_ERC20_CONTRACT_CLASS_HASH),
                get_contract_class(ERC20_CONTRACT_PATH).unwrap(),
            ),
            (
                felt_to_hash(&TEST_ACCOUNT_CONTRACT_CLASS_HASH),
                get_contract_class(ACCOUNT_CONTRACT_PATH).unwrap(),
            ),
            (
                felt_to_hash(&TEST_CLASS_HASH),
                get_contract_class(TEST_CONTRACT_PATH).unwrap(),
            ),
        ]),
        HashMap::new(),
        HashMap::new(),
    )
}

fn expected_validate_call_info(
    entry_point_selector: Felt252,
    calldata: Vec<Felt252>,
    storage_address: Address,
) -> CallInfo {
    CallInfo {
        entry_point_type: EntryPointType::External.into(),
        entry_point_selector: entry_point_selector.into(),
        calldata,
        contract_address: storage_address,

        // Entries **not** in blockifier.
        class_hash: Some(felt_to_hash(&TEST_ACCOUNT_CONTRACT_CLASS_HASH)),
        call_type: Some(CallType::Call),
        execution_resources: ExecutionResources {
            n_steps: 13,
            ..Default::default()
        },

        ..Default::default()
    }
}

fn expected_fee_transfer_call_info(
    tx_context: &BlockContext,
    account_address: &Address,
    actual_fee: u64,
) -> CallInfo {
    CallInfo {
        entry_point_type: EntryPointType::External.into(),
        entry_point_selector: TRANSFER_ENTRY_POINT_SELECTOR.clone().into(),
        calldata: vec![
            tx_context.block_info().sequencer_address.0.clone(),
            actual_fee.into(),
            Felt252::zero(),
        ],
        contract_address: tx_context.starknet_os_config().fee_token_address().clone(),
        caller_address: account_address.clone(),
        retdata: vec![Felt252::one()],
        events: vec![OrderedEvent {
            order: 0,
            keys: vec![TRANSFER_EVENT_SELECTOR.clone()],
            data: vec![
                account_address.0.clone(),
                tx_context.block_info().sequencer_address.0.clone(),
                actual_fee.into(),
                Felt252::zero(),
            ],
        }],

        // Entries **not** in blockifier.
        class_hash: Some(felt_to_hash(&TEST_ERC20_CONTRACT_CLASS_HASH)),
        call_type: Some(CallType::Call),
        accessed_storage_keys: HashSet::from([
            [
                7, 35, 151, 50, 8, 99, 155, 120, 57, 206, 41, 143, 127, 254, 166, 30, 63, 149, 51,
                135, 45, 239, 215, 171, 219, 145, 2, 61, 180, 101, 136, 19,
            ],
            [
                5, 158, 221, 96, 243, 245, 236, 116, 233, 4, 68, 137, 231, 149, 207, 133, 23, 150,
                101, 24, 93, 212, 49, 126, 49, 102, 131, 144, 118, 15, 48, 18,
            ],
            [
                5, 158, 221, 96, 243, 245, 236, 116, 233, 4, 68, 137, 231, 149, 207, 133, 23, 150,
                101, 24, 93, 212, 49, 126, 49, 102, 131, 144, 118, 15, 48, 17,
            ],
            [
                7, 35, 151, 50, 8, 99, 155, 120, 57, 206, 41, 143, 127, 254, 166, 30, 63, 149, 51,
                135, 45, 239, 215, 171, 219, 145, 2, 61, 180, 101, 136, 18,
            ],
        ]),
        storage_read_values: vec![
            Felt252::zero(),
            Felt252::zero(),
            Felt252::zero(),
            Felt252::zero(),
        ],
        execution_resources: ExecutionResources {
            n_steps: 529,
            n_memory_holes: 57,
            builtin_instance_counter: HashMap::from([
                (RANGE_CHECK_BUILTIN_NAME.to_string(), 21),
                (HASH_BUILTIN_NAME.to_string(), 4),
            ]),
        },
        ..Default::default()
    }
}

fn validate_final_balances<S>(
    state: &mut S,
    tx_context: &BlockContext,
    expected_sequencer_balance: Felt252,
    erc20_account_balance_storage_key: &ClassHash,
) where
    S: State + StateReader,
{
    let account_balance = state
        .get_storage_at(&(
            tx_context.starknet_os_config().fee_token_address().clone(),
            *erc20_account_balance_storage_key,
        ))
        .unwrap();
    assert_eq!(account_balance, Felt252::zero());

    let sequencer_balance = state
        .get_storage_at(&(
            tx_context.starknet_os_config().fee_token_address().clone(),
            felt_to_hash(&TEST_ERC20_SEQUENCER_BALANCE_KEY),
        ))
        .unwrap();
    assert_eq!(sequencer_balance, expected_sequencer_balance);
}

#[test]
fn test_create_account_tx_test_state() {
    let (tx_context, mut state) = create_account_tx_test_state().unwrap();

    assert_eq!(state, expected_state_before_tx());

    let value = state
        .get_storage_at(&(
            tx_context.starknet_os_config().fee_token_address().clone(),
            felt_to_hash(&TEST_ERC20_ACCOUNT_BALANCE_KEY),
        ))
        .unwrap();
    assert_eq!(value, *ACTUAL_FEE);

    let class_hash = state.get_class_hash_at(&TEST_CONTRACT_ADDRESS).unwrap();
    assert_eq!(class_hash, felt_to_hash(&TEST_CLASS_HASH));

    let contract_class: ContractClass = state
        .get_contract_class(&felt_to_hash(&TEST_ERC20_CONTRACT_CLASS_HASH))
        .unwrap()
        .try_into()
        .unwrap();
    assert_eq!(
        contract_class,
        get_contract_class(ERC20_CONTRACT_PATH).unwrap()
    );
}

fn invoke_tx(calldata: Vec<Felt252>) -> InvokeFunction {
    InvokeFunction::new(
        TEST_ACCOUNT_CONTRACT_ADDRESS.clone(),
        EXECUTE_ENTRY_POINT_SELECTOR.clone(),
        2,
        TRANSACTION_VERSION,
        calldata,
        vec![],
        StarknetChainId::TestNet.to_felt(),
        Some(Felt252::zero()),
        None,
    )
    .unwrap()
}

fn expected_fee_transfer_info() -> CallInfo {
    CallInfo {
        failure_flag: false,
        gas_consumed: 0,
        caller_address: TEST_ACCOUNT_CONTRACT_ADDRESS.clone(),
        call_type: Some(CallType::Call),
        contract_address: Address(Felt252::from(4097)),
        code_address: None,
        class_hash: Some(felt_to_hash(&TEST_ERC20_CONTRACT_CLASS_HASH)),
        entry_point_selector: Some(TRANSFER_ENTRY_POINT_SELECTOR.clone()),
        entry_point_type: Some(EntryPointType::External),
        calldata: vec![Felt252::from(4096), Felt252::zero(), Felt252::zero()],
        retdata: vec![Felt252::from(1)],
        execution_resources: ExecutionResources {
            n_steps: 525,
            n_memory_holes: 59,
            builtin_instance_counter: HashMap::from([
                (RANGE_CHECK_BUILTIN_NAME.to_string(), 21),
                (HASH_BUILTIN_NAME.to_string(), 4),
            ]),
        },
        l2_to_l1_messages: vec![],
        internal_calls: vec![],
        events: vec![OrderedEvent {
            order: 0,
            keys: vec![TRANSFER_EVENT_SELECTOR.clone()],
            data: vec![
                Felt252::from(257),
                Felt252::from(4096),
                Felt252::zero(),
                Felt252::zero(),
            ],
        }],
        storage_read_values: vec![
            Felt252::zero(),
            Felt252::zero(),
            Felt252::zero(),
            Felt252::zero(),
        ],
        accessed_storage_keys: HashSet::from([
            [
                2, 162, 196, 156, 77, 186, 13, 145, 179, 79, 42, 222, 133, 212, 29, 9, 86, 31, 154,
                119, 136, 76, 21, 186, 42, 176, 242, 36, 27, 8, 13, 235,
            ],
            [
                7, 35, 151, 50, 8, 99, 155, 120, 57, 206, 41, 143, 127, 254, 166, 30, 63, 149, 51,
                135, 45, 239, 215, 171, 219, 145, 2, 61, 180, 101, 136, 19,
            ],
            [
                7, 35, 151, 50, 8, 99, 155, 120, 57, 206, 41, 143, 127, 254, 166, 30, 63, 149, 51,
                135, 45, 239, 215, 171, 219, 145, 2, 61, 180, 101, 136, 18,
            ],
            [
                2, 162, 196, 156, 77, 186, 13, 145, 179, 79, 42, 222, 133, 212, 29, 9, 86, 31, 154,
                119, 136, 76, 21, 186, 42, 176, 242, 36, 27, 8, 13, 236,
            ],
        ]),
    }
}

fn declare_tx() -> Declare {
    Declare {
        contract_class: get_contract_class(TEST_EMPTY_CONTRACT_PATH).unwrap(),
        class_hash: felt_to_hash(&TEST_EMPTY_CONTRACT_CLASS_HASH),
        sender_address: TEST_ACCOUNT_CONTRACT_ADDRESS.clone(),
        tx_type: TransactionType::Declare,
        validate_entry_point_selector: VALIDATE_DECLARE_ENTRY_POINT_SELECTOR.clone(),
        version: 1,
        max_fee: 2,
        signature: vec![],
        nonce: 0.into(),
        hash_value: 0.into(),
    }
}

fn declarev2_tx() -> DeclareV2 {
    let program_data = include_bytes!("../starknet_programs/cairo1/fibonacci.sierra");
    let sierra_contract_class: SierraContractClass = serde_json::from_slice(program_data).unwrap();

    DeclareV2 {
        sender_address: TEST_ACCOUNT_CONTRACT_ADDRESS.clone(),
        tx_type: TransactionType::Declare,
        validate_entry_point_selector: VALIDATE_DECLARE_ENTRY_POINT_SELECTOR.clone(),
        version: 1,
        max_fee: 2,
        signature: vec![],
        nonce: 0.into(),
        hash_value: 0.into(),
        compiled_class_hash: TEST_FIB_COMPILED_CONTRACT_CLASS_HASH.clone(),
        sierra_contract_class,
        casm_class: Default::default(),
    }
}

fn expected_declare_fee_transfer_info() -> CallInfo {
    CallInfo {
        caller_address: TEST_ACCOUNT_CONTRACT_ADDRESS.clone(),
        call_type: Some(CallType::Call),
        contract_address: TEST_ERC20_CONTRACT_ADDRESS.clone(),
        class_hash: Some(felt_to_hash(&TEST_ERC20_CONTRACT_CLASS_HASH)),
        entry_point_selector: Some(TRANSFER_ENTRY_POINT_SELECTOR.clone()),
        entry_point_type: Some(EntryPointType::External),
        calldata: vec![
            TEST_SEQUENCER_ADDRESS.0.clone(),
            Felt252::zero(),
            Felt252::zero(),
        ],
        retdata: vec![1.into()],
        events: vec![OrderedEvent::new(
            0,
            vec![felt_str!(
                "271746229759260285552388728919865295615886751538523744128730118297934206697"
            )],
            vec![
                TEST_ACCOUNT_CONTRACT_ADDRESS.clone().0,
                TEST_SEQUENCER_ADDRESS.clone().0,
                0.into(),
                0.into(),
            ],
        )],
        storage_read_values: vec![
            Felt252::zero(),
            Felt252::zero(),
            Felt252::zero(),
            Felt252::zero(),
        ],
        accessed_storage_keys: HashSet::from([
            [
                2, 162, 196, 156, 77, 186, 13, 145, 179, 79, 42, 222, 133, 212, 29, 9, 86, 31, 154,
                119, 136, 76, 21, 186, 42, 176, 242, 36, 27, 8, 13, 236,
            ],
            [
                7, 35, 151, 50, 8, 99, 155, 120, 57, 206, 41, 143, 127, 254, 166, 30, 63, 149, 51,
                135, 45, 239, 215, 171, 219, 145, 2, 61, 180, 101, 136, 18,
            ],
            [
                7, 35, 151, 50, 8, 99, 155, 120, 57, 206, 41, 143, 127, 254, 166, 30, 63, 149, 51,
                135, 45, 239, 215, 171, 219, 145, 2, 61, 180, 101, 136, 19,
            ],
            [
                2, 162, 196, 156, 77, 186, 13, 145, 179, 79, 42, 222, 133, 212, 29, 9, 86, 31, 154,
                119, 136, 76, 21, 186, 42, 176, 242, 36, 27, 8, 13, 235,
            ],
        ]),
        execution_resources: ExecutionResources {
            n_steps: 525,
            n_memory_holes: 59,
            builtin_instance_counter: HashMap::from([
                (RANGE_CHECK_BUILTIN_NAME.to_string(), 21),
                (HASH_BUILTIN_NAME.to_string(), 4),
            ]),
        },
        ..Default::default()
    }
}

#[test]
fn test_declare_tx() {
    let (tx_context, mut state) = create_account_tx_test_state().unwrap();
    assert_eq!(state, expected_state_before_tx());
    let declare_tx = declare_tx();
    // Check ContractClass is not set before the declare_tx
    assert!(state.get_contract_class(&declare_tx.class_hash).is_err());
    // Execute declare_tx
    let result = declare_tx.execute(&mut state, &tx_context).unwrap();
    // Check ContractClass is set after the declare_tx
    assert!(state.get_contract_class(&declare_tx.class_hash).is_ok());

    let expected_execution_info = TransactionExecutionInfo::new(
        Some(CallInfo {
            call_type: Some(CallType::Call),
            contract_address: TEST_ACCOUNT_CONTRACT_ADDRESS.clone(),
            class_hash: Some(felt_to_hash(&TEST_ACCOUNT_CONTRACT_CLASS_HASH)),
            entry_point_selector: Some(VALIDATE_DECLARE_ENTRY_POINT_SELECTOR.clone()),
            entry_point_type: Some(EntryPointType::External),
            calldata: vec![TEST_EMPTY_CONTRACT_CLASS_HASH.clone()],
            execution_resources: ExecutionResources {
                n_steps: 12,
                ..Default::default()
            },
            ..Default::default()
        }),
        None,
        Some(expected_declare_fee_transfer_info()),
        0,
        HashMap::from([
            ("range_check_builtin".to_string(), 57),
            ("pedersen_builtin".to_string(), 15),
            ("l1_gas_usage".to_string(), 0),
        ]),
        Some(TransactionType::Declare),
    );

    assert_eq!(result, expected_execution_info);
}

#[test]
fn test_declarev2_tx() {
    let (tx_context, mut state) = create_account_tx_test_state().unwrap();
    assert_eq!(state, expected_state_before_tx());
    let declare_tx = declarev2_tx();
    // Check ContractClass is not set before the declare_tx
    assert!(state
        .get_contract_class(&felt_to_hash(&declare_tx.compiled_class_hash))
        .is_err());
    // Execute declare_tx
<<<<<<< HEAD
    let result = declare_tx.execute(&mut state, &tx_context, 0).unwrap();
=======
    let result = declare_tx.execute(&mut state, &general_config).unwrap();
>>>>>>> f81fd3cd
    // Check ContractClass is set after the declare_tx
    assert!(state
        .get_contract_class(&declare_tx.compiled_class_hash.to_be_bytes())
        .is_ok());

    let expected_execution_info = TransactionExecutionInfo::new(
        Some(CallInfo {
            call_type: Some(CallType::Call),
            contract_address: TEST_ACCOUNT_CONTRACT_ADDRESS.clone(),
            class_hash: Some(felt_to_hash(&TEST_ACCOUNT_CONTRACT_CLASS_HASH)),
            entry_point_selector: Some(VALIDATE_DECLARE_ENTRY_POINT_SELECTOR.clone()),
            entry_point_type: Some(EntryPointType::External),
            calldata: vec![TEST_FIB_COMPILED_CONTRACT_CLASS_HASH.clone()],
            execution_resources: ExecutionResources {
                n_steps: 12,
                ..Default::default()
            },
            ..Default::default()
        }),
        None,
        Some(expected_declare_fee_transfer_info()),
        0,
        HashMap::from([
            ("range_check_builtin".to_string(), 57),
            ("pedersen_builtin".to_string(), 15),
            ("l1_gas_usage".to_string(), 0),
        ]),
        Some(TransactionType::Declare),
    );

    assert_eq!(result, expected_execution_info);
}

fn expected_execute_call_info() -> CallInfo {
    CallInfo {
        caller_address: Address(Felt252::zero()),
        call_type: Some(CallType::Call),
        contract_address: TEST_ACCOUNT_CONTRACT_ADDRESS.clone(),
        code_address: None,
        class_hash: Some(felt_to_hash(&TEST_ACCOUNT_CONTRACT_CLASS_HASH.clone())),
        entry_point_selector: Some(EXECUTE_ENTRY_POINT_SELECTOR.clone()),
        entry_point_type: Some(EntryPointType::External),
        calldata: vec![
            Felt252::from(256),
            Felt252::from_str_radix(
                "039a1491f76903a16feed0a6433bec78de4c73194944e1118e226820ad479701",
                16,
            )
            .unwrap(),
            Felt252::from(1),
            Felt252::from(2),
        ],
        retdata: vec![Felt252::from(2)],
        l2_to_l1_messages: vec![],
        internal_calls: vec![CallInfo {
            caller_address: TEST_ACCOUNT_CONTRACT_ADDRESS.clone(),
            call_type: Some(CallType::Call),
            class_hash: Some(felt_to_hash(&TEST_CLASS_HASH.clone())),
            entry_point_selector: Some(
                Felt252::from_str_radix(
                    "039a1491f76903a16feed0a6433bec78de4c73194944e1118e226820ad479701",
                    16,
                )
                .unwrap(),
            ),
            entry_point_type: Some(EntryPointType::External),
            calldata: vec![Felt252::from(2)],
            retdata: vec![Felt252::from(2)],
            events: vec![],
            l2_to_l1_messages: vec![],
            internal_calls: vec![],
            contract_address: TEST_CONTRACT_ADDRESS.clone(),
            code_address: None,
            execution_resources: ExecutionResources {
                n_steps: 22,
                ..Default::default()
            },
            ..Default::default()
        }],
        events: vec![],
        execution_resources: ExecutionResources {
            n_steps: 61,
            n_memory_holes: 0,
            builtin_instance_counter: HashMap::from([(RANGE_CHECK_BUILTIN_NAME.to_string(), 1)]),
        },
        ..Default::default()
    }
}

fn expected_validate_call_info_2() -> CallInfo {
    CallInfo {
        caller_address: Address(Felt252::zero()),
        call_type: Some(CallType::Call),
        contract_address: TEST_ACCOUNT_CONTRACT_ADDRESS.clone(),
        class_hash: Some(felt_to_hash(&TEST_ACCOUNT_CONTRACT_CLASS_HASH.clone())),
        entry_point_selector: Some(VALIDATE_ENTRY_POINT_SELECTOR.clone()),
        entry_point_type: Some(EntryPointType::External),
        calldata: vec![
            Felt252::from(256),
            Felt252::from_str_radix(
                "039a1491f76903a16feed0a6433bec78de4c73194944e1118e226820ad479701",
                16,
            )
            .unwrap(),
            Felt252::from(1),
            Felt252::from(2),
        ],
        execution_resources: ExecutionResources {
            n_steps: 21,
            n_memory_holes: 0,
            builtin_instance_counter: HashMap::from([(RANGE_CHECK_BUILTIN_NAME.to_string(), 1)]),
        },
        ..Default::default()
    }
}

fn expected_transaction_execution_info() -> TransactionExecutionInfo {
    TransactionExecutionInfo::new(
        Some(expected_validate_call_info_2()),
        Some(expected_execute_call_info()),
        Some(expected_fee_transfer_info()),
        0,
        HashMap::from([
            ("pedersen_builtin".to_string(), 16),
            ("l1_gas_usage".to_string(), 0),
            ("range_check_builtin".to_string(), 72),
        ]),
        Some(TransactionType::InvokeFunction),
    )
}

#[test]
fn test_invoke_tx() {
    let (starknet_general_context, state) = &mut create_account_tx_test_state().unwrap();
    let Address(test_contract_address) = TEST_CONTRACT_ADDRESS.clone();
    let calldata = vec![
        test_contract_address, // CONTRACT_ADDRESS
        Felt252::from_bytes_be(&calculate_sn_keccak(b"return_result")), // CONTRACT FUNCTION SELECTOR
        Felt252::from(1),                                               // CONTRACT_CALLDATA LEN
        Felt252::from(2),                                               // CONTRACT_CALLDATA
    ];
    let invoke_tx = invoke_tx(calldata);

    // Extract invoke transaction fields for testing, as it is consumed when creating an account
    // transaction.
    let result = invoke_tx.execute(state, starknet_general_context).unwrap();
    let expected_execution_info = expected_transaction_execution_info();

    assert_eq!(result, expected_execution_info);
}

#[test]
fn test_invoke_tx_state() {
    let (starknet_general_context, state) = &mut create_account_tx_test_state().unwrap();
    let expected_initial_state = expected_state_before_tx();
    assert_eq!(state, &expected_initial_state);

    let Address(test_contract_address) = TEST_CONTRACT_ADDRESS.clone();
    let calldata = vec![
        test_contract_address, // CONTRACT_ADDRESS
        Felt252::from_bytes_be(&calculate_sn_keccak(b"return_result")), // CONTRACT FUNCTION SELECTOR
        Felt252::from(1),                                               // CONTRACT_CALLDATA LEN
        Felt252::from(2),                                               // CONTRACT_CALLDATA
    ];
    let invoke_tx = invoke_tx(calldata);

    invoke_tx.execute(state, starknet_general_context).unwrap();

    let expected_final_state = expected_state_after_tx();

    assert_eq!(*state, expected_final_state);
}

#[test]
fn test_deploy_account() {
    let (tx_context, mut state) = create_account_tx_test_state().unwrap();

    let deploy_account_tx = DeployAccount::new(
        felt_to_hash(&TEST_ACCOUNT_CONTRACT_CLASS_HASH),
        2,
        TRANSACTION_VERSION,
        Default::default(),
        Default::default(),
        Default::default(),
        Default::default(),
        StarknetChainId::TestNet.to_felt(),
        None,
    )
    .unwrap();

    state.set_storage_at(
        &(
            tx_context.starknet_os_config().fee_token_address().clone(),
            TEST_ERC20_DEPLOYED_ACCOUNT_BALANCE_KEY.to_be_bytes(),
        ),
        ACTUAL_FEE.clone(),
    );

    let (state_before, state_after) = expected_deploy_account_states();

    assert_eq!(state, state_before);

    // Statement **not** in blockifier.
    state.cache_mut().nonce_initial_values_mut().insert(
        deploy_account_tx.contract_address().clone(),
        Felt252::zero(),
    );

    let tx_info = deploy_account_tx.execute(&mut state, &tx_context).unwrap();

    assert_eq!(state, state_after);

    let expected_validate_call_info = expected_validate_call_info(
        VALIDATE_DEPLOY_ENTRY_POINT_SELECTOR.clone(),
        [
            Felt252::from_bytes_be(deploy_account_tx.class_hash()),
            deploy_account_tx.contract_address_salt().0.clone(),
        ]
        .into_iter()
        .chain(deploy_account_tx.constructor_calldata().clone())
        .collect(),
        deploy_account_tx.contract_address().clone(),
    );

    let expected_execute_call_info = CallInfo {
        entry_point_type: EntryPointType::Constructor.into(),
        entry_point_selector: CONSTRUCTOR_ENTRY_POINT_SELECTOR.clone().into(),
        contract_address: deploy_account_tx.contract_address().clone(),

        // Entries **not** in blockifier.
        class_hash: Some(TEST_ACCOUNT_CONTRACT_CLASS_HASH.to_be_bytes()),
        call_type: Some(CallType::Call),

        ..Default::default()
    };

    let expected_fee_transfer_call_info = expected_fee_transfer_call_info(
        &tx_context,
        deploy_account_tx.contract_address(),
        ACTUAL_FEE.to_u64().unwrap(),
    );

    let expected_execution_info = TransactionExecutionInfo::new(
        expected_validate_call_info.into(),
        expected_execute_call_info.into(),
        expected_fee_transfer_call_info.into(),
        ACTUAL_FEE.to_u128().unwrap(),
        // Entry **not** in blockifier.
        // Default::default(),
        [
            ("l1_gas_usage", 3672),
            ("range_check_builtin", 74),
            ("pedersen_builtin", 23),
        ]
        .into_iter()
        .map(|(k, v)| (k.to_string(), v))
        .collect(),
        TransactionType::DeployAccount.into(),
    );
    assert_eq!(tx_info, expected_execution_info);

    let nonce_from_state = state
        .get_nonce_at(deploy_account_tx.contract_address())
        .unwrap();
    assert_eq!(nonce_from_state, Felt252::one());

    let hash = TEST_ERC20_DEPLOYED_ACCOUNT_BALANCE_KEY.to_be_bytes();

    validate_final_balances(&mut state, &tx_context, Felt252::zero(), &hash);

    let class_hash_from_state = state
        .get_class_hash_at(deploy_account_tx.contract_address())
        .unwrap();
    assert_eq!(class_hash_from_state, *deploy_account_tx.class_hash());
}

fn expected_deploy_account_states() -> (
    CachedState<InMemoryStateReader>,
    CachedState<InMemoryStateReader>,
) {
    let mut state_before = CachedState::new(
        InMemoryStateReader::new(
            HashMap::from([
                (
                    Address(0x101.into()),
                    felt_to_hash(&0x111.into()),
                ),
                (
                    Address(0x100.into()),
                    felt_to_hash(&0x110.into()),
                ),
                (
                    Address(0x1001.into()),
                    felt_to_hash(&0x1010.into()),
                )]),

                HashMap::from([
                    (
                        Address(0x101.into()),
                        Default::default(),
                    ),
                    (
                        Address(0x100.into()),
                        Default::default(),
                    ),
                    (
                        Address(0x1001.into()),
                        Default::default(),
                    )]),
                HashMap::from([
                    (
                        (Address(0x1001.into()),
                        felt_to_hash(&felt_str!("1192211877881866289306604115402199097887041303917861778777990838480655617515"))),
                        Felt252::zero(),
                    ),
                        ]),
            HashMap::from([
                (felt_to_hash(&0x110.into()), ContractClass::try_from(PathBuf::from(TEST_CONTRACT_PATH)).unwrap()),
                (felt_to_hash(&0x111.into()), ContractClass::try_from(PathBuf::from(ACCOUNT_CONTRACT_PATH)).unwrap()),
                (felt_to_hash(&0x1010.into()), ContractClass::try_from(PathBuf::from(ERC20_CONTRACT_PATH)).unwrap()),
            ]),
            HashMap::new(),
            HashMap::new()
        ),
        Some(ContractClassCache::new()),
        Some(HashMap::new())
    );
    state_before.set_storage_at(
        &(
            Address(0x1001.into()),
            felt_to_hash(&felt_str!(
                "2542253978940891427830343982984992363331567580652119103860970381451088310289"
            )),
        ),
        0.into(),
    );

    let mut state_after = state_before.clone();
    state_after.cache_mut().nonce_initial_values_mut().insert(
        Address(felt_str!(
            "386181506763903095743576862849245034886954647214831045800703908858571591162"
        )),
        Felt252::zero(),
    );
    state_after
        .cache_mut()
        .class_hash_initial_values_mut()
        .insert(Address(0x1001.into()), felt_to_hash(&0x1010.into()));
    state_after
        .cache_mut()
        .class_hash_initial_values_mut()
        .insert(
            Address(felt_str!(
                "386181506763903095743576862849245034886954647214831045800703908858571591162"
            )),
            [0; 32],
        );
    state_after.cache_mut().storage_initial_values_mut().insert(
        (
            Address(0x1001.into()),
            felt_to_hash(&felt_str!(
                "2542253978940891427830343982984992363331567580652119103860970381451088310290"
            )),
        ),
        Felt252::zero(),
    );
    state_after.cache_mut().storage_initial_values_mut().insert(
        (
            Address(0x1001.into()),
            felt_to_hash(&TEST_ERC20_BALANCE_KEY_2),
        ),
        Felt252::zero(),
    );
    state_after.cache_mut().storage_initial_values_mut().insert(
        (
            Address(0x1001.into()),
            felt_to_hash(&felt_str!(
                "3229073099929281304021185011369329892856197542079132996799046100564060768274"
            )),
        ),
        Felt252::zero(),
    );
    state_after.cache_mut().nonce_writes_mut().insert(
        Address(felt_str!(
            "386181506763903095743576862849245034886954647214831045800703908858571591162"
        )),
        1.into(),
    );
    state_after.cache_mut().class_hash_writes_mut().insert(
        Address(felt_str!(
            "386181506763903095743576862849245034886954647214831045800703908858571591162"
        )),
        felt_to_hash(&0x111.into()),
    );
    state_after.cache_mut().storage_writes_mut().insert(
        (
            Address(0x1001.into()),
            felt_to_hash(&felt_str!(
                "2542253978940891427830343982984992363331567580652119103860970381451088310290"
            )),
        ),
        Felt252::zero(),
    );
    state_after.cache_mut().storage_writes_mut().insert(
        (
            Address(0x1001.into()),
            felt_to_hash(&felt_str!(
                "2542253978940891427830343982984992363331567580652119103860970381451088310289"
            )),
        ),
        Felt252::zero(),
    );
    state_after.cache_mut().storage_writes_mut().insert(
        (
            Address(0x1001.into()),
            felt_to_hash(&TEST_ERC20_BALANCE_KEY_2),
        ),
        Felt252::zero(),
    );
    state_after.cache_mut().storage_writes_mut().insert(
        (
            Address(0x1001.into()),
            felt_to_hash(&felt_str!(
                "3229073099929281304021185011369329892856197542079132996799046100564060768274"
            )),
        ),
        Felt252::zero(),
    );
    state_after
        .set_contract_class(
            &felt_to_hash(&0x1010.into()),
            &ContractClass::try_from(PathBuf::from(ERC20_CONTRACT_PATH)).unwrap(),
        )
        .unwrap();
    state_after
        .set_contract_class(
            &felt_to_hash(&0x111.into()),
            &ContractClass::try_from(PathBuf::from(ACCOUNT_CONTRACT_PATH)).unwrap(),
        )
        .unwrap();

    (state_before, state_after)
}

#[test]
fn test_state_for_declare_tx() {
    let (tx_context, mut state) = create_account_tx_test_state().unwrap();

    let declare_tx = declare_tx();
    // Check ContractClass is not set before the declare_tx
    assert!(state.get_contract_class(&declare_tx.class_hash).is_err());
    assert!(state
        .get_nonce_at(&declare_tx.sender_address)
        .unwrap()
        .is_zero());
    // Execute declare_tx
<<<<<<< HEAD
    assert!(declare_tx.execute(&mut state, &tx_context).is_ok());
    assert_eq!(state.get_nonce_at(&declare_tx.sender_address), Ok(1.into()));
=======
    assert!(declare_tx.execute(&mut state, &general_config).is_ok());
    assert!(state
        .get_nonce_at(&declare_tx.sender_address)
        .unwrap()
        .is_one());
>>>>>>> f81fd3cd

    // Check state.state_reader
    let mut state_reader = state.state_reader().clone();

    assert_eq!(
        state_reader.address_to_class_hash_mut(),
        &mut HashMap::from([
            (
                TEST_ERC20_CONTRACT_ADDRESS.clone(),
                felt_to_hash(&TEST_ERC20_CONTRACT_CLASS_HASH)
            ),
            (
                TEST_CONTRACT_ADDRESS.clone(),
                felt_to_hash(&TEST_CLASS_HASH)
            ),
            (
                TEST_ACCOUNT_CONTRACT_ADDRESS.clone(),
                felt_to_hash(&TEST_ACCOUNT_CONTRACT_CLASS_HASH)
            ),
        ]),
    );

    assert_eq!(
        state_reader.address_to_nonce_mut(),
        &mut HashMap::from([
            (TEST_ERC20_CONTRACT_ADDRESS.clone(), Felt252::zero()),
            (TEST_CONTRACT_ADDRESS.clone(), Felt252::zero()),
            (TEST_ACCOUNT_CONTRACT_ADDRESS.clone(), Felt252::zero()),
        ]),
    );

    assert_eq!(
        state_reader.address_to_storage_mut(),
        &mut HashMap::from([(
            (
                TEST_ERC20_CONTRACT_ADDRESS.clone(),
                felt_to_hash(&TEST_ERC20_ACCOUNT_BALANCE_KEY)
            ),
            Felt252::zero()
        ),]),
    );

    assert_eq!(
        state_reader.class_hash_to_contract_class_mut(),
        &mut HashMap::from([
            (
                felt_to_hash(&TEST_ERC20_CONTRACT_CLASS_HASH),
                get_contract_class(ERC20_CONTRACT_PATH).unwrap()
            ),
            (
                felt_to_hash(&TEST_CLASS_HASH),
                get_contract_class(TEST_CONTRACT_PATH).unwrap()
            ),
            (
                felt_to_hash(&TEST_ACCOUNT_CONTRACT_CLASS_HASH),
                get_contract_class(ACCOUNT_CONTRACT_PATH).unwrap()
            ),
        ])
    );

    // Check state.cache
    assert_eq!(
        state.cache(),
        &StateCache::new(
            HashMap::from([
                (
                    TEST_ACCOUNT_CONTRACT_ADDRESS.clone(),
                    felt_to_hash(&TEST_ACCOUNT_CONTRACT_CLASS_HASH)
                ),
                (
                    TEST_ERC20_CONTRACT_ADDRESS.clone(),
                    felt_to_hash(&TEST_ERC20_CONTRACT_CLASS_HASH)
                )
            ]),
            HashMap::new(),
            HashMap::from([(
                TEST_ACCOUNT_CONTRACT_ADDRESS.clone(),
                0.into()
            )]),
            HashMap::from([
                (
                    (
                    TEST_ERC20_CONTRACT_ADDRESS.clone(),
                    felt_to_hash(&felt_str!("3229073099929281304021185011369329892856197542079132996799046100564060768275"))
                    ),
                    0.into()
                ),
                (
                    (
                    TEST_ERC20_CONTRACT_ADDRESS.clone(),
                    felt_to_hash(&felt_str!("1192211877881866289306604115402199097887041303917861778777990838480655617516"))
                    ),
                    0.into()
                ),
                (
                    (
                    TEST_ERC20_CONTRACT_ADDRESS.clone(),
                    felt_to_hash(&TEST_ERC20_SEQUENCER_BALANCE_KEY)
                    ),
                    0.into()
                ),
                (
                    (
                    TEST_ERC20_CONTRACT_ADDRESS.clone(),
                    felt_to_hash(&TEST_ERC20_ACCOUNT_BALANCE_KEY)
                    ),
                    0.into()
                )
            ]),
            HashMap::new(),
            HashMap::new(),
            HashMap::from([(
                TEST_ACCOUNT_CONTRACT_ADDRESS.clone(),
                1.into()
            )]),
            HashMap::from([
                (
                    (
                    TEST_ERC20_CONTRACT_ADDRESS.clone(),
                    felt_to_hash(&felt_str!("3229073099929281304021185011369329892856197542079132996799046100564060768275"))
                    ),
                    0.into()
                ),
                (
                    (
                    TEST_ERC20_CONTRACT_ADDRESS.clone(),
                    felt_to_hash(&felt_str!("1192211877881866289306604115402199097887041303917861778777990838480655617516"))
                    ),
                    0.into()
                ),
                (
                    (
                    TEST_ERC20_CONTRACT_ADDRESS.clone(),
                    felt_to_hash(&TEST_ERC20_SEQUENCER_BALANCE_KEY)
                    ),
                    0.into() //Fee, 2 in blockifier
                ),
                (
                    (
                    TEST_ERC20_CONTRACT_ADDRESS.clone(),
                    felt_to_hash(&TEST_ERC20_ACCOUNT_BALANCE_KEY)
                    ),
                    0.into()
                ),
            ]),
            HashMap::new()
        ),
    );

    // Check state.contract_classes
    assert_eq!(
        state.contract_classes(),
        &Some(HashMap::from([
            (
                felt_to_hash(&TEST_EMPTY_CONTRACT_CLASS_HASH),
                get_contract_class(TEST_EMPTY_CONTRACT_PATH).unwrap()
            ),
            (
                felt_to_hash(&TEST_ERC20_CONTRACT_CLASS_HASH),
                get_contract_class(ERC20_CONTRACT_PATH).unwrap()
            ),
            (
                felt_to_hash(&TEST_ACCOUNT_CONTRACT_CLASS_HASH),
                get_contract_class(ACCOUNT_CONTRACT_PATH).unwrap()
            ),
        ]))
    );
}

#[test]
fn test_invoke_tx_wrong_call_data() {
    let (starknet_general_context, state) = &mut create_account_tx_test_state().unwrap();

    // Calldata with missing inputs
    let calldata = vec![
        TEST_CONTRACT_ADDRESS.clone().0, // CONTRACT_ADDRESS
        Felt252::from_bytes_be(&calculate_sn_keccak(b"return_result")), // CONTRACT FUNCTION SELECTOR
        Felt252::from(1),                                               // CONTRACT_CALLDATA LEN
                                                                        // CONTRACT_CALLDATA
    ];
    let invoke_tx = invoke_tx(calldata);

    // Execute transaction
    let result = invoke_tx.execute(state, starknet_general_context);

    // Assert error
    assert_matches!(
        result,
        Err(TransactionError::CairoRunner(CairoRunError::VmException(
            VmException {
                inner_exc: VirtualMachineError::DiffAssertValues(..),
                ..
            }
        )))
    );
}

#[test]
fn test_invoke_tx_wrong_entrypoint() {
    let (starknet_general_context, state) = &mut create_account_tx_test_state().unwrap();
    let Address(test_contract_address) = TEST_CONTRACT_ADDRESS.clone();

    // Invoke transaction with an entrypoint that doesn't exists
    let invoke_tx = InvokeFunction::new(
        TEST_ACCOUNT_CONTRACT_ADDRESS.clone(),
        // Entrypoiont that doesnt exits in the contract
        Felt252::from_bytes_be(&calculate_sn_keccak(b"none_function")),
        1,
        TRANSACTION_VERSION,
        vec![
            test_contract_address, // CONTRACT_ADDRESS
            Felt252::from_bytes_be(&calculate_sn_keccak(b"return_result")), // CONTRACT FUNCTION SELECTOR
            Felt252::from(1),                                               // CONTRACT_CALLDATA LEN
            Felt252::from(2),                                               // CONTRACT_CALLDATA
        ],
        vec![],
        StarknetChainId::TestNet.to_felt(),
        Some(Felt252::zero()),
        None,
    )
    .unwrap();

    // Execute transaction
    let result = invoke_tx.execute(state, starknet_general_context);

    // Assert error
    assert_matches!(result, Err(TransactionError::EntryPointNotFound));
}

#[test]
fn test_deploy_undeclared_account() {
    let (tx_context, mut state) = create_account_tx_test_state().unwrap();

    let not_deployed_class_hash = [1; 32];
    // Deploy transaction with a not_deployed_class_hash class_hash
    let deploy_account_tx = DeployAccount::new(
        not_deployed_class_hash,
        2,
        TRANSACTION_VERSION,
        Default::default(),
        Default::default(),
        Default::default(),
        Default::default(),
        StarknetChainId::TestNet.to_felt(),
        None,
    )
    .unwrap();

    // Check not_deployed_class_hash
    assert!(state.get_contract_class(&not_deployed_class_hash).is_err());

    // Execute transaction
    let result = deploy_account_tx.execute(&mut state, &tx_context);

    // Execute transaction
    assert_matches!(
        result,
        Err(TransactionError::State(StateError::NoneCompiledHash(_)))
    );
}<|MERGE_RESOLUTION|>--- conflicted
+++ resolved
@@ -745,11 +745,7 @@
         .get_contract_class(&felt_to_hash(&declare_tx.compiled_class_hash))
         .is_err());
     // Execute declare_tx
-<<<<<<< HEAD
-    let result = declare_tx.execute(&mut state, &tx_context, 0).unwrap();
-=======
-    let result = declare_tx.execute(&mut state, &general_config).unwrap();
->>>>>>> f81fd3cd
+    let result = declare_tx.execute(&mut state, &tx_context).unwrap();
     // Check ContractClass is set after the declare_tx
     assert!(state
         .get_contract_class(&declare_tx.compiled_class_hash.to_be_bytes())
@@ -1206,16 +1202,11 @@
         .unwrap()
         .is_zero());
     // Execute declare_tx
-<<<<<<< HEAD
     assert!(declare_tx.execute(&mut state, &tx_context).is_ok());
-    assert_eq!(state.get_nonce_at(&declare_tx.sender_address), Ok(1.into()));
-=======
-    assert!(declare_tx.execute(&mut state, &general_config).is_ok());
     assert!(state
         .get_nonce_at(&declare_tx.sender_address)
         .unwrap()
         .is_one());
->>>>>>> f81fd3cd
 
     // Check state.state_reader
     let mut state_reader = state.state_reader().clone();
