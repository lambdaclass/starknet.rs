use cairo_rs::vm::runners::cairo_runner::ExecutionResources;
use felt::{felt_str, Felt};
use lazy_static::lazy_static;
<<<<<<< HEAD
use num_traits::{Num, Zero};
=======
use num_traits::{Num, One, ToPrimitive, Zero};
>>>>>>> 3942a1c0
use starknet_rs::{
    business_logic::{
        execution::objects::{CallInfo, CallType, OrderedEvent, TransactionExecutionInfo},
        fact_state::{contract_state::ContractState, in_memory_state_reader::InMemoryStateReader},
        state::{
            cached_state::{CachedState, ContractClassCache},
            state_api::{State, StateReader},
            state_api_objects::BlockInfo,
            state_cache::StateCache,
        },
        transaction::objects::{
            internal_declare::InternalDeclare, internal_invoke_function::InternalInvokeFunction,
        },
<<<<<<< HEAD
    },
    definitions::{
        constants::{
            EXECUTE_ENTRY_POINT_SELECTOR, TRANSFER_ENTRY_POINT_SELECTOR,
            VALIDATE_DECLARE_ENTRY_POINT_NAME,
=======
        transaction::objects::{
            internal_deploy_account::InternalDeployAccount,
            {internal_declare::InternalDeclare, internal_invoke_function::InternalInvokeFunction},
        },
    },
    definitions::{
        constants::{
            CONSTRUCTOR_ENTRY_POINT_SELECTOR, EXECUTE_ENTRY_POINT_SELECTOR, TRANSACTION_VERSION,
            TRANSFER_ENTRY_POINT_SELECTOR, TRANSFER_EVENT_SELECTOR,
            VALIDATE_DECLARE_ENTRY_POINT_SELECTOR, VALIDATE_DEPLOY_ENTRY_POINT_SELECTOR,
>>>>>>> 3942a1c0
        },
        general_config::{StarknetChainId, StarknetGeneralConfig, StarknetOsConfig},
        transaction_type::TransactionType,
    },
    public::abi::VALIDATE_ENTRY_POINT_SELECTOR,
    services::api::contract_class::{ContractClass, EntryPointType},
    utils::{calculate_sn_keccak, felt_to_hash, Address},
};
use std::{
    collections::{HashMap, HashSet},
    path::PathBuf,
};

const ACCOUNT_CONTRACT_PATH: &str = "starknet_programs/account_without_validation.json";
const ERC20_CONTRACT_PATH: &str = "starknet_programs/ERC20.json";
const TEST_CONTRACT_PATH: &str = "starknet_programs/test_contract.json";
const TEST_EMPTY_CONTRACT_PATH: &str = "starknet_programs/empty_contract.json";

lazy_static! {
    // Addresses.
    static ref TEST_ACCOUNT_CONTRACT_ADDRESS: Address = Address(felt_str!("257"));
    static ref TEST_CONTRACT_ADDRESS: Address = Address(felt_str!("256"));
    pub static ref TEST_SEQUENCER_ADDRESS: Address =
    Address(felt_str!("4096"));
    pub static ref TEST_ERC20_CONTRACT_ADDRESS: Address =
    Address(felt_str!("4097"));


    // Class hashes.
    static ref TEST_ACCOUNT_CONTRACT_CLASS_HASH: Felt = felt_str!("273");
    static ref TEST_CLASS_HASH: Felt = felt_str!("272");
    static ref TEST_EMPTY_CONTRACT_CLASS_HASH: Felt = felt_str!("274");
    static ref TEST_ERC20_CONTRACT_CLASS_HASH: Felt = felt_str!("4112");

    // Storage keys.
    static ref TEST_ERC20_ACCOUNT_BALANCE_KEY: Felt =
        felt_str!("1192211877881866289306604115402199097887041303917861778777990838480655617515");
    static ref TEST_ERC20_SEQUENCER_BALANCE_KEY: Felt =
        felt_str!("3229073099929281304021185011369329892856197542079132996799046100564060768274");
<<<<<<< HEAD
    static ref TEST_ERC20_BALANCE_KEY_UNK_1: Felt =
        felt_str!("1192211877881866289306604115402199097887041303917861778777990838480655617516");
    static ref TEST_ERC20_BALANCE_KEY_UNK_2: Felt =
        felt_str!("3229073099929281304021185011369329892856197542079132996799046100564060768275");
=======

    static ref TEST_ERC20_DEPLOYED_ACCOUNT_BALANCE_KEY: Felt =
        felt_str!("2542253978940891427830343982984992363331567580652119103860970381451088310289");

>>>>>>> 3942a1c0
    // Others.
    // Blockifier had this value hardcoded to 2.
    static ref ACTUAL_FEE: Felt = Felt::zero();
}

fn get_contract_class<P>(path: P) -> Result<ContractClass, Box<dyn std::error::Error>>
where
    P: Into<PathBuf>,
{
    Ok(ContractClass::try_from(path.into())?)
}

pub fn new_starknet_general_config_for_testing() -> StarknetGeneralConfig {
    StarknetGeneralConfig::new(
        StarknetOsConfig::new(
            StarknetChainId::TestNet,
            TEST_ERC20_CONTRACT_ADDRESS.clone(),
            0,
        ),
        0,
        0,
        1_000_000,
        BlockInfo::empty(TEST_SEQUENCER_ADDRESS.clone()),
    )
}

fn create_account_tx_test_state(
) -> Result<(StarknetGeneralConfig, CachedState<InMemoryStateReader>), Box<dyn std::error::Error>> {
    let general_config = new_starknet_general_config_for_testing();

    let test_contract_class_hash = TEST_CLASS_HASH.clone();
    let test_account_class_hash = TEST_ACCOUNT_CONTRACT_CLASS_HASH.clone();
    let test_erc20_class_hash = TEST_ERC20_CONTRACT_CLASS_HASH.clone();
    let class_hash_to_class = HashMap::from([
        (
            test_account_class_hash.clone(),
            get_contract_class(ACCOUNT_CONTRACT_PATH)?,
        ),
        (
            test_contract_class_hash.clone(),
            get_contract_class(TEST_CONTRACT_PATH)?,
        ),
        (
            test_erc20_class_hash.clone(),
            get_contract_class(ERC20_CONTRACT_PATH)?,
        ),
    ]);

    let test_contract_address = TEST_CONTRACT_ADDRESS.clone();
    let test_account_address = TEST_ACCOUNT_CONTRACT_ADDRESS.clone();
    let test_erc20_address = general_config
        .starknet_os_config()
        .fee_token_address()
        .clone();
    let address_to_class_hash = HashMap::from([
        (test_contract_address, test_contract_class_hash),
        (test_account_address, test_account_class_hash),
        (test_erc20_address.clone(), test_erc20_class_hash),
    ]);

    let test_erc20_account_balance_key = TEST_ERC20_ACCOUNT_BALANCE_KEY.clone();
    let storage_view = HashMap::from([(
        (test_erc20_address, test_erc20_account_balance_key),
        ACTUAL_FEE.clone(),
    )]);

    let cached_state = CachedState::new(
        {
            let mut state_reader = InMemoryStateReader::new(HashMap::new(), HashMap::new());

            for (contract_address, class_hash) in address_to_class_hash {
                let storage_keys = storage_view
                    .iter()
                    .filter_map(|((address, storage_key), storage_value)| {
                        (address == &contract_address)
                            .then_some((storage_key.clone(), storage_value.clone()))
                    })
                    .collect();

                state_reader.contract_states_mut().insert(
                    contract_address,
                    ContractState::new(felt_to_hash(&class_hash), Felt::zero(), storage_keys),
                );
            }
            for (class_hash, contract_class) in class_hash_to_class {
                state_reader
                    .class_hash_to_contract_class_mut()
                    .insert(felt_to_hash(&class_hash), contract_class);
            }

            state_reader
        },
        Some(HashMap::new()),
    );

    Ok((general_config, cached_state))
}

fn expected_state_before_tx() -> CachedState<InMemoryStateReader> {
    let in_memory_state_reader = InMemoryStateReader::new(
        HashMap::from([
            (
                TEST_CONTRACT_ADDRESS.clone(),
                ContractState::new(felt_to_hash(&TEST_CLASS_HASH), Felt::zero(), HashMap::new()),
            ),
            (
                TEST_ACCOUNT_CONTRACT_ADDRESS.clone(),
                ContractState::new(
                    felt_to_hash(&TEST_ACCOUNT_CONTRACT_CLASS_HASH),
                    Felt::zero(),
                    HashMap::new(),
                ),
            ),
            (
                TEST_ERC20_CONTRACT_ADDRESS.clone(),
                ContractState::new(
                    felt_to_hash(&TEST_ERC20_CONTRACT_CLASS_HASH),
                    Felt::zero(),
                    HashMap::from([(TEST_ERC20_ACCOUNT_BALANCE_KEY.clone(), Felt::from(0))]),
                ),
            ),
        ]),
        HashMap::from([
            (
                felt_to_hash(&TEST_ERC20_CONTRACT_CLASS_HASH),
                get_contract_class(ERC20_CONTRACT_PATH).unwrap(),
            ),
            (
                felt_to_hash(&TEST_ACCOUNT_CONTRACT_CLASS_HASH),
                get_contract_class(ACCOUNT_CONTRACT_PATH).unwrap(),
            ),
            (
                felt_to_hash(&TEST_CLASS_HASH),
                get_contract_class(TEST_CONTRACT_PATH).unwrap(),
            ),
        ]),
    );

    let state_cache = ContractClassCache::new();

    CachedState::new(in_memory_state_reader, Some(state_cache))
}

<<<<<<< HEAD
fn expected_state_after_tx() -> CachedState<InMemoryStateReader> {
    let in_memory_state_reader = initial_in_memory_state_reader();

    let contract_classes_cache = ContractClassCache::new();

    CachedState::new_for_testing(
        in_memory_state_reader,
        Some(contract_classes_cache),
        state_cache_after_invoke_tx(),
    )
}

fn state_cache_after_invoke_tx() -> StateCache {
    let class_hash_initial_values = HashMap::from([
        (
            TEST_ACCOUNT_CONTRACT_ADDRESS.clone(),
            felt_to_hash(&TEST_ACCOUNT_CONTRACT_CLASS_HASH.clone()),
        ),
        (
            TEST_CONTRACT_ADDRESS.clone(),
            felt_to_hash(&TEST_CLASS_HASH.clone()),
        ),
        (
            TEST_ERC20_CONTRACT_ADDRESS.clone(),
            felt_to_hash(&TEST_ERC20_CONTRACT_CLASS_HASH.clone()),
        ),
    ]);

    let nonce_initial_values =
        HashMap::from([(TEST_ACCOUNT_CONTRACT_ADDRESS.clone(), Felt::zero())]);

    let storage_initial_values = HashMap::from([
        (
            (
                TEST_ERC20_CONTRACT_ADDRESS.clone(),
                felt_to_hash(&TEST_ERC20_SEQUENCER_BALANCE_KEY.clone()),
            ),
            Felt::from(2),
        ),
        (
            (
                TEST_ERC20_CONTRACT_ADDRESS.clone(),
                felt_to_hash(&TEST_ERC20_ACCOUNT_BALANCE_KEY.clone()),
            ),
            Felt::zero(),
        ),
        (
            (
                TEST_ERC20_CONTRACT_ADDRESS.clone(),
                felt_to_hash(&TEST_ERC20_BALANCE_KEY_UNK_1.clone()),
            ),
            Felt::zero(),
        ),
        (
            (
                TEST_ERC20_CONTRACT_ADDRESS.clone(),
                felt_to_hash(&TEST_ERC20_BALANCE_KEY_UNK_2.clone()),
            ),
            Felt::zero(),
        ),
    ]);

    let class_hash_writes = HashMap::new();

    let nonce_writes = HashMap::from([(TEST_ACCOUNT_CONTRACT_ADDRESS.clone(), Felt::from(1))]);

    let storage_writes = HashMap::from([
        (
            (
                TEST_ERC20_CONTRACT_ADDRESS.clone(),
                felt_to_hash(&TEST_ERC20_SEQUENCER_BALANCE_KEY.clone()),
            ),
            Felt::from(2),
        ),
        (
            (
                TEST_ERC20_CONTRACT_ADDRESS.clone(),
                felt_to_hash(&TEST_ERC20_ACCOUNT_BALANCE_KEY.clone()),
            ),
            Felt::from(0),
        ),
        (
            (
                TEST_ERC20_CONTRACT_ADDRESS.clone(),
                felt_to_hash(&TEST_ERC20_BALANCE_KEY_UNK_1.clone()),
            ),
            Felt::from(0),
        ),
        (
            (
                TEST_ERC20_CONTRACT_ADDRESS.clone(),
                felt_to_hash(&TEST_ERC20_BALANCE_KEY_UNK_2.clone()),
            ),
            Felt::from(0),
        ),
    ]);

    StateCache::new_for_testing(
        class_hash_initial_values,
        nonce_initial_values,
        storage_initial_values,
        class_hash_writes,
        nonce_writes,
        storage_writes,
    )
}

fn initial_in_memory_state_reader() -> InMemoryStateReader {
    InMemoryStateReader::new(
        HashMap::from([
            (
                TEST_CONTRACT_ADDRESS.clone(),
                ContractState::new(felt_to_hash(&TEST_CLASS_HASH), Felt::zero(), HashMap::new()),
            ),
            (
                TEST_ACCOUNT_CONTRACT_ADDRESS.clone(),
                ContractState::new(
                    felt_to_hash(&TEST_ACCOUNT_CONTRACT_CLASS_HASH),
                    Felt::zero(),
                    HashMap::new(),
                ),
            ),
            (
                TEST_ERC20_CONTRACT_ADDRESS.clone(),
                ContractState::new(
                    felt_to_hash(&TEST_ERC20_CONTRACT_CLASS_HASH),
                    Felt::zero(),
                    HashMap::from([(TEST_ERC20_ACCOUNT_BALANCE_KEY.clone(), Felt::from(2))]),
                ),
            ),
        ]),
        HashMap::from([
            (
                felt_to_hash(&TEST_ERC20_CONTRACT_CLASS_HASH),
                get_contract_class(ERC20_CONTRACT_PATH).unwrap(),
            ),
            (
                felt_to_hash(&TEST_ACCOUNT_CONTRACT_CLASS_HASH),
                get_contract_class(ACCOUNT_CONTRACT_PATH).unwrap(),
            ),
            (
                felt_to_hash(&TEST_CLASS_HASH),
                get_contract_class(TEST_CONTRACT_PATH).unwrap(),
            ),
        ]),
    )
=======
fn expected_validate_call_info(
    entry_point_selector: Felt,
    calldata: Vec<Felt>,
    storage_address: Address,
) -> CallInfo {
    CallInfo {
        entry_point_type: EntryPointType::External.into(),
        entry_point_selector: entry_point_selector.into(),
        calldata,
        contract_address: storage_address,

        // Entries **not** in blockifier.
        class_hash: Some(felt_to_hash(&TEST_ACCOUNT_CONTRACT_CLASS_HASH)),
        call_type: Some(CallType::Call),

        ..Default::default()
    }
}

fn expected_fee_transfer_call_info(
    general_config: &StarknetGeneralConfig,
    account_address: &Address,
    actual_fee: u64,
) -> CallInfo {
    CallInfo {
        entry_point_type: EntryPointType::External.into(),
        entry_point_selector: TRANSFER_ENTRY_POINT_SELECTOR.clone().into(),
        calldata: vec![
            general_config.block_info().sequencer_address.0.clone(),
            actual_fee.into(),
            Felt::zero(),
        ],
        contract_address: general_config
            .starknet_os_config()
            .fee_token_address()
            .clone(),
        caller_address: account_address.clone(),
        retdata: vec![Felt::one()],
        events: vec![OrderedEvent {
            order: 0,
            keys: vec![TRANSFER_EVENT_SELECTOR.clone()],
            data: vec![
                account_address.0.clone(),
                general_config.block_info().sequencer_address.0.clone(),
                actual_fee.into(),
                Felt::zero(),
            ],
        }],

        // Entries **not** in blockifier.
        class_hash: Some(felt_to_hash(&TEST_ERC20_CONTRACT_CLASS_HASH)),
        call_type: Some(CallType::Call),
        accessed_storage_keys: HashSet::from([
            [
                7, 35, 151, 50, 8, 99, 155, 120, 57, 206, 41, 143, 127, 254, 166, 30, 63, 149, 51,
                135, 45, 239, 215, 171, 219, 145, 2, 61, 180, 101, 136, 19,
            ],
            [
                5, 158, 221, 96, 243, 245, 236, 116, 233, 4, 68, 137, 231, 149, 207, 133, 23, 150,
                101, 24, 93, 212, 49, 126, 49, 102, 131, 144, 118, 15, 48, 18,
            ],
            [
                5, 158, 221, 96, 243, 245, 236, 116, 233, 4, 68, 137, 231, 149, 207, 133, 23, 150,
                101, 24, 93, 212, 49, 126, 49, 102, 131, 144, 118, 15, 48, 17,
            ],
            [
                7, 35, 151, 50, 8, 99, 155, 120, 57, 206, 41, 143, 127, 254, 166, 30, 63, 149, 51,
                135, 45, 239, 215, 171, 219, 145, 2, 61, 180, 101, 136, 18,
            ],
        ]),
        storage_read_values: vec![Felt::zero()],

        ..Default::default()
    }
}

fn validate_final_balances<S>(
    state: &mut S,
    general_config: &StarknetGeneralConfig,
    expected_sequencer_balance: &Felt,
    erc20_account_balance_storage_key: &[u8; 32],
) where
    S: State + StateReader,
{
    let account_balance = state
        .get_storage_at(&(
            general_config
                .starknet_os_config()
                .fee_token_address()
                .clone(),
            *erc20_account_balance_storage_key,
        ))
        .unwrap();
    assert_eq!(account_balance, &Felt::zero());

    let sequencer_balance = state
        .get_storage_at(&(
            general_config
                .starknet_os_config()
                .fee_token_address()
                .clone(),
            felt_to_hash(&TEST_ERC20_SEQUENCER_BALANCE_KEY),
        ))
        .unwrap();
    assert_eq!(sequencer_balance, expected_sequencer_balance);
>>>>>>> 3942a1c0
}

#[test]
fn test_create_account_tx_test_state() {
    let (general_config, mut state) = create_account_tx_test_state().unwrap();
    assert_eq!(&state, &expected_state_before_tx());

    let value = state
        .get_storage_at(&(
            general_config
                .starknet_os_config()
                .fee_token_address()
                .clone(),
            felt_to_hash(&TEST_ERC20_ACCOUNT_BALANCE_KEY),
        ))
        .unwrap();
    assert_eq!(value, &*ACTUAL_FEE);

    let class_hash = state.get_class_hash_at(&TEST_CONTRACT_ADDRESS).unwrap();
    assert_eq!(class_hash, &felt_to_hash(&TEST_CLASS_HASH));

    let contract_class = state
        .get_contract_class(&felt_to_hash(&TEST_ERC20_CONTRACT_CLASS_HASH))
        .unwrap();
    assert_eq!(
        contract_class,
        get_contract_class(ERC20_CONTRACT_PATH).unwrap()
    );
}

fn invoke_tx(calldata: Vec<Felt>) -> InternalInvokeFunction {
    InternalInvokeFunction::new(
        TEST_ACCOUNT_CONTRACT_ADDRESS.clone(),
        EXECUTE_ENTRY_POINT_SELECTOR.clone(),
        1,
        calldata,
        vec![],
        StarknetChainId::TestNet.to_felt(),
        Some(Felt::zero()),
    )
    .unwrap()
}

fn expected_fee_transfer_info() -> CallInfo {
    CallInfo {
        caller_address: TEST_ACCOUNT_CONTRACT_ADDRESS.clone(),
        call_type: Some(CallType::Call),
        contract_address: Address(Felt::from(4097)),
        code_address: None,
<<<<<<< HEAD
        class_hash: Some([
            0, 0, 0, 0, 0, 0, 0, 0, 0, 0, 0, 0, 0, 0, 0, 0, 0, 0, 0, 0, 0, 0, 0, 0, 0, 0, 0, 0, 0,
            0, 16, 16,
        ]),
        entry_point_selector: Some(
            Felt::from_str_radix(
                "0083afd3f4caedc6eebf44246fe54e38c95e3179a5ec9ea81740eca5b482d12e",
                16,
            )
            .unwrap(),
        ),
=======
        class_hash: Some(felt_to_hash(&TEST_ERC20_CONTRACT_CLASS_HASH)),
        entry_point_selector: Some(TRANSFER_ENTRY_POINT_SELECTOR.clone()),
>>>>>>> 3942a1c0
        entry_point_type: Some(EntryPointType::External),
        calldata: vec![Felt::from(4096), Felt::zero(), Felt::zero()],
        retdata: vec![Felt::from(1)],
        execution_resources: ExecutionResources::default(),
        l2_to_l1_messages: vec![],
        internal_calls: vec![],
        events: vec![OrderedEvent {
            order: 0,
<<<<<<< HEAD
            keys: vec![Felt::from_str_radix(
                "0099cd8bde557814842a3121e8ddfd433a539b8c9f14bf31ebf108d12e6196e9",
                16,
            )
            .unwrap()],
=======
            keys: vec![TRANSFER_EVENT_SELECTOR.clone()],
>>>>>>> 3942a1c0
            data: vec![
                Felt::from(257),
                Felt::from(4096),
                Felt::zero(),
                Felt::zero(),
            ],
        }],
<<<<<<< HEAD
        storage_read_values: vec![Felt::from(2)],
        accessed_storage_keys: HashSet::from([
            [
                7, 35, 151, 50, 8, 99, 155, 120, 57, 206, 41, 143, 127, 254, 166, 30, 63, 149, 51,
                135, 45, 239, 215, 171, 219, 145, 2, 61, 180, 101, 136, 18,
            ],
            [
                2, 162, 196, 156, 77, 186, 13, 145, 179, 79, 42, 222, 133, 212, 29, 9, 86, 31, 154,
                119, 136, 76, 21, 186, 42, 176, 242, 36, 27, 8, 13, 236,
=======
        storage_read_values: vec![Felt::zero()],
        accessed_storage_keys: HashSet::from([
            [
                2, 162, 196, 156, 77, 186, 13, 145, 179, 79, 42, 222, 133, 212, 29, 9, 86, 31, 154,
                119, 136, 76, 21, 186, 42, 176, 242, 36, 27, 8, 13, 235,
>>>>>>> 3942a1c0
            ],
            [
                7, 35, 151, 50, 8, 99, 155, 120, 57, 206, 41, 143, 127, 254, 166, 30, 63, 149, 51,
                135, 45, 239, 215, 171, 219, 145, 2, 61, 180, 101, 136, 19,
            ],
            [
<<<<<<< HEAD
                2, 162, 196, 156, 77, 186, 13, 145, 179, 79, 42, 222, 133, 212, 29, 9, 86, 31, 154,
                119, 136, 76, 21, 186, 42, 176, 242, 36, 27, 8, 13, 235,
            ],
        ]),
    }
}
=======
                7, 35, 151, 50, 8, 99, 155, 120, 57, 206, 41, 143, 127, 254, 166, 30, 63, 149, 51,
                135, 45, 239, 215, 171, 219, 145, 2, 61, 180, 101, 136, 18,
            ],
            [
                2, 162, 196, 156, 77, 186, 13, 145, 179, 79, 42, 222, 133, 212, 29, 9, 86, 31, 154,
                119, 136, 76, 21, 186, 42, 176, 242, 36, 27, 8, 13, 236,
            ],
        ]),
    }
}

>>>>>>> 3942a1c0
fn declare_tx() -> InternalDeclare {
    InternalDeclare {
        contract_class: get_contract_class(TEST_EMPTY_CONTRACT_PATH).unwrap(),
        class_hash: felt_to_hash(&TEST_EMPTY_CONTRACT_CLASS_HASH),
        sender_address: TEST_ACCOUNT_CONTRACT_ADDRESS.clone(),
        tx_type: TransactionType::Declare,
        validate_entry_point_selector: VALIDATE_DECLARE_ENTRY_POINT_SELECTOR.clone(),
        version: 1,
        max_fee: 2,
        signature: vec![],
        nonce: 0.into(),
        hash_value: 0.into(),
    }
}
#[test]
fn test_declare_tx() {
    let (general_config, mut state) = create_account_tx_test_state().unwrap();
    assert_eq!(state, expected_state_before_tx());
    let declare_tx = declare_tx();
    // Check ContractClass is not set before the declare_tx
    assert!(state.get_contract_class(&declare_tx.class_hash).is_err());
    // Execute declare_tx
    let result = declare_tx.execute(&mut state, &general_config).unwrap();
    // Check ContractClass is set after the declare_tx
    assert!(state.get_contract_class(&declare_tx.class_hash).is_ok());

    assert_eq!(result.tx_type, Some(TransactionType::Declare));

    // Check result validate_info
    let validate_info = result.validate_info.unwrap();

    assert_eq!(
        validate_info.class_hash,
        Some(felt_to_hash(&TEST_ACCOUNT_CONTRACT_CLASS_HASH))
    );

    assert_eq!(
        validate_info.entry_point_type,
        Some(EntryPointType::External)
    );
    assert_eq!(
        validate_info.entry_point_selector,
        Some(VALIDATE_DECLARE_ENTRY_POINT_SELECTOR.clone())
    );

    assert_eq!(validate_info.call_type, Some(CallType::Call));

    assert_eq!(
        validate_info.calldata,
        vec![TEST_EMPTY_CONTRACT_CLASS_HASH.clone()]
    );
    assert_eq!(
        validate_info.contract_address,
        TEST_ACCOUNT_CONTRACT_ADDRESS.clone()
    );
    assert_eq!(validate_info.caller_address, Address(0.into()));
    assert_eq!(validate_info.internal_calls, Vec::new());
    assert_eq!(validate_info.retdata, Vec::new());
    assert_eq!(validate_info.events, Vec::new());
    assert_eq!(validate_info.storage_read_values, Vec::new());
    assert_eq!(validate_info.accessed_storage_keys, HashSet::new());
    assert_eq!(validate_info.l2_to_l1_messages, Vec::new());

    // Check result call_info
    assert_eq!(result.call_info, None);

    // Check result fee_transfer_info
    let fee_transfer_info = result.fee_transfer_info.unwrap();

    assert_eq!(
        fee_transfer_info.class_hash,
        Some(felt_to_hash(&TEST_ERC20_CONTRACT_CLASS_HASH))
    );

    assert_eq!(fee_transfer_info.call_type, Some(CallType::Call));

    assert_eq!(
        fee_transfer_info.entry_point_type,
        Some(EntryPointType::External)
    );
    assert_eq!(
        fee_transfer_info.entry_point_selector,
        Some(TRANSFER_ENTRY_POINT_SELECTOR.clone())
    );

    assert_eq!(
        fee_transfer_info.calldata,
        vec![TEST_SEQUENCER_ADDRESS.0.clone(), Felt::zero(), Felt::zero()]
    );

    assert_eq!(
        fee_transfer_info.contract_address,
        TEST_ERC20_CONTRACT_ADDRESS.clone()
    );

    assert_eq!(fee_transfer_info.retdata, vec![1.into()]);

    assert_eq!(
        fee_transfer_info.caller_address,
        TEST_ACCOUNT_CONTRACT_ADDRESS.clone()
    );
    assert_eq!(
        fee_transfer_info.events,
        vec![OrderedEvent::new(
            0,
            vec![felt_str!(
                "271746229759260285552388728919865295615886751538523744128730118297934206697"
            )],
            vec![
                TEST_ACCOUNT_CONTRACT_ADDRESS.clone().0,
                TEST_SEQUENCER_ADDRESS.clone().0,
                0.into(),
                0.into()
            ]
        )]
    );

    assert_eq!(fee_transfer_info.internal_calls, Vec::new());

    assert_eq!(fee_transfer_info.storage_read_values, vec![Felt::zero()]);
    assert_eq!(
        fee_transfer_info.accessed_storage_keys,
        HashSet::from([
            [
                2, 162, 196, 156, 77, 186, 13, 145, 179, 79, 42, 222, 133, 212, 29, 9, 86, 31, 154,
                119, 136, 76, 21, 186, 42, 176, 242, 36, 27, 8, 13, 236,
            ],
            [
                7, 35, 151, 50, 8, 99, 155, 120, 57, 206, 41, 143, 127, 254, 166, 30, 63, 149, 51,
                135, 45, 239, 215, 171, 219, 145, 2, 61, 180, 101, 136, 18,
            ],
            [
                7, 35, 151, 50, 8, 99, 155, 120, 57, 206, 41, 143, 127, 254, 166, 30, 63, 149, 51,
                135, 45, 239, 215, 171, 219, 145, 2, 61, 180, 101, 136, 19,
            ],
            [
                2, 162, 196, 156, 77, 186, 13, 145, 179, 79, 42, 222, 133, 212, 29, 9, 86, 31, 154,
                119, 136, 76, 21, 186, 42, 176, 242, 36, 27, 8, 13, 235,
            ]
        ])
    );
    assert_eq!(fee_transfer_info.l2_to_l1_messages, Vec::new());
}

fn expected_execute_call_info() -> CallInfo {
    CallInfo {
        caller_address: Address(Felt::zero()),
        call_type: Some(CallType::Call),
        contract_address: TEST_ACCOUNT_CONTRACT_ADDRESS.clone(),
        code_address: None,
<<<<<<< HEAD
        class_hash: Some([
            0, 0, 0, 0, 0, 0, 0, 0, 0, 0, 0, 0, 0, 0, 0, 0, 0, 0, 0, 0, 0, 0, 0, 0, 0, 0, 0, 0, 0,
            0, 1, 17,
        ]),
        entry_point_selector: Some(
            Felt::from_str_radix(
                "015d40a3d6ca2ac30f4031e42be28da9b056fef9bb7357ac5e85627ee876e5ad",
                16,
            )
            .unwrap(),
        ),
=======
        class_hash: Some(felt_to_hash(&TEST_ACCOUNT_CONTRACT_CLASS_HASH.clone())),
        entry_point_selector: Some(EXECUTE_ENTRY_POINT_SELECTOR.clone()),
>>>>>>> 3942a1c0
        entry_point_type: Some(EntryPointType::External),
        calldata: vec![
            Felt::from(256),
            Felt::from_str_radix(
                "039a1491f76903a16feed0a6433bec78de4c73194944e1118e226820ad479701",
                16,
            )
            .unwrap(),
            Felt::from(1),
            Felt::from(2),
        ],
        retdata: vec![Felt::from(2)],
        execution_resources: ExecutionResources::default(),
        l2_to_l1_messages: vec![],
        internal_calls: vec![CallInfo {
            caller_address: TEST_ACCOUNT_CONTRACT_ADDRESS.clone(),
            call_type: Some(CallType::Call),
<<<<<<< HEAD
            class_hash: Some([
                0, 0, 0, 0, 0, 0, 0, 0, 0, 0, 0, 0, 0, 0, 0, 0, 0, 0, 0, 0, 0, 0, 0, 0, 0, 0, 0, 0,
                0, 0, 1, 16,
            ]),
=======
            class_hash: Some(felt_to_hash(&TEST_CLASS_HASH.clone())),
>>>>>>> 3942a1c0
            entry_point_selector: Some(
                Felt::from_str_radix(
                    "039a1491f76903a16feed0a6433bec78de4c73194944e1118e226820ad479701",
                    16,
                )
                .unwrap(),
            ),
            entry_point_type: Some(EntryPointType::External),
            calldata: vec![Felt::from(2)],
            retdata: vec![Felt::from(2)],
            events: vec![],
            l2_to_l1_messages: vec![],
            internal_calls: vec![],
            execution_resources: ExecutionResources::default(),
            contract_address: TEST_CONTRACT_ADDRESS.clone(),
            code_address: None,
            ..Default::default()
        }],
        events: vec![],
        ..Default::default()
    }
}

<<<<<<< HEAD
fn expected_validate_call_info() -> CallInfo {
=======
fn expected_validate_call_info2() -> CallInfo {
>>>>>>> 3942a1c0
    CallInfo {
        caller_address: Address(Felt::zero()),
        call_type: Some(CallType::Call),
        contract_address: TEST_ACCOUNT_CONTRACT_ADDRESS.clone(),
<<<<<<< HEAD
        code_address: None,
        class_hash: Some([
            0, 0, 0, 0, 0, 0, 0, 0, 0, 0, 0, 0, 0, 0, 0, 0, 0, 0, 0, 0, 0, 0, 0, 0, 0, 0, 0, 0, 0,
            0, 1, 17,
        ]),
        entry_point_selector: Some(
            Felt::from_str_radix(
                "0162da33a4585851fe8d3af3c2a9c60b557814e221e0d4f30ff0b2189d9c7775",
                16,
            )
            .unwrap(),
        ),
=======
        class_hash: Some(felt_to_hash(&TEST_ACCOUNT_CONTRACT_CLASS_HASH.clone())),
        entry_point_selector: Some(VALIDATE_ENTRY_POINT_SELECTOR.clone()),
>>>>>>> 3942a1c0
        entry_point_type: Some(EntryPointType::External),
        calldata: vec![
            Felt::from(256),
            Felt::from_str_radix(
                "039a1491f76903a16feed0a6433bec78de4c73194944e1118e226820ad479701",
                16,
            )
            .unwrap(),
            Felt::from(1),
            Felt::from(2),
        ],
<<<<<<< HEAD
        retdata: vec![],
        execution_resources: ExecutionResources::default(),
        l2_to_l1_messages: vec![],
        internal_calls: vec![],
        events: vec![],
=======
>>>>>>> 3942a1c0
        ..Default::default()
    }
}

fn expected_transaction_execution_info() -> TransactionExecutionInfo {
    TransactionExecutionInfo::new(
<<<<<<< HEAD
        Some(expected_validate_call_info()),
=======
        Some(expected_validate_call_info2()),
>>>>>>> 3942a1c0
        Some(expected_execute_call_info()),
        Some(expected_fee_transfer_info()),
        0,
        HashMap::from([("l1_gas_usage".to_string(), 0)]),
        Some(TransactionType::InvokeFunction),
    )
}

#[test]
fn test_invoke_tx() {
    let (starknet_general_config, state) = &mut create_account_tx_test_state().unwrap();
    let Address(test_contract_address) = TEST_CONTRACT_ADDRESS.clone();
    let calldata = vec![
        test_contract_address,                                       // CONTRACT_ADDRESS
        Felt::from_bytes_be(&calculate_sn_keccak(b"return_result")), // CONTRACT FUNCTION SELECTOR
        Felt::from(1),                                               // CONTRACT_CALLDATA LEN
        Felt::from(2),                                               // CONTRACT_CALLDATA
    ];
    let invoke_tx = invoke_tx(calldata);
<<<<<<< HEAD
    println!(
        "contract_Address invokefunction: {:#?}",
        invoke_tx.contract_address
    );
=======
>>>>>>> 3942a1c0

    // Extract invoke transaction fields for testing, as it is consumed when creating an account
    // transaction.
    let result = invoke_tx.execute(state, starknet_general_config).unwrap();
<<<<<<< HEAD
=======

>>>>>>> 3942a1c0
    let expected_execution_info = expected_transaction_execution_info();

    assert_eq!(result, expected_execution_info);
}

#[test]
<<<<<<< HEAD
fn test_invoke_tx_state() {
    let (starknet_general_config, state) = &mut create_account_tx_test_state().unwrap();
    let expected_initial_state = expected_state_before_tx();
    assert_eq!(state, &expected_initial_state);

    let Address(test_contract_address) = TEST_CONTRACT_ADDRESS.clone();
    let calldata = vec![
        test_contract_address,                                       // CONTRACT_ADDRESS
        Felt::from_bytes_be(&calculate_sn_keccak(b"return_result")), // CONTRACT FUNCTION SELECTOR
        Felt::from(1),                                               // CONTRACT_CALLDATA LEN
        Felt::from(2),                                               // CONTRACT_CALLDATA
    ];
    let invoke_tx = invoke_tx(calldata);

    invoke_tx.execute(state, starknet_general_config).unwrap();

    let expected_final_state = expected_state_after_tx();

    assert_eq!(state.state_reader, expected_final_state.state_reader);
    assert_eq!(state.cache, expected_final_state.cache);
    assert_eq!(
        state.contract_classes,
        expected_final_state.contract_classes
    );
=======
fn test_deploy_account() {
    let (general_config, mut state) = create_account_tx_test_state().unwrap();

    let deploy_account_tx = InternalDeployAccount::new(
        felt_to_hash(&TEST_ACCOUNT_CONTRACT_CLASS_HASH),
        2,
        TRANSACTION_VERSION,
        Default::default(),
        Default::default(),
        Default::default(),
        Default::default(),
        StarknetChainId::TestNet,
    )
    .unwrap();

    state.set_storage_at(
        &(
            general_config
                .starknet_os_config()
                .fee_token_address()
                .clone(),
            felt_to_hash(&TEST_ERC20_DEPLOYED_ACCOUNT_BALANCE_KEY),
        ),
        ACTUAL_FEE.clone(),
    );

    // Statement **not** in blockifier.
    state
        .cache_mut()
        .nonce_initial_values_mut()
        .insert(deploy_account_tx.contract_address().clone(), Felt::zero());

    let tx_info = deploy_account_tx
        .execute(&mut state, &general_config)
        .unwrap();

    let expected_validate_call_info = expected_validate_call_info(
        VALIDATE_DEPLOY_ENTRY_POINT_SELECTOR.clone(),
        [
            Felt::from_bytes_be(deploy_account_tx.class_hash()),
            deploy_account_tx.contract_address_salt().0.clone(),
        ]
        .into_iter()
        .chain(deploy_account_tx.constructor_calldata().clone())
        .collect(),
        deploy_account_tx.contract_address().clone(),
    );

    let expected_execute_call_info = CallInfo {
        entry_point_type: EntryPointType::Constructor.into(),
        entry_point_selector: CONSTRUCTOR_ENTRY_POINT_SELECTOR.clone().into(),
        contract_address: deploy_account_tx.contract_address().clone(),

        // Entries **not** in blockifier.
        class_hash: Some(felt_to_hash(&TEST_ACCOUNT_CONTRACT_CLASS_HASH)),
        call_type: Some(CallType::Call),

        ..Default::default()
    };

    let expected_fee_transfer_call_info = expected_fee_transfer_call_info(
        &general_config,
        deploy_account_tx.contract_address(),
        ACTUAL_FEE.to_u64().unwrap(),
    );

    let expected_execution_info = TransactionExecutionInfo::new(
        expected_validate_call_info.into(),
        expected_execute_call_info.into(),
        expected_fee_transfer_call_info.into(),
        ACTUAL_FEE.to_u64().unwrap(),
        // Entry **not** in blockifier.
        // Default::default(),
        [("l1_gas_usage", 3672)]
            .into_iter()
            .map(|(k, v)| (k.to_string(), v))
            .collect(),
        TransactionType::DeployAccount.into(),
    );
    assert_eq!(tx_info, expected_execution_info);

    let nonce_from_state = state
        .get_nonce_at(deploy_account_tx.contract_address())
        .unwrap();
    assert_eq!(nonce_from_state, &Felt::one());

    validate_final_balances(
        &mut state,
        &general_config,
        &Felt::zero(),
        &felt_to_hash(&TEST_ERC20_DEPLOYED_ACCOUNT_BALANCE_KEY),
    );

    let class_hash_from_state = state
        .get_class_hash_at(deploy_account_tx.contract_address())
        .unwrap();
    assert_eq!(class_hash_from_state, deploy_account_tx.class_hash());
>>>>>>> 3942a1c0
}<|MERGE_RESOLUTION|>--- conflicted
+++ resolved
@@ -1,11 +1,7 @@
 use cairo_rs::vm::runners::cairo_runner::ExecutionResources;
 use felt::{felt_str, Felt};
 use lazy_static::lazy_static;
-<<<<<<< HEAD
-use num_traits::{Num, Zero};
-=======
 use num_traits::{Num, One, ToPrimitive, Zero};
->>>>>>> 3942a1c0
 use starknet_rs::{
     business_logic::{
         execution::objects::{CallInfo, CallType, OrderedEvent, TransactionExecutionInfo},
@@ -17,18 +13,8 @@
             state_cache::StateCache,
         },
         transaction::objects::{
-            internal_declare::InternalDeclare, internal_invoke_function::InternalInvokeFunction,
-        },
-<<<<<<< HEAD
-    },
-    definitions::{
-        constants::{
-            EXECUTE_ENTRY_POINT_SELECTOR, TRANSFER_ENTRY_POINT_SELECTOR,
-            VALIDATE_DECLARE_ENTRY_POINT_NAME,
-=======
-        transaction::objects::{
-            internal_deploy_account::InternalDeployAccount,
-            {internal_declare::InternalDeclare, internal_invoke_function::InternalInvokeFunction},
+            internal_declare::InternalDeclare, internal_deploy_account::InternalDeployAccount,
+            internal_invoke_function::InternalInvokeFunction,
         },
     },
     definitions::{
@@ -36,7 +22,6 @@
             CONSTRUCTOR_ENTRY_POINT_SELECTOR, EXECUTE_ENTRY_POINT_SELECTOR, TRANSACTION_VERSION,
             TRANSFER_ENTRY_POINT_SELECTOR, TRANSFER_EVENT_SELECTOR,
             VALIDATE_DECLARE_ENTRY_POINT_SELECTOR, VALIDATE_DEPLOY_ENTRY_POINT_SELECTOR,
->>>>>>> 3942a1c0
         },
         general_config::{StarknetChainId, StarknetGeneralConfig, StarknetOsConfig},
         transaction_type::TransactionType,
@@ -76,17 +61,14 @@
         felt_str!("1192211877881866289306604115402199097887041303917861778777990838480655617515");
     static ref TEST_ERC20_SEQUENCER_BALANCE_KEY: Felt =
         felt_str!("3229073099929281304021185011369329892856197542079132996799046100564060768274");
-<<<<<<< HEAD
     static ref TEST_ERC20_BALANCE_KEY_UNK_1: Felt =
         felt_str!("1192211877881866289306604115402199097887041303917861778777990838480655617516");
     static ref TEST_ERC20_BALANCE_KEY_UNK_2: Felt =
         felt_str!("3229073099929281304021185011369329892856197542079132996799046100564060768275");
-=======
 
     static ref TEST_ERC20_DEPLOYED_ACCOUNT_BALANCE_KEY: Felt =
         felt_str!("2542253978940891427830343982984992363331567580652119103860970381451088310289");
 
->>>>>>> 3942a1c0
     // Others.
     // Blockifier had this value hardcoded to 2.
     static ref ACTUAL_FEE: Felt = Felt::zero();
@@ -186,51 +168,13 @@
 }
 
 fn expected_state_before_tx() -> CachedState<InMemoryStateReader> {
-    let in_memory_state_reader = InMemoryStateReader::new(
-        HashMap::from([
-            (
-                TEST_CONTRACT_ADDRESS.clone(),
-                ContractState::new(felt_to_hash(&TEST_CLASS_HASH), Felt::zero(), HashMap::new()),
-            ),
-            (
-                TEST_ACCOUNT_CONTRACT_ADDRESS.clone(),
-                ContractState::new(
-                    felt_to_hash(&TEST_ACCOUNT_CONTRACT_CLASS_HASH),
-                    Felt::zero(),
-                    HashMap::new(),
-                ),
-            ),
-            (
-                TEST_ERC20_CONTRACT_ADDRESS.clone(),
-                ContractState::new(
-                    felt_to_hash(&TEST_ERC20_CONTRACT_CLASS_HASH),
-                    Felt::zero(),
-                    HashMap::from([(TEST_ERC20_ACCOUNT_BALANCE_KEY.clone(), Felt::from(0))]),
-                ),
-            ),
-        ]),
-        HashMap::from([
-            (
-                felt_to_hash(&TEST_ERC20_CONTRACT_CLASS_HASH),
-                get_contract_class(ERC20_CONTRACT_PATH).unwrap(),
-            ),
-            (
-                felt_to_hash(&TEST_ACCOUNT_CONTRACT_CLASS_HASH),
-                get_contract_class(ACCOUNT_CONTRACT_PATH).unwrap(),
-            ),
-            (
-                felt_to_hash(&TEST_CLASS_HASH),
-                get_contract_class(TEST_CONTRACT_PATH).unwrap(),
-            ),
-        ]),
-    );
+    let in_memory_state_reader = initial_in_memory_state_reader();
 
     let state_cache = ContractClassCache::new();
 
     CachedState::new(in_memory_state_reader, Some(state_cache))
 }
 
-<<<<<<< HEAD
 fn expected_state_after_tx() -> CachedState<InMemoryStateReader> {
     let in_memory_state_reader = initial_in_memory_state_reader();
 
@@ -358,7 +302,7 @@
                 ContractState::new(
                     felt_to_hash(&TEST_ERC20_CONTRACT_CLASS_HASH),
                     Felt::zero(),
-                    HashMap::from([(TEST_ERC20_ACCOUNT_BALANCE_KEY.clone(), Felt::from(2))]),
+                    HashMap::from([(TEST_ERC20_ACCOUNT_BALANCE_KEY.clone(), Felt::from(0))]),
                 ),
             ),
         ]),
@@ -377,7 +321,8 @@
             ),
         ]),
     )
-=======
+}
+
 fn expected_validate_call_info(
     entry_point_selector: Felt,
     calldata: Vec<Felt>,
@@ -483,7 +428,6 @@
         ))
         .unwrap();
     assert_eq!(sequencer_balance, expected_sequencer_balance);
->>>>>>> 3942a1c0
 }
 
 #[test]
@@ -533,22 +477,8 @@
         call_type: Some(CallType::Call),
         contract_address: Address(Felt::from(4097)),
         code_address: None,
-<<<<<<< HEAD
-        class_hash: Some([
-            0, 0, 0, 0, 0, 0, 0, 0, 0, 0, 0, 0, 0, 0, 0, 0, 0, 0, 0, 0, 0, 0, 0, 0, 0, 0, 0, 0, 0,
-            0, 16, 16,
-        ]),
-        entry_point_selector: Some(
-            Felt::from_str_radix(
-                "0083afd3f4caedc6eebf44246fe54e38c95e3179a5ec9ea81740eca5b482d12e",
-                16,
-            )
-            .unwrap(),
-        ),
-=======
         class_hash: Some(felt_to_hash(&TEST_ERC20_CONTRACT_CLASS_HASH)),
         entry_point_selector: Some(TRANSFER_ENTRY_POINT_SELECTOR.clone()),
->>>>>>> 3942a1c0
         entry_point_type: Some(EntryPointType::External),
         calldata: vec![Felt::from(4096), Felt::zero(), Felt::zero()],
         retdata: vec![Felt::from(1)],
@@ -557,15 +487,7 @@
         internal_calls: vec![],
         events: vec![OrderedEvent {
             order: 0,
-<<<<<<< HEAD
-            keys: vec![Felt::from_str_radix(
-                "0099cd8bde557814842a3121e8ddfd433a539b8c9f14bf31ebf108d12e6196e9",
-                16,
-            )
-            .unwrap()],
-=======
             keys: vec![TRANSFER_EVENT_SELECTOR.clone()],
->>>>>>> 3942a1c0
             data: vec![
                 Felt::from(257),
                 Felt::from(4096),
@@ -573,9 +495,16 @@
                 Felt::zero(),
             ],
         }],
-<<<<<<< HEAD
-        storage_read_values: vec![Felt::from(2)],
+        storage_read_values: vec![Felt::zero()],
         accessed_storage_keys: HashSet::from([
+            [
+                2, 162, 196, 156, 77, 186, 13, 145, 179, 79, 42, 222, 133, 212, 29, 9, 86, 31, 154,
+                119, 136, 76, 21, 186, 42, 176, 242, 36, 27, 8, 13, 235,
+            ],
+            [
+                7, 35, 151, 50, 8, 99, 155, 120, 57, 206, 41, 143, 127, 254, 166, 30, 63, 149, 51,
+                135, 45, 239, 215, 171, 219, 145, 2, 61, 180, 101, 136, 19,
+            ],
             [
                 7, 35, 151, 50, 8, 99, 155, 120, 57, 206, 41, 143, 127, 254, 166, 30, 63, 149, 51,
                 135, 45, 239, 215, 171, 219, 145, 2, 61, 180, 101, 136, 18,
@@ -583,39 +512,11 @@
             [
                 2, 162, 196, 156, 77, 186, 13, 145, 179, 79, 42, 222, 133, 212, 29, 9, 86, 31, 154,
                 119, 136, 76, 21, 186, 42, 176, 242, 36, 27, 8, 13, 236,
-=======
-        storage_read_values: vec![Felt::zero()],
-        accessed_storage_keys: HashSet::from([
-            [
-                2, 162, 196, 156, 77, 186, 13, 145, 179, 79, 42, 222, 133, 212, 29, 9, 86, 31, 154,
-                119, 136, 76, 21, 186, 42, 176, 242, 36, 27, 8, 13, 235,
->>>>>>> 3942a1c0
-            ],
-            [
-                7, 35, 151, 50, 8, 99, 155, 120, 57, 206, 41, 143, 127, 254, 166, 30, 63, 149, 51,
-                135, 45, 239, 215, 171, 219, 145, 2, 61, 180, 101, 136, 19,
-            ],
-            [
-<<<<<<< HEAD
-                2, 162, 196, 156, 77, 186, 13, 145, 179, 79, 42, 222, 133, 212, 29, 9, 86, 31, 154,
-                119, 136, 76, 21, 186, 42, 176, 242, 36, 27, 8, 13, 235,
             ],
         ]),
     }
 }
-=======
-                7, 35, 151, 50, 8, 99, 155, 120, 57, 206, 41, 143, 127, 254, 166, 30, 63, 149, 51,
-                135, 45, 239, 215, 171, 219, 145, 2, 61, 180, 101, 136, 18,
-            ],
-            [
-                2, 162, 196, 156, 77, 186, 13, 145, 179, 79, 42, 222, 133, 212, 29, 9, 86, 31, 154,
-                119, 136, 76, 21, 186, 42, 176, 242, 36, 27, 8, 13, 236,
-            ],
-        ]),
-    }
-}
-
->>>>>>> 3942a1c0
+
 fn declare_tx() -> InternalDeclare {
     InternalDeclare {
         contract_class: get_contract_class(TEST_EMPTY_CONTRACT_PATH).unwrap(),
@@ -766,22 +667,8 @@
         call_type: Some(CallType::Call),
         contract_address: TEST_ACCOUNT_CONTRACT_ADDRESS.clone(),
         code_address: None,
-<<<<<<< HEAD
-        class_hash: Some([
-            0, 0, 0, 0, 0, 0, 0, 0, 0, 0, 0, 0, 0, 0, 0, 0, 0, 0, 0, 0, 0, 0, 0, 0, 0, 0, 0, 0, 0,
-            0, 1, 17,
-        ]),
-        entry_point_selector: Some(
-            Felt::from_str_radix(
-                "015d40a3d6ca2ac30f4031e42be28da9b056fef9bb7357ac5e85627ee876e5ad",
-                16,
-            )
-            .unwrap(),
-        ),
-=======
         class_hash: Some(felt_to_hash(&TEST_ACCOUNT_CONTRACT_CLASS_HASH.clone())),
         entry_point_selector: Some(EXECUTE_ENTRY_POINT_SELECTOR.clone()),
->>>>>>> 3942a1c0
         entry_point_type: Some(EntryPointType::External),
         calldata: vec![
             Felt::from(256),
@@ -799,14 +686,7 @@
         internal_calls: vec![CallInfo {
             caller_address: TEST_ACCOUNT_CONTRACT_ADDRESS.clone(),
             call_type: Some(CallType::Call),
-<<<<<<< HEAD
-            class_hash: Some([
-                0, 0, 0, 0, 0, 0, 0, 0, 0, 0, 0, 0, 0, 0, 0, 0, 0, 0, 0, 0, 0, 0, 0, 0, 0, 0, 0, 0,
-                0, 0, 1, 16,
-            ]),
-=======
             class_hash: Some(felt_to_hash(&TEST_CLASS_HASH.clone())),
->>>>>>> 3942a1c0
             entry_point_selector: Some(
                 Felt::from_str_radix(
                     "039a1491f76903a16feed0a6433bec78de4c73194944e1118e226820ad479701",
@@ -830,32 +710,13 @@
     }
 }
 
-<<<<<<< HEAD
-fn expected_validate_call_info() -> CallInfo {
-=======
-fn expected_validate_call_info2() -> CallInfo {
->>>>>>> 3942a1c0
+fn expected_validate_call_info_2() -> CallInfo {
     CallInfo {
         caller_address: Address(Felt::zero()),
         call_type: Some(CallType::Call),
         contract_address: TEST_ACCOUNT_CONTRACT_ADDRESS.clone(),
-<<<<<<< HEAD
-        code_address: None,
-        class_hash: Some([
-            0, 0, 0, 0, 0, 0, 0, 0, 0, 0, 0, 0, 0, 0, 0, 0, 0, 0, 0, 0, 0, 0, 0, 0, 0, 0, 0, 0, 0,
-            0, 1, 17,
-        ]),
-        entry_point_selector: Some(
-            Felt::from_str_radix(
-                "0162da33a4585851fe8d3af3c2a9c60b557814e221e0d4f30ff0b2189d9c7775",
-                16,
-            )
-            .unwrap(),
-        ),
-=======
         class_hash: Some(felt_to_hash(&TEST_ACCOUNT_CONTRACT_CLASS_HASH.clone())),
         entry_point_selector: Some(VALIDATE_ENTRY_POINT_SELECTOR.clone()),
->>>>>>> 3942a1c0
         entry_point_type: Some(EntryPointType::External),
         calldata: vec![
             Felt::from(256),
@@ -867,25 +728,13 @@
             Felt::from(1),
             Felt::from(2),
         ],
-<<<<<<< HEAD
-        retdata: vec![],
-        execution_resources: ExecutionResources::default(),
-        l2_to_l1_messages: vec![],
-        internal_calls: vec![],
-        events: vec![],
-=======
->>>>>>> 3942a1c0
         ..Default::default()
     }
 }
 
 fn expected_transaction_execution_info() -> TransactionExecutionInfo {
     TransactionExecutionInfo::new(
-<<<<<<< HEAD
-        Some(expected_validate_call_info()),
-=======
-        Some(expected_validate_call_info2()),
->>>>>>> 3942a1c0
+        Some(expected_validate_call_info_2()),
         Some(expected_execute_call_info()),
         Some(expected_fee_transfer_info()),
         0,
@@ -905,28 +754,16 @@
         Felt::from(2),                                               // CONTRACT_CALLDATA
     ];
     let invoke_tx = invoke_tx(calldata);
-<<<<<<< HEAD
-    println!(
-        "contract_Address invokefunction: {:#?}",
-        invoke_tx.contract_address
-    );
-=======
->>>>>>> 3942a1c0
 
     // Extract invoke transaction fields for testing, as it is consumed when creating an account
     // transaction.
     let result = invoke_tx.execute(state, starknet_general_config).unwrap();
-<<<<<<< HEAD
-=======
-
->>>>>>> 3942a1c0
     let expected_execution_info = expected_transaction_execution_info();
 
     assert_eq!(result, expected_execution_info);
 }
 
 #[test]
-<<<<<<< HEAD
 fn test_invoke_tx_state() {
     let (starknet_general_config, state) = &mut create_account_tx_test_state().unwrap();
     let expected_initial_state = expected_state_before_tx();
@@ -951,7 +788,9 @@
         state.contract_classes,
         expected_final_state.contract_classes
     );
-=======
+}
+
+#[test]
 fn test_deploy_account() {
     let (general_config, mut state) = create_account_tx_test_state().unwrap();
 
@@ -1049,5 +888,4 @@
         .get_class_hash_at(deploy_account_tx.contract_address())
         .unwrap();
     assert_eq!(class_hash_from_state, deploy_account_tx.class_hash());
->>>>>>> 3942a1c0
 }