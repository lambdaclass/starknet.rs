// This module tests our code against the blockifier to ensure they work in the same way.
use assert_matches::assert_matches;
use cairo_lang_starknet::contract_class::ContractClass as SierraContractClass;
use cairo_vm::{
    felt::{felt_str, Felt252},
    vm::runners::builtin_runner::{HASH_BUILTIN_NAME, RANGE_CHECK_BUILTIN_NAME},
    vm::{
        errors::{
            cairo_run_errors::CairoRunError, vm_errors::VirtualMachineError,
            vm_exception::VmException,
        },
        runners::cairo_runner::ExecutionResources,
    },
};
use lazy_static::lazy_static;
use num_bigint::BigUint;
use num_traits::{FromPrimitive, Num, One, Zero};
<<<<<<< HEAD
=======
use pretty_assertions_sorted::{assert_eq, assert_eq_sorted};
use starknet_in_rust::core::contract_address::{
    compute_casm_class_hash, compute_sierra_class_hash,
};
use starknet_in_rust::core::errors::state_errors::StateError;
use starknet_in_rust::definitions::constants::{
    DEFAULT_CAIRO_RESOURCE_FEE_WEIGHTS, VALIDATE_ENTRY_POINT_SELECTOR,
};
use starknet_in_rust::execution::execution_entry_point::ExecutionEntryPoint;
use starknet_in_rust::execution::TransactionExecutionContext;
use starknet_in_rust::services::api::contract_classes::compiled_class::CompiledClass;
use starknet_in_rust::services::api::contract_classes::deprecated_contract_class::ContractClass;
use starknet_in_rust::state::ExecutionResourcesManager;
use starknet_in_rust::transaction::fee::calculate_tx_fee;
use starknet_in_rust::transaction::{DeclareV2, Deploy};
use starknet_in_rust::CasmContractClass;
use starknet_in_rust::EntryPointType;
>>>>>>> 3febaf63
use starknet_in_rust::{
    core::{
        contract_address::{compute_casm_class_hash, compute_sierra_class_hash},
        errors::state_errors::StateError,
    },
    definitions::{
        block_context::{BlockContext, StarknetChainId, StarknetOsConfig},
        constants::{
            CONSTRUCTOR_ENTRY_POINT_SELECTOR, DEFAULT_CAIRO_RESOURCE_FEE_WEIGHTS,
            EXECUTE_ENTRY_POINT_SELECTOR, TRANSACTION_VERSION, TRANSFER_ENTRY_POINT_SELECTOR,
            TRANSFER_EVENT_SELECTOR, VALIDATE_DECLARE_ENTRY_POINT_SELECTOR,
            VALIDATE_DEPLOY_ENTRY_POINT_SELECTOR, VALIDATE_ENTRY_POINT_SELECTOR,
        },
        transaction_type::TransactionType,
    },
    execution::{
        execution_entry_point::ExecutionEntryPoint, CallInfo, CallType, OrderedEvent,
        TransactionExecutionContext, TransactionExecutionInfo,
    },
    services::api::contract_classes::{
        compiled_class::CompiledClass, deprecated_contract_class::ContractClass,
    },
    state::{
        cached_state::CachedState,
        contract_class_cache::{ContractClassCache, PermanentContractClassCache},
        in_memory_state_reader::InMemoryStateReader,
        state_api::{State, StateReader},
        state_cache::{StateCache, StorageEntry},
        BlockInfo, ExecutionResourcesManager,
    },
    transaction::{
        error::TransactionError, fee::calculate_tx_fee, invoke_function::InvokeFunction, Declare,
        DeclareV2, Deploy, DeployAccount,
    },
    utils::{calculate_sn_keccak, felt_to_hash, Address, ClassHash},
    CasmContractClass, EntryPointType,
};
use std::{
    collections::{HashMap, HashSet},
    sync::Arc,
};

const ACCOUNT_CONTRACT_PATH: &str = "starknet_programs/account_without_validation.json";
const ERC20_CONTRACT_PATH: &str = "starknet_programs/ERC20.json";
const TEST_CONTRACT_PATH: &str = "starknet_programs/test_contract.json";
const TEST_EMPTY_CONTRACT_PATH: &str = "starknet_programs/empty_contract.json";

lazy_static! {
    // Addresses.
    static ref TEST_ACCOUNT_CONTRACT_ADDRESS: Address = Address(felt_str!("257"));
    static ref TEST_CONTRACT_ADDRESS: Address = Address(felt_str!("256"));
    static ref TEST_FIB_CONTRACT_ADDRESS: Address = Address(felt_str!("27728"));
    pub static ref TEST_SEQUENCER_ADDRESS: Address =
    Address(felt_str!("4096"));
    pub static ref TEST_ERC20_CONTRACT_ADDRESS: Address =
    Address(felt_str!("4097"));


    // Class hashes.
    static ref TEST_ACCOUNT_CONTRACT_CLASS_HASH: Felt252 = felt_str!("273");
    static ref TEST_CLASS_HASH: Felt252 = felt_str!("272");
    static ref TEST_EMPTY_CONTRACT_CLASS_HASH: Felt252 = felt_str!("274");
    static ref TEST_ERC20_CONTRACT_CLASS_HASH: Felt252 = felt_str!("4112");
    static ref TEST_FIB_COMPILED_CONTRACT_CLASS_HASH_CAIRO1: Felt252 = felt_str!("1948962768849191111780391610229754715773924969841143100991524171924131413970");
    static ref TEST_FIB_COMPILED_CONTRACT_CLASS_HASH_CAIRO2: Felt252 = felt_str!("2889767417435368609058888822622483550637539736178264636938129582300971548553");

    // Storage keys.
    // NOTE: this key corresponds to the lower 128 bits of an U256
    static ref TEST_ERC20_ACCOUNT_BALANCE_KEY: Felt252 =
        felt_str!("1192211877881866289306604115402199097887041303917861778777990838480655617515");
    static ref TEST_ERC20_SEQUENCER_BALANCE_KEY: Felt252 =
        felt_str!("3229073099929281304021185011369329892856197542079132996799046100564060768274");
    static ref TEST_ERC20_BALANCE_KEY_1: Felt252 =
        felt_str!("1192211877881866289306604115402199097887041303917861778777990838480655617516");
    static ref TEST_ERC20_BALANCE_KEY_2: Felt252 =
        felt_str!("3229073099929281304021185011369329892856197542079132996799046100564060768275");

    static ref TEST_ERC20_DEPLOYED_ACCOUNT_BALANCE_KEY: Felt252 =
        felt_str!("2542253978940891427830343982984992363331567580652119103860970381451088310289");

    // Others.
    static ref INITIAL_BALANCE: Felt252 = Felt252::from_u128(100000).unwrap();
    static ref GAS_PRICE: u128 = 1;
}

pub fn new_starknet_block_context_for_testing() -> BlockContext {
    BlockContext::new(
        StarknetOsConfig::new(
            StarknetChainId::TestNet.to_felt(),
            TEST_ERC20_CONTRACT_ADDRESS.clone(),
            *GAS_PRICE,
        ),
        0,
        0,
        DEFAULT_CAIRO_RESOURCE_FEE_WEIGHTS.clone(),
        1_000_000,
        0,
        BlockInfo::empty(TEST_SEQUENCER_ADDRESS.clone()),
        HashMap::default(),
        true,
    )
}

fn create_account_tx_test_state() -> Result<
    (
        BlockContext,
        CachedState<InMemoryStateReader, PermanentContractClassCache>,
    ),
    Box<dyn std::error::Error>,
> {
    let block_context = new_starknet_block_context_for_testing();

    let test_contract_class_hash = felt_to_hash(&TEST_CLASS_HASH.clone());
    let test_account_contract_class_hash = felt_to_hash(&TEST_ACCOUNT_CONTRACT_CLASS_HASH.clone());
    let test_erc20_class_hash = felt_to_hash(&TEST_ERC20_CONTRACT_CLASS_HASH.clone());
    let class_hash_to_class = HashMap::from([
        (
            test_account_contract_class_hash,
            ContractClass::from_path(ACCOUNT_CONTRACT_PATH)?,
        ),
        (
            test_contract_class_hash,
            ContractClass::from_path(TEST_CONTRACT_PATH)?,
        ),
        (
            test_erc20_class_hash,
            ContractClass::from_path(ERC20_CONTRACT_PATH)?,
        ),
    ]);

    let test_contract_address = TEST_CONTRACT_ADDRESS.clone();
    let test_account_contract_address = TEST_ACCOUNT_CONTRACT_ADDRESS.clone();
    let test_erc20_address = block_context
        .starknet_os_config()
        .fee_token_address()
        .clone();
    let address_to_class_hash = HashMap::from([
        (test_contract_address, test_contract_class_hash),
        (
            test_account_contract_address,
            test_account_contract_class_hash,
        ),
        (test_erc20_address.clone(), test_erc20_class_hash),
    ]);

    let test_erc20_account_balance_key = TEST_ERC20_ACCOUNT_BALANCE_KEY.clone();

    let storage_view = HashMap::from([(
        (test_erc20_address, test_erc20_account_balance_key),
        INITIAL_BALANCE.clone(),
    )]);

    let cached_state = CachedState::new(
        {
            let mut state_reader = InMemoryStateReader::default();
            for (contract_address, class_hash) in address_to_class_hash {
                let storage_keys: HashMap<(Address, ClassHash), Felt252> = storage_view
                    .iter()
                    .filter_map(|((address, storage_key), storage_value)| {
                        (address == &contract_address).then_some((
                            (address.clone(), felt_to_hash(storage_key)),
                            storage_value.clone(),
                        ))
                    })
                    .collect();

                let stored: HashMap<StorageEntry, Felt252> = storage_keys;

                state_reader
                    .address_to_class_hash_mut()
                    .insert(contract_address.clone(), class_hash);

                state_reader
                    .address_to_nonce_mut()
                    .insert(contract_address.clone(), Felt252::zero());
                state_reader.address_to_storage_mut().extend(stored);
            }
            for (class_hash, contract_class) in class_hash_to_class {
                state_reader.class_hash_to_compiled_class_mut().insert(
                    class_hash,
                    CompiledClass::Deprecated(Arc::new(contract_class)),
                );
            }
            Arc::new(state_reader)
        },
        Arc::new(PermanentContractClassCache::default()),
    );

    Ok((block_context, cached_state))
}

fn expected_state_before_tx() -> CachedState<InMemoryStateReader, PermanentContractClassCache> {
    let in_memory_state_reader = initial_in_memory_state_reader();

    CachedState::new(
        Arc::new(in_memory_state_reader),
        Arc::new(PermanentContractClassCache::default()),
    )
}

fn expected_state_after_tx(
    fee: u128,
) -> CachedState<InMemoryStateReader, PermanentContractClassCache> {
    let in_memory_state_reader = initial_in_memory_state_reader();

    let contract_classes_cache = PermanentContractClassCache::default();
    contract_classes_cache.set_contract_class(
        felt_to_hash(&TEST_CLASS_HASH.clone()),
        CompiledClass::Deprecated(Arc::new(
            ContractClass::from_path(TEST_CONTRACT_PATH).unwrap(),
        )),
    );
    contract_classes_cache.set_contract_class(
        felt_to_hash(&TEST_ACCOUNT_CONTRACT_CLASS_HASH.clone()),
        CompiledClass::Deprecated(Arc::new(
            ContractClass::from_path(ACCOUNT_CONTRACT_PATH).unwrap(),
        )),
    );
    contract_classes_cache.set_contract_class(
        felt_to_hash(&TEST_ERC20_CONTRACT_CLASS_HASH.clone()),
        CompiledClass::Deprecated(Arc::new(
            ContractClass::from_path(ERC20_CONTRACT_PATH).unwrap(),
        )),
    );

    CachedState::new_for_testing(
        Arc::new(in_memory_state_reader),
        state_cache_after_invoke_tx(fee),
        Arc::new(contract_classes_cache),
    )
}

fn state_cache_after_invoke_tx(fee: u128) -> StateCache {
    let class_hash_initial_values = HashMap::from([(
        TEST_ERC20_CONTRACT_ADDRESS.clone(),
        felt_to_hash(&TEST_ERC20_CONTRACT_CLASS_HASH.clone()),
    )]);

    let nonce_initial_values =
        HashMap::from([(TEST_ACCOUNT_CONTRACT_ADDRESS.clone(), Felt252::zero())]);

    let storage_initial_values = HashMap::from([
        (
            (
                TEST_ERC20_CONTRACT_ADDRESS.clone(),
                felt_to_hash(&TEST_ERC20_SEQUENCER_BALANCE_KEY.clone()),
            ),
            Felt252::zero(),
        ),
        (
            (
                TEST_ERC20_CONTRACT_ADDRESS.clone(),
                felt_to_hash(&TEST_ERC20_ACCOUNT_BALANCE_KEY.clone()),
            ),
            INITIAL_BALANCE.clone(),
        ),
        (
            (
                TEST_ERC20_CONTRACT_ADDRESS.clone(),
                felt_to_hash(&TEST_ERC20_BALANCE_KEY_1.clone()),
            ),
            Felt252::zero(),
        ),
        (
            (
                TEST_ERC20_CONTRACT_ADDRESS.clone(),
                felt_to_hash(&TEST_ERC20_BALANCE_KEY_2.clone()),
            ),
            Felt252::zero(),
        ),
    ]);

    let class_hash_writes = HashMap::new();

    let nonce_writes = HashMap::from([(TEST_ACCOUNT_CONTRACT_ADDRESS.clone(), Felt252::from(1))]);

    let storage_writes = HashMap::from([
        (
            (
                TEST_ERC20_CONTRACT_ADDRESS.clone(),
                felt_to_hash(&TEST_ERC20_SEQUENCER_BALANCE_KEY.clone()),
            ),
            Felt252::from(fee),
        ),
        (
            (
                TEST_ERC20_CONTRACT_ADDRESS.clone(),
                felt_to_hash(&TEST_ERC20_ACCOUNT_BALANCE_KEY.clone()),
            ),
            INITIAL_BALANCE.clone() - Felt252::from(fee),
        ),
        (
            (
                TEST_ERC20_CONTRACT_ADDRESS.clone(),
                felt_to_hash(&TEST_ERC20_BALANCE_KEY_1.clone()),
            ),
            Felt252::from(0),
        ),
        (
            (
                TEST_ERC20_CONTRACT_ADDRESS.clone(),
                felt_to_hash(&TEST_ERC20_BALANCE_KEY_2.clone()),
            ),
            Felt252::from(0),
        ),
    ]);

    let compiled_class_hash_initial_values = HashMap::new();
    let compiled_class_hash_writes = HashMap::new();
    let compiled_class_hash = HashMap::new();

    StateCache::new_for_testing(
        class_hash_initial_values,
        compiled_class_hash_initial_values,
        nonce_initial_values,
        storage_initial_values,
        class_hash_writes,
        compiled_class_hash_writes,
        nonce_writes,
        storage_writes,
        compiled_class_hash,
    )
}

fn initial_in_memory_state_reader() -> InMemoryStateReader {
    InMemoryStateReader::new(
        HashMap::from([
            (
                TEST_CONTRACT_ADDRESS.clone(),
                felt_to_hash(&TEST_CLASS_HASH),
            ),
            (
                TEST_ACCOUNT_CONTRACT_ADDRESS.clone(),
                felt_to_hash(&TEST_ACCOUNT_CONTRACT_CLASS_HASH),
            ),
            (
                TEST_ERC20_CONTRACT_ADDRESS.clone(),
                felt_to_hash(&TEST_ERC20_CONTRACT_CLASS_HASH),
            ),
        ]),
        HashMap::from([
            (TEST_CONTRACT_ADDRESS.clone(), Felt252::zero()),
            (TEST_ACCOUNT_CONTRACT_ADDRESS.clone(), Felt252::zero()),
            (TEST_ERC20_CONTRACT_ADDRESS.clone(), Felt252::zero()),
        ]),
        HashMap::from([(
            (
                TEST_ERC20_CONTRACT_ADDRESS.clone(),
                felt_to_hash(&TEST_ERC20_ACCOUNT_BALANCE_KEY.clone()),
            ),
            INITIAL_BALANCE.clone(),
        )]),
        HashMap::from([
            (
                felt_to_hash(&TEST_ERC20_CONTRACT_CLASS_HASH),
                CompiledClass::Deprecated(Arc::new(
                    ContractClass::from_path(ERC20_CONTRACT_PATH).unwrap(),
                )),
            ),
            (
                felt_to_hash(&TEST_ACCOUNT_CONTRACT_CLASS_HASH),
                CompiledClass::Deprecated(Arc::new(
                    ContractClass::from_path(ACCOUNT_CONTRACT_PATH).unwrap(),
                )),
            ),
            (
                felt_to_hash(&TEST_CLASS_HASH),
                CompiledClass::Deprecated(Arc::new(
                    ContractClass::from_path(TEST_CONTRACT_PATH).unwrap(),
                )),
            ),
        ]),
        HashMap::new(),
    )
}

fn expected_validate_call_info(
    entry_point_selector: Felt252,
    calldata: Vec<Felt252>,
    storage_address: Address,
) -> CallInfo {
    CallInfo {
        entry_point_type: EntryPointType::External.into(),
        entry_point_selector: entry_point_selector.into(),
        calldata,
        contract_address: storage_address,

        // Entries **not** in blockifier.
        class_hash: Some(felt_to_hash(&TEST_ACCOUNT_CONTRACT_CLASS_HASH)),
        call_type: Some(CallType::Call),
        execution_resources: ExecutionResources {
            n_steps: 13,
            ..Default::default()
        },

        ..Default::default()
    }
}

fn expected_fee_transfer_call_info(
    block_context: &BlockContext,
    account_address: &Address,
    actual_fee: u128,
) -> CallInfo {
    CallInfo {
        entry_point_type: EntryPointType::External.into(),
        entry_point_selector: TRANSFER_ENTRY_POINT_SELECTOR.clone().into(),
        calldata: vec![
            block_context.block_info().sequencer_address.0.clone(),
            actual_fee.into(),
            Felt252::zero(),
        ],
        contract_address: block_context
            .starknet_os_config()
            .fee_token_address()
            .clone(),
        caller_address: account_address.clone(),
        retdata: vec![Felt252::one()],
        events: vec![OrderedEvent {
            order: 0,
            keys: vec![TRANSFER_EVENT_SELECTOR.clone()],
            data: vec![
                account_address.0.clone(),
                block_context.block_info().sequencer_address.0.clone(),
                actual_fee.into(),
                Felt252::zero(),
            ],
        }],

        // Entries **not** in blockifier.
        class_hash: Some(felt_to_hash(&TEST_ERC20_CONTRACT_CLASS_HASH)),
        call_type: Some(CallType::Call),
        accessed_storage_keys: HashSet::from([
            [
                7, 35, 151, 50, 8, 99, 155, 120, 57, 206, 41, 143, 127, 254, 166, 30, 63, 149, 51,
                135, 45, 239, 215, 171, 219, 145, 2, 61, 180, 101, 136, 19,
            ],
            [
                5, 158, 221, 96, 243, 245, 236, 116, 233, 4, 68, 137, 231, 149, 207, 133, 23, 150,
                101, 24, 93, 212, 49, 126, 49, 102, 131, 144, 118, 15, 48, 18,
            ],
            [
                5, 158, 221, 96, 243, 245, 236, 116, 233, 4, 68, 137, 231, 149, 207, 133, 23, 150,
                101, 24, 93, 212, 49, 126, 49, 102, 131, 144, 118, 15, 48, 17,
            ],
            [
                7, 35, 151, 50, 8, 99, 155, 120, 57, 206, 41, 143, 127, 254, 166, 30, 63, 149, 51,
                135, 45, 239, 215, 171, 219, 145, 2, 61, 180, 101, 136, 18,
            ],
        ]),
        storage_read_values: vec![
            INITIAL_BALANCE.clone(),
            Felt252::zero(),
            INITIAL_BALANCE.clone(),
            Felt252::zero(),
            Felt252::zero(),
            Felt252::zero(),
            Felt252::zero(),
            Felt252::zero(),
        ],
        execution_resources: ExecutionResources {
            n_steps: 529,
            n_memory_holes: 57,
            builtin_instance_counter: HashMap::from([
                (RANGE_CHECK_BUILTIN_NAME.to_string(), 21),
                (HASH_BUILTIN_NAME.to_string(), 4),
            ]),
        },
        ..Default::default()
    }
}

fn validate_final_balances<S>(
    state: &mut S,
    block_context: &BlockContext,
    erc20_account_balance_storage_key: &ClassHash,
    fee: u128,
) where
    S: State + StateReader,
{
    let account_balance = state
        .get_storage_at(&(
            block_context
                .starknet_os_config()
                .fee_token_address()
                .clone(),
            *erc20_account_balance_storage_key,
        ))
        .unwrap();
    assert_eq!(
        account_balance,
        INITIAL_BALANCE.clone() - Felt252::from(fee)
    );

    let sequencer_balance = state
        .get_storage_at(&(
            block_context
                .starknet_os_config()
                .fee_token_address()
                .clone(),
            felt_to_hash(&TEST_ERC20_SEQUENCER_BALANCE_KEY),
        ))
        .unwrap();
    assert_eq!(sequencer_balance, fee.into());
}

#[test]
fn test_create_account_tx_test_state() {
    let (block_context, state) = create_account_tx_test_state().unwrap();

    let expected_initial_state = expected_state_before_tx();
    assert_eq!(&state.cache(), &expected_initial_state.cache());
    assert_eq!(
        (&*state.contract_class_cache().clone())
            .into_iter()
            .collect::<Vec<_>>(),
        (&*expected_initial_state.contract_class_cache().clone())
            .into_iter()
            .collect::<Vec<_>>()
    );
    assert_eq!(
        &state.state_reader.address_to_class_hash,
        &expected_initial_state.state_reader.address_to_class_hash
    );
    assert_eq!(
        &state.state_reader.address_to_nonce,
        &expected_initial_state.state_reader.address_to_nonce
    );
    assert_eq!(
        &state.state_reader.address_to_storage,
        &expected_initial_state.state_reader.address_to_storage
    );
    assert!(&state
        .state_reader
        .class_hash_to_compiled_class
        .contains_key(&[
            0, 0, 0, 0, 0, 0, 0, 0, 0, 0, 0, 0, 0, 0, 0, 0, 0, 0, 0, 0, 0, 0, 0, 0, 0, 0, 0, 0, 0,
            0, 16, 16
        ]));
    assert!(&state
        .state_reader
        .class_hash_to_compiled_class
        .contains_key(&[
            0, 0, 0, 0, 0, 0, 0, 0, 0, 0, 0, 0, 0, 0, 0, 0, 0, 0, 0, 0, 0, 0, 0, 0, 0, 0, 0, 0, 0,
            0, 1, 16
        ]));
    assert!(&state
        .state_reader
        .class_hash_to_compiled_class
        .contains_key(&[
            0, 0, 0, 0, 0, 0, 0, 0, 0, 0, 0, 0, 0, 0, 0, 0, 0, 0, 0, 0, 0, 0, 0, 0, 0, 0, 0, 0, 0,
            0, 1, 17
        ]));

    let value = state
        .get_storage_at(&(
            block_context
                .starknet_os_config()
                .fee_token_address()
                .clone(),
            felt_to_hash(&TEST_ERC20_ACCOUNT_BALANCE_KEY),
        ))
        .unwrap();
    assert_eq!(value, *INITIAL_BALANCE);

    let class_hash = state.get_class_hash_at(&TEST_CONTRACT_ADDRESS).unwrap();
    assert_eq!(class_hash, felt_to_hash(&TEST_CLASS_HASH));

    let _contract_class: ContractClass = state
        .get_contract_class(&felt_to_hash(&TEST_ERC20_CONTRACT_CLASS_HASH))
        .unwrap()
        .try_into()
        .unwrap();
    // We cant compare this until a new implementation of Eq for programs, due to a change in the hints_ranges.
    // assert_eq!(
    //     _contract_class,
    //     ContractClass::from_path(ERC20_CONTRACT_PATH).unwrap()
    // );
}

fn invoke_tx(calldata: Vec<Felt252>, max_fee: u128) -> InvokeFunction {
    InvokeFunction::new(
        TEST_ACCOUNT_CONTRACT_ADDRESS.clone(),
        EXECUTE_ENTRY_POINT_SELECTOR.clone(),
        max_fee,
        TRANSACTION_VERSION.clone(),
        calldata,
        vec![],
        StarknetChainId::TestNet.to_felt(),
        Some(Felt252::zero()),
    )
    .unwrap()
}

fn expected_fee_transfer_info(fee: u128) -> CallInfo {
    CallInfo {
        failure_flag: false,
        gas_consumed: 0,
        caller_address: TEST_ACCOUNT_CONTRACT_ADDRESS.clone(),
        call_type: Some(CallType::Call),
        contract_address: Address(Felt252::from(4097)),
        code_address: None,
        class_hash: Some(felt_to_hash(&TEST_ERC20_CONTRACT_CLASS_HASH)),
        entry_point_selector: Some(TRANSFER_ENTRY_POINT_SELECTOR.clone()),
        entry_point_type: Some(EntryPointType::External),
        calldata: vec![Felt252::from(4096), Felt252::from(fee), Felt252::zero()],
        retdata: vec![Felt252::from(1)],
        execution_resources: ExecutionResources {
            n_steps: 525,
            n_memory_holes: 59,
            builtin_instance_counter: HashMap::from([
                (RANGE_CHECK_BUILTIN_NAME.to_string(), 21),
                (HASH_BUILTIN_NAME.to_string(), 4),
            ]),
        },
        l2_to_l1_messages: vec![],
        internal_calls: vec![],
        events: vec![OrderedEvent {
            order: 0,
            keys: vec![TRANSFER_EVENT_SELECTOR.clone()],
            data: vec![
                Felt252::from(257),
                Felt252::from(4096),
                Felt252::from(fee),
                Felt252::zero(),
            ],
        }],
        storage_read_values: vec![
            INITIAL_BALANCE.clone(),
            Felt252::zero(),
            INITIAL_BALANCE.clone(),
            Felt252::zero(),
            Felt252::zero(),
            Felt252::zero(),
            Felt252::zero(),
            Felt252::zero(),
        ],
        accessed_storage_keys: HashSet::from([
            [
                7, 35, 151, 50, 8, 99, 155, 120, 57, 206, 41, 143, 127, 254, 166, 30, 63, 149, 51,
                135, 45, 239, 215, 171, 219, 145, 2, 61, 180, 101, 136, 18,
            ],
            [
                2, 162, 196, 156, 77, 186, 13, 145, 179, 79, 42, 222, 133, 212, 29, 9, 86, 31, 154,
                119, 136, 76, 21, 186, 42, 176, 242, 36, 27, 8, 13, 236,
            ],
            [
                7, 35, 151, 50, 8, 99, 155, 120, 57, 206, 41, 143, 127, 254, 166, 30, 63, 149, 51,
                135, 45, 239, 215, 171, 219, 145, 2, 61, 180, 101, 136, 19,
            ],
            [
                2, 162, 196, 156, 77, 186, 13, 145, 179, 79, 42, 222, 133, 212, 29, 9, 86, 31, 154,
                119, 136, 76, 21, 186, 42, 176, 242, 36, 27, 8, 13, 235,
            ],
        ]),
    }
}

fn expected_fib_fee_transfer_info(fee: u128) -> CallInfo {
    CallInfo {
        failure_flag: false,
        gas_consumed: 0,
        caller_address: TEST_ACCOUNT_CONTRACT_ADDRESS.clone(),
        call_type: Some(CallType::Call),
        contract_address: Address(Felt252::from(4097)),
        code_address: None,
        class_hash: Some(felt_to_hash(&TEST_ERC20_CONTRACT_CLASS_HASH)),
        entry_point_selector: Some(TRANSFER_ENTRY_POINT_SELECTOR.clone()),
        entry_point_type: Some(EntryPointType::External),
        calldata: vec![Felt252::from(4096), Felt252::from(fee), Felt252::zero()],
        retdata: vec![Felt252::from(1)],
        execution_resources: ExecutionResources {
            n_steps: 525,
            n_memory_holes: 59,
            builtin_instance_counter: HashMap::from([
                ("range_check_builtin".to_string(), 21),
                ("pedersen_builtin".to_string(), 4),
            ]),
        },
        l2_to_l1_messages: vec![],
        internal_calls: vec![],
        events: vec![OrderedEvent {
            order: 0,
            keys: vec![TRANSFER_EVENT_SELECTOR.clone()],
            data: vec![
                Felt252::from(257),
                Felt252::from(4096),
                Felt252::from(fee),
                Felt252::zero(),
            ],
        }],
        storage_read_values: vec![
            INITIAL_BALANCE.clone() - Felt252::from(1252),
            Felt252::zero(),
            INITIAL_BALANCE.clone() - Felt252::from(1252),
            Felt252::zero(),
            Felt252::from(1252),
            Felt252::zero(),
            Felt252::from(1252),
            Felt252::zero(),
        ],
        accessed_storage_keys: HashSet::from([
            [
                7, 35, 151, 50, 8, 99, 155, 120, 57, 206, 41, 143, 127, 254, 166, 30, 63, 149, 51,
                135, 45, 239, 215, 171, 219, 145, 2, 61, 180, 101, 136, 18,
            ],
            [
                2, 162, 196, 156, 77, 186, 13, 145, 179, 79, 42, 222, 133, 212, 29, 9, 86, 31, 154,
                119, 136, 76, 21, 186, 42, 176, 242, 36, 27, 8, 13, 235,
            ],
            [
                2, 162, 196, 156, 77, 186, 13, 145, 179, 79, 42, 222, 133, 212, 29, 9, 86, 31, 154,
                119, 136, 76, 21, 186, 42, 176, 242, 36, 27, 8, 13, 236,
            ],
            [
                7, 35, 151, 50, 8, 99, 155, 120, 57, 206, 41, 143, 127, 254, 166, 30, 63, 149, 51,
                135, 45, 239, 215, 171, 219, 145, 2, 61, 180, 101, 136, 19,
            ],
        ]),
    }
}

fn declare_tx() -> Declare {
    Declare {
        contract_class: ContractClass::from_path(TEST_EMPTY_CONTRACT_PATH).unwrap(),
        class_hash: felt_to_hash(&TEST_EMPTY_CONTRACT_CLASS_HASH),
        sender_address: TEST_ACCOUNT_CONTRACT_ADDRESS.clone(),
        validate_entry_point_selector: VALIDATE_DECLARE_ENTRY_POINT_SELECTOR.clone(),
        version: 1.into(),
        max_fee: 100000,
        signature: vec![],
        nonce: 0.into(),
        hash_value: 0.into(),
        skip_execute: false,
        skip_fee_transfer: false,
        skip_validate: false,
    }
}

fn declarev2_tx() -> DeclareV2 {
    #[cfg(not(feature = "cairo_1_tests"))]
    let program_data = include_bytes!("../starknet_programs/cairo2/fibonacci.sierra");
    #[cfg(feature = "cairo_1_tests")]
    let program_data = include_bytes!("../starknet_programs/cairo1/fibonacci.sierra");
    let sierra_contract_class: SierraContractClass = serde_json::from_slice(program_data).unwrap();
    let sierra_class_hash = compute_sierra_class_hash(&sierra_contract_class).unwrap();
    let casm_class =
        CasmContractClass::from_contract_class(sierra_contract_class.clone(), true).unwrap();
    let casm_class_hash = compute_casm_class_hash(&casm_class).unwrap();

    DeclareV2 {
        sender_address: TEST_ACCOUNT_CONTRACT_ADDRESS.clone(),
        validate_entry_point_selector: VALIDATE_DECLARE_ENTRY_POINT_SELECTOR.clone(),
        version: 1.into(),
        max_fee: 50000000,
        signature: vec![],
        nonce: 0.into(),
        hash_value: 0.into(),
        compiled_class_hash: casm_class_hash,
        sierra_contract_class,
        sierra_class_hash,
        casm_class: casm_class.into(),
        skip_execute: false,
        skip_fee_transfer: false,
        skip_validate: false,
    }
}

fn deploy_fib_syscall() -> Deploy {
    #[cfg(not(feature = "cairo_1_tests"))]
    let program_data = include_bytes!("../starknet_programs/cairo2/fibonacci.sierra");
    #[cfg(feature = "cairo_1_tests")]
    let program_data = include_bytes!("../starknet_programs/cairo1/fibonacci.sierra");
    let sierra_contract_class: SierraContractClass = serde_json::from_slice(program_data).unwrap();
    let casm_class = CasmContractClass::from_contract_class(sierra_contract_class, true).unwrap();
    let contract_class = CompiledClass::Casm(Arc::new(casm_class));

    let contract_hash;
    #[cfg(not(feature = "cairo_1_tests"))]
    {
        contract_hash = felt_to_hash(&TEST_FIB_COMPILED_CONTRACT_CLASS_HASH_CAIRO2.clone())
    }
    #[cfg(feature = "cairo_1_tests")]
    {
        contract_hash = felt_to_hash(&TEST_FIB_COMPILED_CONTRACT_CLASS_HASH_CAIRO1.clone())
    }
    Deploy {
        hash_value: 0.into(),
        version: 1.into(),
        contract_address: TEST_FIB_CONTRACT_ADDRESS.clone(),
        contract_address_salt: 0.into(),
        contract_hash,
        contract_class,
        constructor_calldata: Vec::new(),
        skip_execute: false,
        skip_fee_transfer: false,
        skip_validate: false,
    }
}

fn expected_declare_fee_transfer_info(fee: u128) -> CallInfo {
    CallInfo {
        caller_address: TEST_ACCOUNT_CONTRACT_ADDRESS.clone(),
        call_type: Some(CallType::Call),
        contract_address: TEST_ERC20_CONTRACT_ADDRESS.clone(),
        class_hash: Some(felt_to_hash(&TEST_ERC20_CONTRACT_CLASS_HASH)),
        entry_point_selector: Some(TRANSFER_ENTRY_POINT_SELECTOR.clone()),
        entry_point_type: Some(EntryPointType::External),
        calldata: vec![
            TEST_SEQUENCER_ADDRESS.0.clone(),
            Felt252::from(fee),
            Felt252::zero(),
        ],
        retdata: vec![1.into()],
        events: vec![OrderedEvent::new(
            0,
            vec![felt_str!(
                "271746229759260285552388728919865295615886751538523744128730118297934206697"
            )],
            vec![
                TEST_ACCOUNT_CONTRACT_ADDRESS.clone().0,
                TEST_SEQUENCER_ADDRESS.clone().0,
                Felt252::from(fee),
                0.into(),
            ],
        )],
        storage_read_values: vec![
            INITIAL_BALANCE.clone(),
            Felt252::zero(),
            INITIAL_BALANCE.clone(),
            Felt252::zero(),
            Felt252::zero(),
            Felt252::zero(),
            Felt252::zero(),
            Felt252::zero(),
        ],
        accessed_storage_keys: HashSet::from([
            [
                7, 35, 151, 50, 8, 99, 155, 120, 57, 206, 41, 143, 127, 254, 166, 30, 63, 149, 51,
                135, 45, 239, 215, 171, 219, 145, 2, 61, 180, 101, 136, 19,
            ],
            [
                7, 35, 151, 50, 8, 99, 155, 120, 57, 206, 41, 143, 127, 254, 166, 30, 63, 149, 51,
                135, 45, 239, 215, 171, 219, 145, 2, 61, 180, 101, 136, 18,
            ],
            [
                2, 162, 196, 156, 77, 186, 13, 145, 179, 79, 42, 222, 133, 212, 29, 9, 86, 31, 154,
                119, 136, 76, 21, 186, 42, 176, 242, 36, 27, 8, 13, 236,
            ],
            [
                2, 162, 196, 156, 77, 186, 13, 145, 179, 79, 42, 222, 133, 212, 29, 9, 86, 31, 154,
                119, 136, 76, 21, 186, 42, 176, 242, 36, 27, 8, 13, 235,
            ],
        ]),

        execution_resources: ExecutionResources {
            n_steps: 525,
            n_memory_holes: 59,
            builtin_instance_counter: HashMap::from([
                (RANGE_CHECK_BUILTIN_NAME.to_string(), 21),
                (HASH_BUILTIN_NAME.to_string(), 4),
            ]),
        },
        ..Default::default()
    }
}

#[test]
fn test_declare_tx() {
    let (block_context, mut state) = create_account_tx_test_state().unwrap();
    let expected_initial_state = expected_state_before_tx();
    assert_eq!(&state.cache(), &expected_initial_state.cache());
    assert_eq!(
        (&*state.contract_class_cache().clone())
            .into_iter()
            .collect::<Vec<_>>(),
        (&*expected_initial_state.contract_class_cache().clone())
            .into_iter()
            .collect::<Vec<_>>()
    );
    assert_eq!(
        &state.state_reader.address_to_class_hash,
        &expected_initial_state.state_reader.address_to_class_hash
    );
    assert_eq!(
        &state.state_reader.address_to_nonce,
        &expected_initial_state.state_reader.address_to_nonce
    );
    assert_eq!(
        &state.state_reader.address_to_storage,
        &expected_initial_state.state_reader.address_to_storage
    );
    assert!(&state
        .state_reader
        .class_hash_to_compiled_class
        .contains_key(&[
            0, 0, 0, 0, 0, 0, 0, 0, 0, 0, 0, 0, 0, 0, 0, 0, 0, 0, 0, 0, 0, 0, 0, 0, 0, 0, 0, 0, 0,
            0, 16, 16
        ]));
    assert!(&state
        .state_reader
        .class_hash_to_compiled_class
        .contains_key(&[
            0, 0, 0, 0, 0, 0, 0, 0, 0, 0, 0, 0, 0, 0, 0, 0, 0, 0, 0, 0, 0, 0, 0, 0, 0, 0, 0, 0, 0,
            0, 1, 16
        ]));
    assert!(&state
        .state_reader
        .class_hash_to_compiled_class
        .contains_key(&[
            0, 0, 0, 0, 0, 0, 0, 0, 0, 0, 0, 0, 0, 0, 0, 0, 0, 0, 0, 0, 0, 0, 0, 0, 0, 0, 0, 0, 0,
            0, 1, 17
        ]));

    let declare_tx = declare_tx();
    // Check ContractClass is not set before the declare_tx
    assert!(state.get_contract_class(&declare_tx.class_hash).is_err());
    // Execute declare_tx
    let result = declare_tx.execute(&mut state, &block_context).unwrap();
    // Check ContractClass is set after the declare_tx
    assert!(state.get_contract_class(&declare_tx.class_hash).is_ok());

    let resources = HashMap::from([
        ("n_steps".to_string(), 2715),
        ("range_check_builtin".to_string(), 63),
        ("pedersen_builtin".to_string(), 15),
        ("l1_gas_usage".to_string(), 2448),
    ]);
    let fee = calculate_tx_fee(&resources, *GAS_PRICE, &block_context).unwrap();

    let expected_execution_info = TransactionExecutionInfo::new(
        Some(CallInfo {
            call_type: Some(CallType::Call),
            contract_address: TEST_ACCOUNT_CONTRACT_ADDRESS.clone(),
            class_hash: Some(felt_to_hash(&TEST_ACCOUNT_CONTRACT_CLASS_HASH)),
            entry_point_selector: Some(VALIDATE_DECLARE_ENTRY_POINT_SELECTOR.clone()),
            entry_point_type: Some(EntryPointType::External),
            calldata: vec![TEST_EMPTY_CONTRACT_CLASS_HASH.clone()],
            execution_resources: ExecutionResources {
                n_steps: 12,
                ..Default::default()
            },
            ..Default::default()
        }),
        None,
        None,
        Some(expected_declare_fee_transfer_info(fee)),
        fee,
        resources,
        Some(TransactionType::Declare),
    );

    assert_eq!(result, expected_execution_info);
}

#[test]
fn test_declarev2_tx() {
    let (block_context, mut state) = create_account_tx_test_state().unwrap();
    let expected_initial_state = expected_state_before_tx();
    assert_eq!(&state.cache(), &expected_initial_state.cache());
    assert_eq!(
        (&*state.contract_class_cache().clone())
            .into_iter()
            .collect::<Vec<_>>(),
        (&*expected_initial_state.contract_class_cache().clone())
            .into_iter()
            .collect::<Vec<_>>()
    );
    assert_eq!(
        &state.state_reader.address_to_class_hash,
        &expected_initial_state.state_reader.address_to_class_hash
    );
    assert_eq!(
        &state.state_reader.address_to_nonce,
        &expected_initial_state.state_reader.address_to_nonce
    );
    assert_eq!(
        &state.state_reader.address_to_storage,
        &expected_initial_state.state_reader.address_to_storage
    );
    assert!(&state
        .state_reader
        .class_hash_to_compiled_class
        .contains_key(&[
            0, 0, 0, 0, 0, 0, 0, 0, 0, 0, 0, 0, 0, 0, 0, 0, 0, 0, 0, 0, 0, 0, 0, 0, 0, 0, 0, 0, 0,
            0, 16, 16
        ]));
    assert!(&state
        .state_reader
        .class_hash_to_compiled_class
        .contains_key(&[
            0, 0, 0, 0, 0, 0, 0, 0, 0, 0, 0, 0, 0, 0, 0, 0, 0, 0, 0, 0, 0, 0, 0, 0, 0, 0, 0, 0, 0,
            0, 1, 16
        ]));
    assert!(&state
        .state_reader
        .class_hash_to_compiled_class
        .contains_key(&[
            0, 0, 0, 0, 0, 0, 0, 0, 0, 0, 0, 0, 0, 0, 0, 0, 0, 0, 0, 0, 0, 0, 0, 0, 0, 0, 0, 0, 0,
            0, 1, 17
        ]));

    let declare_tx = declarev2_tx();
    // Check ContractClass is not set before the declare_tx
    assert!(state
        .get_contract_class(&felt_to_hash(&declare_tx.compiled_class_hash))
        .is_err());
    // Execute declare_tx
    let result = declare_tx.execute(&mut state, &block_context).unwrap();
    // Check ContractClass is set after the declare_tx
    assert!(state
        .get_contract_class(&declare_tx.compiled_class_hash.to_be_bytes())
        .is_ok());

    let resources = HashMap::from([
        ("n_steps".to_string(), 2715),
        ("range_check_builtin".to_string(), 63),
        ("pedersen_builtin".to_string(), 15),
        ("l1_gas_usage".to_string(), 1224),
    ]);
    let fee = calculate_tx_fee(&resources, *GAS_PRICE, &block_context).unwrap();

    let contract_hash;
    #[cfg(not(feature = "cairo_1_tests"))]
    {
        contract_hash = TEST_FIB_COMPILED_CONTRACT_CLASS_HASH_CAIRO2.clone();
    }
    #[cfg(feature = "cairo_1_tests")]
    {
        contract_hash = TEST_FIB_COMPILED_CONTRACT_CLASS_HASH_CAIRO1.clone();
    }
    let expected_execution_info = TransactionExecutionInfo::new(
        Some(CallInfo {
            call_type: Some(CallType::Call),
            contract_address: TEST_ACCOUNT_CONTRACT_ADDRESS.clone(),
            class_hash: Some(felt_to_hash(&TEST_ACCOUNT_CONTRACT_CLASS_HASH)),
            entry_point_selector: Some(VALIDATE_DECLARE_ENTRY_POINT_SELECTOR.clone()),
            entry_point_type: Some(EntryPointType::External),
            calldata: vec![contract_hash],
            execution_resources: ExecutionResources {
                n_steps: 12,
                ..Default::default()
            },
            ..Default::default()
        }),
        None,
        None,
        Some(expected_declare_fee_transfer_info(fee)),
        fee,
        resources,
        Some(TransactionType::Declare),
    );

    assert_eq!(result, expected_execution_info);
}

fn expected_execute_call_info() -> CallInfo {
    CallInfo {
        caller_address: Address(Felt252::zero()),
        call_type: Some(CallType::Call),
        contract_address: TEST_ACCOUNT_CONTRACT_ADDRESS.clone(),
        code_address: None,
        class_hash: Some(felt_to_hash(&TEST_ACCOUNT_CONTRACT_CLASS_HASH.clone())),
        entry_point_selector: Some(EXECUTE_ENTRY_POINT_SELECTOR.clone()),
        entry_point_type: Some(EntryPointType::External),
        calldata: vec![
            Felt252::from(256),
            Felt252::from_str_radix(
                "039a1491f76903a16feed0a6433bec78de4c73194944e1118e226820ad479701",
                16,
            )
            .unwrap(),
            Felt252::from(1),
            Felt252::from(2),
        ],
        retdata: vec![Felt252::from(2)],
        l2_to_l1_messages: vec![],
        internal_calls: vec![CallInfo {
            caller_address: TEST_ACCOUNT_CONTRACT_ADDRESS.clone(),
            call_type: Some(CallType::Call),
            class_hash: Some(felt_to_hash(&TEST_CLASS_HASH.clone())),
            entry_point_selector: Some(
                Felt252::from_str_radix(
                    "039a1491f76903a16feed0a6433bec78de4c73194944e1118e226820ad479701",
                    16,
                )
                .unwrap(),
            ),
            entry_point_type: Some(EntryPointType::External),
            calldata: vec![Felt252::from(2)],
            retdata: vec![Felt252::from(2)],
            events: vec![],
            l2_to_l1_messages: vec![],
            internal_calls: vec![],
            contract_address: TEST_CONTRACT_ADDRESS.clone(),
            code_address: None,
            execution_resources: ExecutionResources {
                n_steps: 22,
                ..Default::default()
            },
            ..Default::default()
        }],
        events: vec![],
        execution_resources: ExecutionResources {
            n_steps: 61,
            n_memory_holes: 0,
            builtin_instance_counter: HashMap::from([(RANGE_CHECK_BUILTIN_NAME.to_string(), 1)]),
        },
        ..Default::default()
    }
}

fn expected_fib_execute_call_info() -> CallInfo {
    let contract_hash;
    #[cfg(not(feature = "cairo_1_tests"))]
    {
        contract_hash = felt_to_hash(&TEST_FIB_COMPILED_CONTRACT_CLASS_HASH_CAIRO2.clone());
    }
    #[cfg(feature = "cairo_1_tests")]
    {
        contract_hash = felt_to_hash(&TEST_FIB_COMPILED_CONTRACT_CLASS_HASH_CAIRO1.clone());
    }
    CallInfo {
        caller_address: Address(Felt252::zero()),
        call_type: Some(CallType::Call),
        contract_address: TEST_ACCOUNT_CONTRACT_ADDRESS.clone(),
        code_address: None,
        class_hash: Some(felt_to_hash(&TEST_ACCOUNT_CONTRACT_CLASS_HASH.clone())),
        entry_point_selector: Some(EXECUTE_ENTRY_POINT_SELECTOR.clone()),
        entry_point_type: Some(EntryPointType::External),
        calldata: vec![
            Felt252::from(27728),
            Felt252::from_bytes_be(&calculate_sn_keccak(b"fib")),
            Felt252::from(3),
            Felt252::from(42),
            Felt252::from(0),
            Felt252::from(0),
        ],
        retdata: vec![Felt252::from(42)],
        execution_resources: ExecutionResources {
            #[cfg(not(feature = "cairo_1_tests"))]
            n_steps: 157,
            #[cfg(feature = "cairo_1_tests")]
            n_steps: 160,
            n_memory_holes: 0,
            builtin_instance_counter: HashMap::from([("range_check_builtin".to_string(), 4)]),
        },
        l2_to_l1_messages: vec![],
        internal_calls: vec![CallInfo {
            caller_address: TEST_ACCOUNT_CONTRACT_ADDRESS.clone(),
            call_type: Some(CallType::Call),
            class_hash: Some(contract_hash),
            entry_point_selector: Some(Felt252::from_bytes_be(&calculate_sn_keccak(b"fib"))),
            entry_point_type: Some(EntryPointType::External),
            calldata: vec![Felt252::from(42), Felt252::from(0), Felt252::from(0)],
            retdata: vec![Felt252::from(42)],
            events: vec![],
            l2_to_l1_messages: vec![],
            internal_calls: vec![],
            contract_address: TEST_FIB_CONTRACT_ADDRESS.clone(),
            code_address: None,
            #[cfg(not(feature = "cairo_1_tests"))]
            gas_consumed: 4380,
            #[cfg(feature = "cairo_1_tests")]
            gas_consumed: 4710,
            execution_resources: ExecutionResources {
                #[cfg(not(feature = "cairo_1_tests"))]
                n_steps: 118,
                #[cfg(feature = "cairo_1_tests")]
                n_steps: 121,
                n_memory_holes: 0,
                builtin_instance_counter: HashMap::from([("range_check_builtin".to_string(), 3)]),
            },
            ..Default::default()
        }],
        events: vec![],
        ..Default::default()
    }
}

fn expected_validate_call_info_2() -> CallInfo {
    CallInfo {
        caller_address: Address(Felt252::zero()),
        call_type: Some(CallType::Call),
        contract_address: TEST_ACCOUNT_CONTRACT_ADDRESS.clone(),
        class_hash: Some(felt_to_hash(&TEST_ACCOUNT_CONTRACT_CLASS_HASH.clone())),
        entry_point_selector: Some(VALIDATE_ENTRY_POINT_SELECTOR.clone()),
        entry_point_type: Some(EntryPointType::External),
        calldata: vec![
            Felt252::from(256),
            Felt252::from_str_radix(
                "039a1491f76903a16feed0a6433bec78de4c73194944e1118e226820ad479701",
                16,
            )
            .unwrap(),
            Felt252::from(1),
            Felt252::from(2),
        ],
        execution_resources: ExecutionResources {
            n_steps: 21,
            n_memory_holes: 0,
            builtin_instance_counter: HashMap::from([(RANGE_CHECK_BUILTIN_NAME.to_string(), 1)]),
        },
        ..Default::default()
    }
}

fn expected_fib_validate_call_info_2() -> CallInfo {
    CallInfo {
        caller_address: Address(Felt252::zero()),
        call_type: Some(CallType::Call),
        contract_address: TEST_ACCOUNT_CONTRACT_ADDRESS.clone(),
        class_hash: Some(felt_to_hash(&TEST_ACCOUNT_CONTRACT_CLASS_HASH.clone())),
        entry_point_selector: Some(VALIDATE_ENTRY_POINT_SELECTOR.clone()),
        entry_point_type: Some(EntryPointType::External),
        calldata: vec![
            Felt252::from(27728),
            Felt252::from_bytes_be(&calculate_sn_keccak(b"fib")),
            Felt252::from(3),
            Felt252::from(42),
            Felt252::from(0),
            Felt252::from(0),
        ],
        execution_resources: ExecutionResources {
            n_steps: 21,
            n_memory_holes: 0,
            builtin_instance_counter: HashMap::from([("range_check_builtin".to_string(), 1)]),
        },
        ..Default::default()
    }
}

fn expected_transaction_execution_info(block_context: &BlockContext) -> TransactionExecutionInfo {
    let resources = HashMap::from([
        ("n_steps".to_string(), 4135),
        ("pedersen_builtin".to_string(), 16),
        ("l1_gas_usage".to_string(), 2448),
        ("range_check_builtin".to_string(), 101),
    ]);
    let fee = calculate_tx_fee(&resources, *GAS_PRICE, block_context).unwrap();
    TransactionExecutionInfo::new(
        Some(expected_validate_call_info_2()),
        Some(expected_execute_call_info()),
        None,
        Some(expected_fee_transfer_info(fee)),
        fee,
        resources,
        Some(TransactionType::InvokeFunction),
    )
}

fn expected_fib_transaction_execution_info(
    block_context: &BlockContext,
) -> TransactionExecutionInfo {
    let n_steps;
    #[cfg(not(feature = "cairo_1_tests"))]
    {
        n_steps = 4231;
    }
    #[cfg(feature = "cairo_1_tests")]
    {
        n_steps = 4234;
    }
    let resources = HashMap::from([
        ("n_steps".to_string(), n_steps),
        ("l1_gas_usage".to_string(), 4896),
        ("pedersen_builtin".to_string(), 16),
        ("range_check_builtin".to_string(), 104),
    ]);
    let fee = calculate_tx_fee(&resources, *GAS_PRICE, block_context).unwrap();
    TransactionExecutionInfo::new(
        Some(expected_fib_validate_call_info_2()),
        Some(expected_fib_execute_call_info()),
        None,
        Some(expected_fib_fee_transfer_info(fee)),
        fee,
        resources,
        Some(TransactionType::InvokeFunction),
    )
}

#[test]
fn test_invoke_tx() {
    let (block_context, state) = &mut create_account_tx_test_state().unwrap();
    let Address(test_contract_address) = TEST_CONTRACT_ADDRESS.clone();
    let calldata = vec![
        test_contract_address, // CONTRACT_ADDRESS
        Felt252::from_bytes_be(&calculate_sn_keccak(b"return_result")), // CONTRACT FUNCTION SELECTOR
        Felt252::from(1),                                               // CONTRACT_CALLDATA LEN
        Felt252::from(2),                                               // CONTRACT_CALLDATA
    ];
    let invoke_tx = invoke_tx(calldata, u128::MAX);

    // Extract invoke transaction fields for testing, as it is consumed when creating an account
    // transaction.
    let result = invoke_tx.execute(state, block_context, 0).unwrap();
    let expected_execution_info = expected_transaction_execution_info(block_context);

    assert_eq_sorted!(result, expected_execution_info);
}

#[test]
fn test_invoke_tx_exceeded_max_fee() {
    let (block_context, state) = &mut create_account_tx_test_state().unwrap();
    let Address(test_contract_address) = TEST_CONTRACT_ADDRESS.clone();
    let calldata = vec![
        test_contract_address, // CONTRACT_ADDRESS
        Felt252::from_bytes_be(&calculate_sn_keccak(b"return_result")), // CONTRACT FUNCTION SELECTOR
        Felt252::from(1),                                               // CONTRACT_CALLDATA LEN
        Felt252::from(2),                                               // CONTRACT_CALLDATA
    ];
    let max_fee = 3;
    let actual_fee = 2490;
    let invoke_tx = invoke_tx(calldata, max_fee);

    // Extract invoke transaction fields for testing, as it is consumed when creating an account
    // transaction.
    let result = invoke_tx.execute(state, block_context, 0).unwrap();
    let mut expected_result = expected_transaction_execution_info(block_context).to_revert_error(
        format!(
            "Calculated fee ({}) exceeds max fee ({})",
            actual_fee, max_fee
        )
        .as_str(),
    );
    expected_result.set_fee_info(max_fee, Some(expected_fee_transfer_info(max_fee)));

    assert_eq_sorted!(result, expected_result);

    // Check final balance
    let test_erc20_address = block_context
        .starknet_os_config()
        .fee_token_address()
        .clone();
    let test_erc20_account_balance_key = TEST_ERC20_ACCOUNT_BALANCE_KEY.clone();

    let balance = state
        .get_storage_at(&(
            test_erc20_address,
            felt_to_hash(&test_erc20_account_balance_key),
        ))
        .unwrap();
    let expected_balance = INITIAL_BALANCE.clone() - Felt252::from(max_fee);

    assert_eq!(balance, expected_balance);
}

#[test]
fn test_invoke_tx_state() {
    let (starknet_general_context, state) = &mut create_account_tx_test_state().unwrap();
    let expected_initial_state = expected_state_before_tx();
    assert_eq!(&state.cache(), &expected_initial_state.cache());
    assert_eq!(
        (&*state.contract_class_cache().clone())
            .into_iter()
            .collect::<Vec<_>>(),
        (&*expected_initial_state.contract_class_cache().clone())
            .into_iter()
            .collect::<Vec<_>>()
    );
    assert_eq!(
        &state.state_reader.address_to_class_hash,
        &expected_initial_state.state_reader.address_to_class_hash
    );
    assert_eq!(
        &state.state_reader.address_to_nonce,
        &expected_initial_state.state_reader.address_to_nonce
    );
    assert_eq!(
        &state.state_reader.address_to_storage,
        &expected_initial_state.state_reader.address_to_storage
    );
    assert!(&state
        .state_reader
        .class_hash_to_compiled_class
        .contains_key(&[
            0, 0, 0, 0, 0, 0, 0, 0, 0, 0, 0, 0, 0, 0, 0, 0, 0, 0, 0, 0, 0, 0, 0, 0, 0, 0, 0, 0, 0,
            0, 16, 16
        ]));
    assert!(&state
        .state_reader
        .class_hash_to_compiled_class
        .contains_key(&[
            0, 0, 0, 0, 0, 0, 0, 0, 0, 0, 0, 0, 0, 0, 0, 0, 0, 0, 0, 0, 0, 0, 0, 0, 0, 0, 0, 0, 0,
            0, 1, 16
        ]));
    assert!(&state
        .state_reader
        .class_hash_to_compiled_class
        .contains_key(&[
            0, 0, 0, 0, 0, 0, 0, 0, 0, 0, 0, 0, 0, 0, 0, 0, 0, 0, 0, 0, 0, 0, 0, 0, 0, 0, 0, 0, 0,
            0, 1, 17
        ]));

    let Address(test_contract_address) = TEST_CONTRACT_ADDRESS.clone();
    let calldata = vec![
        test_contract_address, // CONTRACT_ADDRESS
        Felt252::from_bytes_be(&calculate_sn_keccak(b"return_result")), // CONTRACT FUNCTION SELECTOR
        Felt252::from(1),                                               // CONTRACT_CALLDATA LEN
        Felt252::from(2),                                               // CONTRACT_CALLDATA
    ];
    let invoke_tx = invoke_tx(calldata, u128::MAX);

    let result = invoke_tx
        .execute(state, starknet_general_context, 0)
        .unwrap();

    let expected_final_state = expected_state_after_tx(result.actual_fee);

    assert_eq!(&state.cache(), &expected_final_state.cache());
    assert_eq!(
        &state.state_reader.address_to_class_hash,
        &expected_final_state.state_reader.address_to_class_hash
    );
    assert_eq!(
        &state.state_reader.address_to_nonce,
        &expected_final_state.state_reader.address_to_nonce
    );
    assert_eq!(
        &state.state_reader.address_to_storage,
        &expected_final_state.state_reader.address_to_storage
    );
}

#[test]
fn test_invoke_with_declarev2_tx() {
    let (block_context, state) = &mut create_account_tx_test_state().unwrap();
    let expected_initial_state = expected_state_before_tx();
    assert_eq!(&state.cache(), &expected_initial_state.cache());
    assert_eq!(
        (&*state.contract_class_cache().clone())
            .into_iter()
            .collect::<Vec<_>>(),
        (&*expected_initial_state.contract_class_cache().clone())
            .into_iter()
            .collect::<Vec<_>>()
    );
    assert_eq!(
        &state.state_reader.address_to_class_hash,
        &expected_initial_state.state_reader.address_to_class_hash
    );
    assert_eq!(
        &state.state_reader.address_to_nonce,
        &expected_initial_state.state_reader.address_to_nonce
    );
    assert_eq!(
        &state.state_reader.address_to_storage,
        &expected_initial_state.state_reader.address_to_storage
    );
    assert!(&state
        .state_reader
        .class_hash_to_compiled_class
        .contains_key(&[
            0, 0, 0, 0, 0, 0, 0, 0, 0, 0, 0, 0, 0, 0, 0, 0, 0, 0, 0, 0, 0, 0, 0, 0, 0, 0, 0, 0, 0,
            0, 16, 16
        ]));
    assert!(&state
        .state_reader
        .class_hash_to_compiled_class
        .contains_key(&[
            0, 0, 0, 0, 0, 0, 0, 0, 0, 0, 0, 0, 0, 0, 0, 0, 0, 0, 0, 0, 0, 0, 0, 0, 0, 0, 0, 0, 0,
            0, 1, 16
        ]));
    assert!(&state
        .state_reader
        .class_hash_to_compiled_class
        .contains_key(&[
            0, 0, 0, 0, 0, 0, 0, 0, 0, 0, 0, 0, 0, 0, 0, 0, 0, 0, 0, 0, 0, 0, 0, 0, 0, 0, 0, 0, 0,
            0, 1, 17
        ]));

    // Declare the fibonacci contract
    let declare_tx = declarev2_tx();
    declare_tx.execute(state, block_context).unwrap();

    // Deploy the fibonacci contract
    let deploy = deploy_fib_syscall();
    deploy.execute(state, block_context).unwrap();

    let Address(test_contract_address) = TEST_FIB_CONTRACT_ADDRESS.clone();
    let calldata = vec![
        test_contract_address,                                // CONTRACT ADDRESS
        Felt252::from_bytes_be(&calculate_sn_keccak(b"fib")), // CONTRACT FUNCTION SELECTOR
        Felt252::from(3),                                     // CONTRACT CALLDATA LEN
        Felt252::from(42),                                    // a
        Felt252::from(0),                                     // b
        Felt252::from(0),                                     // n
    ];
    let invoke_tx = invoke_tx(calldata, u128::MAX);

    let expected_gas_consumed = 4908;
    let result = invoke_tx
        .execute(state, block_context, expected_gas_consumed)
        .unwrap();

    let expected_execution_info = expected_fib_transaction_execution_info(block_context);
    assert_eq_sorted!(result, expected_execution_info);
}

#[test]
fn test_deploy_account() {
    let (block_context, mut state) = create_account_tx_test_state().unwrap();

    let expected_fee = 3709;

    let deploy_account_tx = DeployAccount::new(
        felt_to_hash(&TEST_ACCOUNT_CONTRACT_CLASS_HASH),
        expected_fee,
        TRANSACTION_VERSION.clone(),
        Default::default(),
        Default::default(),
        Default::default(),
        Default::default(),
        StarknetChainId::TestNet.to_felt(),
    )
    .unwrap();

    state.set_storage_at(
        &(
            block_context
                .starknet_os_config()
                .fee_token_address()
                .clone(),
            felt_to_hash(&TEST_ERC20_DEPLOYED_ACCOUNT_BALANCE_KEY),
        ),
        INITIAL_BALANCE.clone(),
    );

    let (state_before, state_after) = expected_deploy_account_states();

    assert_eq!(&state.cache(), &state_before.cache());
    assert_eq!(
        (&*state.contract_class_cache().clone())
            .into_iter()
            .collect::<Vec<_>>(),
        (&*state_before.contract_class_cache().clone())
            .into_iter()
            .collect::<Vec<_>>()
    );

    let tx_info = deploy_account_tx
        .execute(&mut state, &block_context)
        .unwrap();

    use pretty_assertions_sorted::assert_eq_sorted;
    assert_eq_sorted!(state.cache(), state_after.cache());

    let expected_validate_call_info = expected_validate_call_info(
        VALIDATE_DEPLOY_ENTRY_POINT_SELECTOR.clone(),
        [
            Felt252::from_bytes_be(deploy_account_tx.class_hash()),
            deploy_account_tx.contract_address_salt().clone(),
        ]
        .into_iter()
        .chain(deploy_account_tx.constructor_calldata().clone())
        .collect(),
        deploy_account_tx.contract_address().clone(),
    );

    let expected_execute_call_info = CallInfo {
        entry_point_type: EntryPointType::Constructor.into(),
        entry_point_selector: CONSTRUCTOR_ENTRY_POINT_SELECTOR.clone().into(),
        contract_address: deploy_account_tx.contract_address().clone(),

        // Entries **not** in blockifier.
        class_hash: Some(TEST_ACCOUNT_CONTRACT_CLASS_HASH.to_be_bytes()),
        call_type: Some(CallType::Call),

        ..Default::default()
    };

    let expected_fee_transfer_call_info = expected_fee_transfer_call_info(
        &block_context,
        deploy_account_tx.contract_address(),
        expected_fee,
    );

    let resources = HashMap::from([
        ("n_steps".to_string(), 3625),
        ("range_check_builtin".to_string(), 83),
        ("pedersen_builtin".to_string(), 23),
        ("l1_gas_usage".to_string(), 3672),
    ]);

    let fee = calculate_tx_fee(&resources, *GAS_PRICE, &block_context).unwrap();

    assert_eq!(fee, expected_fee);

    let expected_execution_info = TransactionExecutionInfo::new(
        expected_validate_call_info.into(),
        expected_execute_call_info.into(),
        None,
        expected_fee_transfer_call_info.into(),
        expected_fee,
        // Entry **not** in blockifier.
        // Default::default(),
        resources,
        TransactionType::DeployAccount.into(),
    );
    assert_eq!(tx_info, expected_execution_info);

    let nonce_from_state = state
        .get_nonce_at(deploy_account_tx.contract_address())
        .unwrap();
    assert_eq!(nonce_from_state, Felt252::one());

    let hash = TEST_ERC20_DEPLOYED_ACCOUNT_BALANCE_KEY.to_be_bytes();

    validate_final_balances(&mut state, &block_context, &hash, expected_fee);

    let class_hash_from_state = state
        .get_class_hash_at(deploy_account_tx.contract_address())
        .unwrap();
    assert_eq!(class_hash_from_state, *deploy_account_tx.class_hash());
}

#[test]
fn test_deploy_account_revert() {
    let (block_context, mut state) = create_account_tx_test_state().unwrap();

    let expected_fee = 1;

    let deploy_account_tx = DeployAccount::new(
        felt_to_hash(&TEST_ACCOUNT_CONTRACT_CLASS_HASH),
        1,
        TRANSACTION_VERSION.clone(),
        Default::default(),
        Default::default(),
        Default::default(),
        Default::default(),
        StarknetChainId::TestNet.to_felt(),
    )
    .unwrap();

    state.set_storage_at(
        &(
            block_context
                .starknet_os_config()
                .fee_token_address()
                .clone(),
            felt_to_hash(&TEST_ERC20_DEPLOYED_ACCOUNT_BALANCE_KEY),
        ),
        INITIAL_BALANCE.clone(),
    );

    let (state_before, mut state_after) = expected_deploy_account_states();

    assert_eq_sorted!(&state.cache(), &state_before.cache());
    assert_eq_sorted!(&state.contract_classes(), &state_before.contract_classes());
    assert!(&state.contract_classes().is_empty());

    let tx_info = deploy_account_tx
        .execute(&mut state, &block_context)
        .unwrap();

    assert!(tx_info.revert_error.is_some());

    let mut state_reverted = state_before;

    // Add initial writes (these 'bypass' the transactional state because it's a state reader and
    // it will cache initial values when looking for them).
    state_reverted
        .cache_mut()
        .class_hash_initial_values_mut()
        .extend(
            state_after
                .cache_mut()
                .class_hash_initial_values_mut()
                .clone(),
        );
    state_reverted
        .cache_mut()
        .nonce_initial_values_mut()
        .extend(state_after.cache_mut().nonce_initial_values_mut().clone());
    state_reverted
        .cache_mut()
        .storage_initial_values_mut()
        .extend(state_after.cache_mut().storage_initial_values_mut().clone());
    state_reverted
        .cache_mut()
        .storage_initial_values_mut()
        .extend(state_after.cache_mut().storage_initial_values_mut().clone());

    // Set contract class cache
    state_reverted
        .set_contract_classes(state_after.contract_classes().clone())
        .unwrap();

    // Set storage writes related to the fee transfer
    state_reverted
        .cache_mut()
        .storage_writes_mut()
        .extend(state_after.cache_mut().storage_writes().clone());
    state_reverted.set_storage_at(
        &(
            Address(0x1001.into()),
            felt_to_hash(&TEST_ERC20_DEPLOYED_ACCOUNT_BALANCE_KEY),
        ),
        INITIAL_BALANCE.clone() - Felt252::one(), // minus the max fee that will be transfered
    );
    state_reverted.cache_mut().storage_writes_mut().insert(
        (
            Address(0x1001.into()),
            felt_to_hash(&TEST_ERC20_SEQUENCER_BALANCE_KEY),
        ),
        Felt252::one(), // the max fee received by the sequencer
    );

    // Set nonce
    state_reverted
        .cache_mut()
        .nonce_writes_mut()
        .extend(state_after.cache_mut().nonce_writes_mut().clone());

    assert_eq_sorted!(state.cache(), state_reverted.cache());

    let expected_fee_transfer_call_info = expected_fee_transfer_call_info(
        &block_context,
        deploy_account_tx.contract_address(),
        expected_fee,
    );

    let resources = HashMap::from([
        ("n_steps".to_string(), 3625),
        ("range_check_builtin".to_string(), 83),
        ("pedersen_builtin".to_string(), 23),
        ("l1_gas_usage".to_string(), 3672),
    ]);

    let fee = calculate_tx_fee(&resources, *GAS_PRICE, &block_context).unwrap();

    assert_eq!(fee, 3709);

    let mut expected_execution_info = TransactionExecutionInfo::new(
        None,
        None,
        None,
        None,
        expected_fee,
        // Entry **not** in blockifier.
        // Default::default(),
        resources,
        TransactionType::DeployAccount.into(),
    )
    .to_revert_error(format!("Calculated fee ({}) exceeds max fee ({})", fee, 1).as_str());

    expected_execution_info.set_fee_info(expected_fee, expected_fee_transfer_call_info.into());

    assert_eq_sorted!(tx_info, expected_execution_info);

    let nonce_from_state = state
        .get_nonce_at(deploy_account_tx.contract_address())
        .unwrap();
    assert_eq!(nonce_from_state, Felt252::one());

    let hash = TEST_ERC20_DEPLOYED_ACCOUNT_BALANCE_KEY.to_be_bytes();

    validate_final_balances(&mut state, &block_context, &hash, expected_fee);

    let class_hash_from_state = state
        .get_class_hash_at(deploy_account_tx.contract_address())
        .unwrap();
    assert_eq!(class_hash_from_state, [0; 32]);
}

fn expected_deploy_account_states() -> (
    CachedState<InMemoryStateReader, PermanentContractClassCache>,
    CachedState<InMemoryStateReader, PermanentContractClassCache>,
) {
    let fee = Felt252::from(3709);
    let mut state_before = CachedState::new(
        Arc::new(InMemoryStateReader::new(
            HashMap::from([
                (Address(0x100.into()), felt_to_hash(&0x110.into())),
                (Address(0x1001.into()), felt_to_hash(&0x1010.into())),
            ]),
            HashMap::from([
                (Address(0x101.into()), Default::default()),
                (Address(0x100.into()), Default::default()),
                (Address(0x1001.into()), Default::default()),
            ]),
            HashMap::from([(
                (
                    Address(0x1001.into()),
                    felt_to_hash(&TEST_ERC20_ACCOUNT_BALANCE_KEY),
                ),
                INITIAL_BALANCE.clone(),
            )]),
            HashMap::from([
                (
                    felt_to_hash(&0x110.into()),
                    CompiledClass::Deprecated(Arc::new(
                        ContractClass::from_path(TEST_CONTRACT_PATH).unwrap(),
                    )),
                ),
                (
                    felt_to_hash(&0x111.into()),
                    CompiledClass::Deprecated(Arc::new(
                        ContractClass::from_path(ACCOUNT_CONTRACT_PATH).unwrap(),
                    )),
                ),
                (
                    felt_to_hash(&0x1010.into()),
                    CompiledClass::Deprecated(Arc::new(
                        ContractClass::from_path(ERC20_CONTRACT_PATH).unwrap(),
                    )),
                ),
            ]),
            HashMap::new(),
        )),
        Arc::new(PermanentContractClassCache::default()),
    );
    state_before.set_storage_at(
        &(
            Address(0x1001.into()),
            felt_to_hash(&TEST_ERC20_DEPLOYED_ACCOUNT_BALANCE_KEY),
        ),
        INITIAL_BALANCE.clone(),
    );

    let mut state_after = state_before.clone();

    // Make the contract cache independent (otherwise tests will fail because the initial state's
    // cache will not be empty anymore).
    *state_after.contract_class_cache_mut() = Arc::new(PermanentContractClassCache::default());

    state_after.cache_mut().nonce_initial_values_mut().insert(
        Address(felt_str!(
            "386181506763903095743576862849245034886954647214831045800703908858571591162"
        )),
        Felt252::zero(),
    );
    state_after
        .cache_mut()
        .class_hash_initial_values_mut()
        .insert(Address(0x1001.into()), felt_to_hash(&0x1010.into()));
    state_after.cache_mut().storage_initial_values_mut().insert(
        (
            Address(0x1001.into()),
            felt_to_hash(&felt_str!(
                "2542253978940891427830343982984992363331567580652119103860970381451088310290"
            )),
        ),
        Felt252::zero(),
    );
    state_after.cache_mut().storage_initial_values_mut().insert(
        (
            Address(0x1001.into()),
            felt_to_hash(&TEST_ERC20_BALANCE_KEY_2),
        ),
        Felt252::zero(),
    );
    state_after.cache_mut().storage_initial_values_mut().insert(
        (
            Address(0x1001.into()),
            felt_to_hash(&TEST_ERC20_SEQUENCER_BALANCE_KEY),
        ),
        Felt252::zero(),
    );

    state_after.cache_mut().nonce_writes_mut().insert(
        Address(felt_str!(
            "386181506763903095743576862849245034886954647214831045800703908858571591162"
        )),
        1.into(),
    );
    state_after.cache_mut().class_hash_writes_mut().insert(
        Address(felt_str!(
            "386181506763903095743576862849245034886954647214831045800703908858571591162"
        )),
        felt_to_hash(&0x111.into()),
    );
    state_after.cache_mut().storage_writes_mut().insert(
        (
            Address(0x1001.into()),
            felt_to_hash(&felt_str!(
                "2542253978940891427830343982984992363331567580652119103860970381451088310290"
            )),
        ),
        Felt252::zero(),
    );
    state_after.cache_mut().storage_writes_mut().insert(
        (
            Address(0x1001.into()),
            felt_to_hash(&TEST_ERC20_DEPLOYED_ACCOUNT_BALANCE_KEY),
        ),
        INITIAL_BALANCE.clone() - &fee,
    );
    state_after.cache_mut().storage_writes_mut().insert(
        (
            Address(0x1001.into()),
            felt_to_hash(&TEST_ERC20_BALANCE_KEY_2),
        ),
        Felt252::zero(),
    );
    state_after.cache_mut().storage_writes_mut().insert(
        (
            Address(0x1001.into()),
            felt_to_hash(&TEST_ERC20_SEQUENCER_BALANCE_KEY),
        ),
        fee,
    );
    state_after
        .set_contract_class(
            &felt_to_hash(&0x1010.into()),
            &CompiledClass::Deprecated(Arc::new(
                ContractClass::from_path(ERC20_CONTRACT_PATH).unwrap(),
            )),
        )
        .unwrap();
    state_after
        .set_contract_class(
            &felt_to_hash(&0x111.into()),
            &CompiledClass::Deprecated(Arc::new(
                ContractClass::from_path(ACCOUNT_CONTRACT_PATH).unwrap(),
            )),
        )
        .unwrap();

    (state_before, state_after)
}

#[test]
fn test_state_for_declare_tx() {
    let (block_context, mut state) = create_account_tx_test_state().unwrap();

    let declare_tx = declare_tx();
    // Check ContractClass is not set before the declare_tx
    assert!(state.get_contract_class(&declare_tx.class_hash).is_err());
    assert!(state
        .get_nonce_at(&declare_tx.sender_address)
        .unwrap()
        .is_zero());
    // Execute declare_tx
    assert!(declare_tx.execute(&mut state, &block_context).is_ok());
    assert!(state
        .get_nonce_at(&declare_tx.sender_address)
        .unwrap()
        .is_one());

    // Check state.state_reader
    let state_reader = state.state_reader.clone();

    assert_eq!(
        state_reader.address_to_class_hash,
        HashMap::from([
            (
                TEST_ERC20_CONTRACT_ADDRESS.clone(),
                felt_to_hash(&TEST_ERC20_CONTRACT_CLASS_HASH)
            ),
            (
                TEST_CONTRACT_ADDRESS.clone(),
                felt_to_hash(&TEST_CLASS_HASH)
            ),
            (
                TEST_ACCOUNT_CONTRACT_ADDRESS.clone(),
                felt_to_hash(&TEST_ACCOUNT_CONTRACT_CLASS_HASH)
            ),
        ]),
    );

    assert_eq!(
        state_reader.address_to_nonce,
        HashMap::from([
            (TEST_ERC20_CONTRACT_ADDRESS.clone(), Felt252::zero()),
            (TEST_CONTRACT_ADDRESS.clone(), Felt252::zero()),
            (TEST_ACCOUNT_CONTRACT_ADDRESS.clone(), Felt252::zero()),
        ]),
    );

    assert_eq!(
        state_reader.address_to_storage,
        HashMap::from([(
            (
                TEST_ERC20_CONTRACT_ADDRESS.clone(),
                felt_to_hash(&TEST_ERC20_ACCOUNT_BALANCE_KEY)
            ),
            INITIAL_BALANCE.clone()
        ),]),
    );
    // We cant compare this until a new implementation of Eq for programs, due to a change in the hints_ranges.
    // assert_eq!(
    //     state_reader.class_hash_to_contract_class,
    //     HashMap::from([
    //         (
    //             felt_to_hash(&TEST_ERC20_CONTRACT_CLASS_HASH),
    //             ContractClass::from_path(ERC20_CONTRACT_PATH).unwrap()
    //         ),
    //         (
    //             felt_to_hash(&TEST_CLASS_HASH),
    //             ContractClass::from_path(TEST_CONTRACT_PATH).unwrap()
    //         ),
    //         (
    //             felt_to_hash(&TEST_ACCOUNT_CONTRACT_CLASS_HASH),
    //             ContractClass::from_path(ACCOUNT_CONTRACT_PATH).unwrap()
    //         ),
    //     ])
    // );

    let fee = Felt252::from(2476);

    // Check state.cache
    assert_eq!(
        state.cache(),
        &StateCache::new(
            HashMap::from([
                (
                    TEST_ACCOUNT_CONTRACT_ADDRESS.clone(),
                    felt_to_hash(&TEST_ACCOUNT_CONTRACT_CLASS_HASH)
                ),
                (
                    TEST_ERC20_CONTRACT_ADDRESS.clone(),
                    felt_to_hash(&TEST_ERC20_CONTRACT_CLASS_HASH)
                )
            ]),
            HashMap::new(),
            HashMap::from([(TEST_ACCOUNT_CONTRACT_ADDRESS.clone(), 0.into())]),
            HashMap::from([
                (
                    (
                        TEST_ERC20_CONTRACT_ADDRESS.clone(),
                        felt_to_hash(&TEST_ERC20_BALANCE_KEY_2)
                    ),
                    0.into()
                ),
                (
                    (
                        TEST_ERC20_CONTRACT_ADDRESS.clone(),
                        felt_to_hash(&TEST_ERC20_BALANCE_KEY_1)
                    ),
                    0.into()
                ),
                (
                    (
                        TEST_ERC20_CONTRACT_ADDRESS.clone(),
                        felt_to_hash(&TEST_ERC20_SEQUENCER_BALANCE_KEY)
                    ),
                    0.into()
                ),
                (
                    (
                        TEST_ERC20_CONTRACT_ADDRESS.clone(),
                        felt_to_hash(&TEST_ERC20_ACCOUNT_BALANCE_KEY)
                    ),
                    INITIAL_BALANCE.clone()
                )
            ]),
            HashMap::new(),
            HashMap::new(),
            HashMap::from([(TEST_ACCOUNT_CONTRACT_ADDRESS.clone(), 1.into())]),
            HashMap::from([
                (
                    (
                        TEST_ERC20_CONTRACT_ADDRESS.clone(),
                        felt_to_hash(&TEST_ERC20_BALANCE_KEY_2)
                    ),
                    0.into()
                ),
                (
                    (
                        TEST_ERC20_CONTRACT_ADDRESS.clone(),
                        felt_to_hash(&TEST_ERC20_BALANCE_KEY_1)
                    ),
                    0.into()
                ),
                (
                    (
                        TEST_ERC20_CONTRACT_ADDRESS.clone(),
                        felt_to_hash(&TEST_ERC20_SEQUENCER_BALANCE_KEY)
                    ),
                    fee.clone(),
                ),
                (
                    (
                        TEST_ERC20_CONTRACT_ADDRESS.clone(),
                        felt_to_hash(&TEST_ERC20_ACCOUNT_BALANCE_KEY)
                    ),
                    INITIAL_BALANCE.clone() - &fee,
                ),
            ]),
            HashMap::new()
        ),
    );

    // We cant compare this until a new implementation of Eq for programs, due to a change in the hints_ranges.
    // assert_eq!(
    //     state.contract_classes(),
    //     &Some(HashMap::from([
    //         (
    //             felt_to_hash(&TEST_EMPTY_CONTRACT_CLASS_HASH),
    //             ContractClass::from_path(TEST_EMPTY_CONTRACT_PATH).unwrap()
    //         ),
    //         (
    //             felt_to_hash(&TEST_ERC20_CONTRACT_CLASS_HASH),
    //             ContractClass::from_path(ERC20_CONTRACT_PATH).unwrap()
    //         ),
    //         (
    //             felt_to_hash(&TEST_ACCOUNT_CONTRACT_CLASS_HASH),
    //             ContractClass::from_path(ACCOUNT_CONTRACT_PATH).unwrap()
    //         ),
    //     ]))
    // );
}

#[test]
fn test_invoke_tx_wrong_call_data() {
    let (starknet_general_context, state) = &mut create_account_tx_test_state().unwrap();

    // Calldata with missing inputs
    let calldata = vec![
        TEST_CONTRACT_ADDRESS.clone().0, // CONTRACT_ADDRESS
        Felt252::from_bytes_be(&calculate_sn_keccak(b"return_result")), // CONTRACT FUNCTION SELECTOR
        Felt252::from(1),                                               // CONTRACT_CALLDATA LEN
                                                                        // CONTRACT_CALLDATA
    ];
    let invoke_tx = invoke_tx(calldata, u128::MAX);

    // Execute transaction
    let result = invoke_tx.execute(state, starknet_general_context, 0);

    // Assert error
    assert_matches!(
        result,
        Err(TransactionError::CairoRunner(CairoRunError::VmException(
            VmException {
                inner_exc: VirtualMachineError::DiffAssertValues(..),
                ..
            }
        )))
    );
}

#[test]
fn test_invoke_tx_wrong_entrypoint() {
    let (starknet_general_context, state) = &mut create_account_tx_test_state().unwrap();
    let Address(test_contract_address) = TEST_CONTRACT_ADDRESS.clone();

    // Invoke transaction with an entrypoint that doesn't exists
    let invoke_tx = InvokeFunction::new(
        TEST_ACCOUNT_CONTRACT_ADDRESS.clone(),
        // Entrypoiont that doesnt exits in the contract
        Felt252::from_bytes_be(&calculate_sn_keccak(b"none_function")),
        1,
        TRANSACTION_VERSION.clone(),
        vec![
            test_contract_address, // CONTRACT_ADDRESS
            Felt252::from_bytes_be(&calculate_sn_keccak(b"return_result")), // CONTRACT FUNCTION SELECTOR
            Felt252::from(1),                                               // CONTRACT_CALLDATA LEN
            Felt252::from(2),                                               // CONTRACT_CALLDATA
        ],
        vec![],
        StarknetChainId::TestNet.to_felt(),
        Some(Felt252::zero()),
    )
    .unwrap();

    // Execute transaction
    let result = invoke_tx.execute(state, starknet_general_context, 0);

    // Assert error
    assert_matches!(result, Err(TransactionError::EntryPointNotFound));
}

#[test]
fn test_deploy_undeclared_account() {
    let (block_context, mut state) = create_account_tx_test_state().unwrap();

    let not_deployed_class_hash = [1; 32];
    // Deploy transaction with a not_deployed_class_hash class_hash
    let deploy_account_tx = DeployAccount::new(
        not_deployed_class_hash,
        2,
        TRANSACTION_VERSION.clone(),
        Default::default(),
        Default::default(),
        Default::default(),
        Default::default(),
        StarknetChainId::TestNet.to_felt(),
    )
    .unwrap();

    // Check not_deployed_class_hash
    assert!(state.get_contract_class(&not_deployed_class_hash).is_err());

    // Execute transaction
    let result = deploy_account_tx.execute(&mut state, &block_context);

    // Execute transaction
    assert_matches!(
        result,
        Err(TransactionError::State(StateError::NoneCompiledHash(_)))
    );
}

#[test]
fn test_library_call_with_declare_v2() {
    let (block_context, state) = &mut create_account_tx_test_state().unwrap();

    // Declare the fibonacci contract
    let declare_tx = declarev2_tx();
    declare_tx.execute(state, block_context).unwrap();

    // Deploy the fibonacci contract
    let deploy = deploy_fib_syscall();
    deploy.execute(state, block_context).unwrap();

    //  Create program and entry point types for contract class
    #[cfg(not(feature = "cairo_1_tests"))]
    let program_data = include_bytes!("../starknet_programs/cairo2/fibonacci_dispatcher.casm");
    #[cfg(feature = "cairo_1_tests")]
    let program_data = include_bytes!("../starknet_programs/cairo1/fibonacci_dispatcher.casm");
    let contract_class: CasmContractClass = serde_json::from_slice(program_data).unwrap();
    let entrypoints = contract_class.clone().entry_points_by_type;
    let external_entrypoint_selector = &entrypoints.external.get(0).unwrap().selector;

    let address = Address(6666.into());
    let mut class_hash: ClassHash = [0; 32];
    class_hash[0] = 1;
    let nonce = Felt252::zero();

    state
        .cache_mut()
        .class_hash_initial_values_mut()
        .insert(address.clone(), class_hash);

    state
        .cache_mut()
        .nonce_initial_values_mut()
        .insert(address.clone(), nonce);

    state
        .set_contract_class(&class_hash, &CompiledClass::Casm(Arc::new(contract_class)))
        .unwrap();

    let create_execute_extrypoint = |selector: &BigUint,
                                     calldata: Vec<Felt252>,
                                     entry_point_type: EntryPointType|
     -> ExecutionEntryPoint {
        ExecutionEntryPoint::new(
            address.clone(),
            calldata,
            Felt252::new(selector.clone()),
            Address(0000.into()),
            entry_point_type,
            Some(CallType::Delegate),
            Some(class_hash),
            1000000000,
        )
    };

    let casm_contract_hash;
    #[cfg(not(feature = "cairo_1_tests"))]
    {
        casm_contract_hash = TEST_FIB_COMPILED_CONTRACT_CLASS_HASH_CAIRO2.clone();
    }
    #[cfg(feature = "cairo_1_tests")]
    {
        casm_contract_hash = TEST_FIB_COMPILED_CONTRACT_CLASS_HASH_CAIRO1.clone();
    }

    // Create an execution entry point
    let calldata = vec![
        casm_contract_hash,
        Felt252::from_bytes_be(&calculate_sn_keccak(b"fib")),
        1.into(),
        1.into(),
        10.into(),
    ];
    let send_message_exec_entry_point = create_execute_extrypoint(
        external_entrypoint_selector,
        calldata.clone(),
        EntryPointType::External,
    );

    // Execute the entrypoint
    let block_context = BlockContext::default();
    let mut tx_execution_context = TransactionExecutionContext::new(
        Address(0.into()),
        Felt252::zero(),
        Vec::new(),
        100000000,
        10.into(),
        block_context.invoke_tx_max_n_steps(),
        TRANSACTION_VERSION.clone(),
    );
    let mut resources_manager = ExecutionResourcesManager::default();

    // Run send_msg entrypoint
    let call_info = send_message_exec_entry_point
        .execute(
            state,
            &block_context,
            &mut resources_manager,
            &mut tx_execution_context,
            false,
            block_context.invoke_tx_max_n_steps(),
        )
        .unwrap();

    let casm_contract_hash;
    #[cfg(not(feature = "cairo_1_tests"))]
    {
        casm_contract_hash = TEST_FIB_COMPILED_CONTRACT_CLASS_HASH_CAIRO2.clone()
    }
    #[cfg(feature = "cairo_1_tests")]
    {
        casm_contract_hash = TEST_FIB_COMPILED_CONTRACT_CLASS_HASH_CAIRO1.clone()
    }

    let expected_internal_call_info = CallInfo {
        caller_address: Address(0.into()),
        call_type: Some(CallType::Delegate),
        contract_address: address.clone(),
        class_hash: Some(casm_contract_hash.to_be_bytes()),
        entry_point_selector: Some(external_entrypoint_selector.into()),
        entry_point_type: Some(EntryPointType::External),
        #[cfg(not(feature = "cairo_1_tests"))]
        gas_consumed: 30080,
        #[cfg(feature = "cairo_1_tests")]
        gas_consumed: 30410,
        calldata: vec![1.into(), 1.into(), 10.into()],
        retdata: vec![89.into()], // fib(10)
        execution_resources: ExecutionResources {
            #[cfg(not(feature = "cairo_1_tests"))]
            n_steps: 368,
            #[cfg(feature = "cairo_1_tests")]
            n_steps: 371,
            n_memory_holes: 0,
            builtin_instance_counter: HashMap::from([("range_check_builtin".to_string(), 13)]),
        },
        ..Default::default()
    };

    let expected_call_info = CallInfo {
        caller_address: Address(0.into()),
        call_type: Some(CallType::Delegate),
        contract_address: address.clone(),
        class_hash: Some(class_hash),
        entry_point_selector: Some(external_entrypoint_selector.into()),
        entry_point_type: Some(EntryPointType::External),
        #[cfg(not(feature = "cairo_1_tests"))]
        gas_consumed: 112490,
        #[cfg(feature = "cairo_1_tests")]
        gas_consumed: 113480,
        calldata,
        retdata: vec![89.into()], // fib(10)
        execution_resources: ExecutionResources {
            #[cfg(not(feature = "cairo_1_tests"))]
            n_steps: 578,
            #[cfg(feature = "cairo_1_tests")]
            n_steps: 587,
            n_memory_holes: 1,
            builtin_instance_counter: HashMap::from([("range_check_builtin".to_string(), 16)]),
        },
        internal_calls: vec![expected_internal_call_info],
        ..Default::default()
    };

    assert_eq!(call_info.call_info.unwrap(), expected_call_info);
}<|MERGE_RESOLUTION|>--- conflicted
+++ resolved
@@ -15,26 +15,7 @@
 use lazy_static::lazy_static;
 use num_bigint::BigUint;
 use num_traits::{FromPrimitive, Num, One, Zero};
-<<<<<<< HEAD
-=======
-use pretty_assertions_sorted::{assert_eq, assert_eq_sorted};
-use starknet_in_rust::core::contract_address::{
-    compute_casm_class_hash, compute_sierra_class_hash,
-};
-use starknet_in_rust::core::errors::state_errors::StateError;
-use starknet_in_rust::definitions::constants::{
-    DEFAULT_CAIRO_RESOURCE_FEE_WEIGHTS, VALIDATE_ENTRY_POINT_SELECTOR,
-};
-use starknet_in_rust::execution::execution_entry_point::ExecutionEntryPoint;
-use starknet_in_rust::execution::TransactionExecutionContext;
-use starknet_in_rust::services::api::contract_classes::compiled_class::CompiledClass;
-use starknet_in_rust::services::api::contract_classes::deprecated_contract_class::ContractClass;
-use starknet_in_rust::state::ExecutionResourcesManager;
-use starknet_in_rust::transaction::fee::calculate_tx_fee;
-use starknet_in_rust::transaction::{DeclareV2, Deploy};
-use starknet_in_rust::CasmContractClass;
-use starknet_in_rust::EntryPointType;
->>>>>>> 3febaf63
+use pretty_assertions_sorted::assert_eq_sorted;
 use starknet_in_rust::{
     core::{
         contract_address::{compute_casm_class_hash, compute_sierra_class_hash},
@@ -1683,8 +1664,15 @@
     let (state_before, mut state_after) = expected_deploy_account_states();
 
     assert_eq_sorted!(&state.cache(), &state_before.cache());
-    assert_eq_sorted!(&state.contract_classes(), &state_before.contract_classes());
-    assert!(&state.contract_classes().is_empty());
+    assert_eq!(
+        (&*state.contract_class_cache().clone())
+            .into_iter()
+            .collect::<Vec<_>>(),
+        (&*state_before.contract_class_cache().clone())
+            .into_iter()
+            .collect::<Vec<_>>()
+    );
+    assert_eq!(state.contract_class_cache().as_ref().into_iter().count(), 0);
 
     let tx_info = deploy_account_tx
         .execute(&mut state, &block_context)
@@ -1718,10 +1706,10 @@
         .storage_initial_values_mut()
         .extend(state_after.cache_mut().storage_initial_values_mut().clone());
 
-    // Set contract class cache
-    state_reverted
-        .set_contract_classes(state_after.contract_classes().clone())
-        .unwrap();
+    // // Set contract class cache
+    // state_reverted
+    //     .set_contract_classes(state_after.contract_class_cache().clone())
+    //     .unwrap();
 
     // Set storage writes related to the fee transfer
     state_reverted
