--- conflicted
+++ resolved
@@ -313,48 +313,25 @@
 ) -> CachedState<InMemoryStateReader, PermanentContractClassCache> {
     let in_memory_state_reader = initial_in_memory_state_reader();
 
-<<<<<<< HEAD
     let contract_classes_cache = PermanentContractClassCache::default();
     contract_classes_cache.set_contract_class(
-        felt_to_hash(&TEST_CLASS_HASH.clone()),
+        *TEST_CLASS_HASH,
         CompiledClass::Deprecated(Arc::new(
             ContractClass::from_path(TEST_CONTRACT_PATH).unwrap(),
         )),
     );
     contract_classes_cache.set_contract_class(
-        felt_to_hash(&TEST_ACCOUNT_CONTRACT_CLASS_HASH.clone()),
+        *TEST_ACCOUNT_CONTRACT_CLASS_HASH,
         CompiledClass::Deprecated(Arc::new(
             ContractClass::from_path(ACCOUNT_CONTRACT_PATH).unwrap(),
         )),
     );
     contract_classes_cache.set_contract_class(
-        felt_to_hash(&TEST_ERC20_CONTRACT_CLASS_HASH.clone()),
+        *TEST_ERC20_CONTRACT_CLASS_HASH,
         CompiledClass::Deprecated(Arc::new(
             ContractClass::from_path(ERC20_CONTRACT_PATH).unwrap(),
         )),
     );
-=======
-    let contract_classes_cache = HashMap::from([
-        (
-            *TEST_CLASS_HASH,
-            CompiledClass::Deprecated(Arc::new(
-                ContractClass::from_path(TEST_CONTRACT_PATH).unwrap(),
-            )),
-        ),
-        (
-            *TEST_ACCOUNT_CONTRACT_CLASS_HASH,
-            CompiledClass::Deprecated(Arc::new(
-                ContractClass::from_path(ACCOUNT_CONTRACT_PATH).unwrap(),
-            )),
-        ),
-        (
-            *TEST_ERC20_CONTRACT_CLASS_HASH,
-            CompiledClass::Deprecated(Arc::new(
-                ContractClass::from_path(ERC20_CONTRACT_PATH).unwrap(),
-            )),
-        ),
-    ]);
->>>>>>> f4dfa02e
 
     CachedState::new_for_testing(
         Arc::new(in_memory_state_reader),
@@ -2513,19 +2490,11 @@
     let casm_contract_hash;
     #[cfg(not(feature = "cairo_1_tests"))]
     {
-<<<<<<< HEAD
-        casm_contract_hash = TEST_FIB_COMPILED_CONTRACT_CLASS_HASH_CAIRO2.clone();
-    }
-    #[cfg(feature = "cairo_1_tests")]
-    {
-        casm_contract_hash = TEST_FIB_COMPILED_CONTRACT_CLASS_HASH_CAIRO1.clone();
-=======
         casm_contract_hash = *TEST_FIB_COMPILED_CONTRACT_CLASS_HASH_CAIRO2
     }
     #[cfg(feature = "cairo_1_tests")]
     {
         casm_contract_hash = *TEST_FIB_COMPILED_CONTRACT_CLASS_HASH_CAIRO1
->>>>>>> f4dfa02e
     }
 
     // Create an execution entry point
