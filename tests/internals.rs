<<<<<<< HEAD
=======
// This module tests our code against the blockifier to ensure they work in the same way.
>>>>>>> d195b331
use assert_matches::assert_matches;
use cairo_rs::vm::{
    errors::{
        cairo_run_errors::CairoRunError, vm_errors::VirtualMachineError, vm_exception::VmException,
    },
    runners::cairo_runner::ExecutionResources,
};
use felt::{felt_str, Felt};
use lazy_static::lazy_static;
use num_traits::{Num, One, ToPrimitive, Zero};
use starknet_rs::core::errors::state_errors::StateError;
use starknet_rs::{
    business_logic::{
        execution::objects::{CallInfo, CallType, OrderedEvent, TransactionExecutionInfo},
        fact_state::in_memory_state_reader::InMemoryStateReader,
        state::{
            cached_state::{CachedState, ContractClassCache},
            state_api::{State, StateReader},
            state_api_objects::BlockInfo,
            state_cache::StateCache,
            state_cache::StorageEntry,
        },
        transaction::{
            error::TransactionError,
            objects::{
                internal_deploy_account::InternalDeployAccount,
                {
                    internal_declare::InternalDeclare,
                    internal_invoke_function::InternalInvokeFunction,
                },
            },
        },
    },
    definitions::{
        constants::{
            CONSTRUCTOR_ENTRY_POINT_SELECTOR, EXECUTE_ENTRY_POINT_SELECTOR, TRANSACTION_VERSION,
            TRANSFER_ENTRY_POINT_SELECTOR, TRANSFER_EVENT_SELECTOR,
            VALIDATE_DECLARE_ENTRY_POINT_SELECTOR, VALIDATE_DEPLOY_ENTRY_POINT_SELECTOR,
        },
        general_config::{StarknetChainId, StarknetGeneralConfig, StarknetOsConfig},
        transaction_type::TransactionType,
    },
    public::abi::VALIDATE_ENTRY_POINT_SELECTOR,
    services::api::contract_class::{ContractClass, EntryPointType},
    utils::{calculate_sn_keccak, felt_to_hash, Address, ClassHash},
};
use std::{
    collections::{HashMap, HashSet},
    path::PathBuf,
};

const ACCOUNT_CONTRACT_PATH: &str = "starknet_programs/account_without_validation.json";
const ERC20_CONTRACT_PATH: &str = "starknet_programs/ERC20.json";
const TEST_CONTRACT_PATH: &str = "starknet_programs/test_contract.json";
const TEST_EMPTY_CONTRACT_PATH: &str = "starknet_programs/empty_contract.json";

lazy_static! {
    // Addresses.
    static ref TEST_ACCOUNT_CONTRACT_ADDRESS: Address = Address(felt_str!("257"));
    static ref TEST_CONTRACT_ADDRESS: Address = Address(felt_str!("256"));
    pub static ref TEST_SEQUENCER_ADDRESS: Address =
    Address(felt_str!("4096"));
    pub static ref TEST_ERC20_CONTRACT_ADDRESS: Address =
    Address(felt_str!("4097"));


    // Class hashes.
    static ref TEST_ACCOUNT_CONTRACT_CLASS_HASH: Felt = felt_str!("273");
    static ref TEST_CLASS_HASH: Felt = felt_str!("272");
    static ref TEST_EMPTY_CONTRACT_CLASS_HASH: Felt = felt_str!("274");
    static ref TEST_ERC20_CONTRACT_CLASS_HASH: Felt = felt_str!("4112");

    // Storage keys.
    static ref TEST_ERC20_ACCOUNT_BALANCE_KEY: Felt =
        felt_str!("1192211877881866289306604115402199097887041303917861778777990838480655617515");
    static ref TEST_ERC20_SEQUENCER_BALANCE_KEY: Felt =
        felt_str!("3229073099929281304021185011369329892856197542079132996799046100564060768274");
    static ref TEST_ERC20_BALANCE_KEY_1: Felt =
        felt_str!("1192211877881866289306604115402199097887041303917861778777990838480655617516");
    static ref TEST_ERC20_BALANCE_KEY_2: Felt =
        felt_str!("3229073099929281304021185011369329892856197542079132996799046100564060768275");

    static ref TEST_ERC20_DEPLOYED_ACCOUNT_BALANCE_KEY: Felt =
        felt_str!("2542253978940891427830343982984992363331567580652119103860970381451088310289");

    // Others.
    // Blockifier had this value hardcoded to 2.
    static ref ACTUAL_FEE: Felt = Felt::zero();
}

fn get_contract_class<P>(path: P) -> Result<ContractClass, Box<dyn std::error::Error>>
where
    P: Into<PathBuf>,
{
    Ok(ContractClass::try_from(path.into())?)
}

pub fn new_starknet_general_config_for_testing() -> StarknetGeneralConfig {
    StarknetGeneralConfig::new(
        StarknetOsConfig::new(
            StarknetChainId::TestNet,
            TEST_ERC20_CONTRACT_ADDRESS.clone(),
            0,
        ),
        0,
        0,
        Default::default(),
        1_000_000,
        0,
        BlockInfo::empty(TEST_SEQUENCER_ADDRESS.clone()),
    )
}

fn create_account_tx_test_state(
) -> Result<(StarknetGeneralConfig, CachedState<InMemoryStateReader>), Box<dyn std::error::Error>> {
    let general_config = new_starknet_general_config_for_testing();

    let test_contract_class_hash = felt_to_hash(&TEST_CLASS_HASH.clone());
    let test_account_contract_class_hash = felt_to_hash(&TEST_ACCOUNT_CONTRACT_CLASS_HASH.clone());
    let test_erc20_class_hash = felt_to_hash(&TEST_ERC20_CONTRACT_CLASS_HASH.clone());
    let class_hash_to_class = HashMap::from([
        (
            test_account_contract_class_hash,
            get_contract_class(ACCOUNT_CONTRACT_PATH)?,
        ),
        (
            test_contract_class_hash,
            get_contract_class(TEST_CONTRACT_PATH)?,
        ),
        (
            test_erc20_class_hash,
            get_contract_class(ERC20_CONTRACT_PATH)?,
        ),
    ]);

    let test_contract_address = TEST_CONTRACT_ADDRESS.clone();
    let test_account_contract_address = TEST_ACCOUNT_CONTRACT_ADDRESS.clone();
    let test_erc20_address = general_config
        .starknet_os_config()
        .fee_token_address()
        .clone();
    let address_to_class_hash = HashMap::from([
        (test_contract_address, test_contract_class_hash),
        (
            test_account_contract_address,
            test_account_contract_class_hash,
        ),
        (test_erc20_address.clone(), test_erc20_class_hash),
    ]);

    let test_erc20_account_balance_key = TEST_ERC20_ACCOUNT_BALANCE_KEY.clone();

    let storage_view = HashMap::from([(
        (test_erc20_address, test_erc20_account_balance_key),
        ACTUAL_FEE.clone(),
    )]);

    let cached_state = CachedState::new(
        {
            let mut state_reader = InMemoryStateReader::default();
            for (contract_address, class_hash) in address_to_class_hash {
                let storage_keys: HashMap<(Address, ClassHash), Felt> = storage_view
                    .iter()
                    .filter_map(|((address, storage_key), storage_value)| {
                        (address == &contract_address).then_some((
                            (address.clone(), felt_to_hash(storage_key)),
                            storage_value.clone(),
                        ))
                    })
                    .collect();

                let stored: HashMap<StorageEntry, Felt> = storage_keys;

                state_reader
                    .address_to_class_hash_mut()
                    .insert(contract_address.clone(), class_hash);

                state_reader
                    .address_to_nonce_mut()
                    .insert(contract_address.clone(), Felt::zero());
                state_reader.address_to_storage_mut().extend(stored);
            }
            for (class_hash, contract_class) in class_hash_to_class {
                state_reader
                    .class_hash_to_contract_class_mut()
                    .insert(class_hash, contract_class);
            }
            state_reader
        },
        Some(HashMap::new()),
    );

    Ok((general_config, cached_state))
}

fn expected_state_before_tx() -> CachedState<InMemoryStateReader> {
    let in_memory_state_reader = initial_in_memory_state_reader();

    let state_cache = ContractClassCache::new();

    CachedState::new(in_memory_state_reader, Some(state_cache))
}

fn expected_state_after_tx() -> CachedState<InMemoryStateReader> {
    let in_memory_state_reader = initial_in_memory_state_reader();

    let contract_classes_cache = ContractClassCache::from([
        (
            felt_to_hash(&TEST_CLASS_HASH.clone()),
            get_contract_class(TEST_CONTRACT_PATH).unwrap(),
        ),
        (
            felt_to_hash(&TEST_ACCOUNT_CONTRACT_CLASS_HASH.clone()),
            get_contract_class(ACCOUNT_CONTRACT_PATH).unwrap(),
        ),
        (
            felt_to_hash(&TEST_ERC20_CONTRACT_CLASS_HASH.clone()),
            get_contract_class(ERC20_CONTRACT_PATH).unwrap(),
        ),
    ]);

    CachedState::new_for_testing(
        in_memory_state_reader,
        Some(contract_classes_cache),
        state_cache_after_invoke_tx(),
    )
}

fn state_cache_after_invoke_tx() -> StateCache {
    let class_hash_initial_values = HashMap::from([
        (
            TEST_ACCOUNT_CONTRACT_ADDRESS.clone(),
            felt_to_hash(&TEST_ACCOUNT_CONTRACT_CLASS_HASH.clone()),
        ),
        (
            TEST_CONTRACT_ADDRESS.clone(),
            felt_to_hash(&TEST_CLASS_HASH.clone()),
        ),
        (
            TEST_ERC20_CONTRACT_ADDRESS.clone(),
            felt_to_hash(&TEST_ERC20_CONTRACT_CLASS_HASH.clone()),
        ),
    ]);

    let nonce_initial_values =
        HashMap::from([(TEST_ACCOUNT_CONTRACT_ADDRESS.clone(), Felt::zero())]);

    let storage_initial_values = HashMap::from([
        (
            (
                TEST_ERC20_CONTRACT_ADDRESS.clone(),
                felt_to_hash(&TEST_ERC20_SEQUENCER_BALANCE_KEY.clone()),
            ),
            Felt::zero(),
        ),
        (
            (
                TEST_ERC20_CONTRACT_ADDRESS.clone(),
                felt_to_hash(&TEST_ERC20_ACCOUNT_BALANCE_KEY.clone()),
            ),
            Felt::zero(),
        ),
        (
            (
                TEST_ERC20_CONTRACT_ADDRESS.clone(),
                felt_to_hash(&TEST_ERC20_BALANCE_KEY_1.clone()),
            ),
            Felt::zero(),
        ),
        (
            (
                TEST_ERC20_CONTRACT_ADDRESS.clone(),
                felt_to_hash(&TEST_ERC20_BALANCE_KEY_2.clone()),
            ),
            Felt::zero(),
        ),
    ]);

    let class_hash_writes = HashMap::new();

    let nonce_writes = HashMap::from([(TEST_ACCOUNT_CONTRACT_ADDRESS.clone(), Felt::from(1))]);

    let storage_writes = HashMap::from([
        (
            (
                TEST_ERC20_CONTRACT_ADDRESS.clone(),
                felt_to_hash(&TEST_ERC20_SEQUENCER_BALANCE_KEY.clone()),
            ),
            Felt::from(0),
        ),
        (
            (
                TEST_ERC20_CONTRACT_ADDRESS.clone(),
                felt_to_hash(&TEST_ERC20_ACCOUNT_BALANCE_KEY.clone()),
            ),
            Felt::from(0),
        ),
        (
            (
                TEST_ERC20_CONTRACT_ADDRESS.clone(),
                felt_to_hash(&TEST_ERC20_BALANCE_KEY_1.clone()),
            ),
            Felt::from(0),
        ),
        (
            (
                TEST_ERC20_CONTRACT_ADDRESS.clone(),
                felt_to_hash(&TEST_ERC20_BALANCE_KEY_2.clone()),
            ),
            Felt::from(0),
        ),
    ]);

    StateCache::new_for_testing(
        class_hash_initial_values,
        nonce_initial_values,
        storage_initial_values,
        class_hash_writes,
        nonce_writes,
        storage_writes,
    )
}

fn initial_in_memory_state_reader() -> InMemoryStateReader {
    InMemoryStateReader::new(
        HashMap::from([
            (
                TEST_CONTRACT_ADDRESS.clone(),
                felt_to_hash(&TEST_CLASS_HASH),
            ),
            (
                TEST_ACCOUNT_CONTRACT_ADDRESS.clone(),
                felt_to_hash(&TEST_ACCOUNT_CONTRACT_CLASS_HASH),
            ),
            (
                TEST_ERC20_CONTRACT_ADDRESS.clone(),
                felt_to_hash(&TEST_ERC20_CONTRACT_CLASS_HASH),
            ),
        ]),
        HashMap::from([
            (TEST_CONTRACT_ADDRESS.clone(), Felt::zero()),
            (TEST_ACCOUNT_CONTRACT_ADDRESS.clone(), Felt::zero()),
            (TEST_ERC20_CONTRACT_ADDRESS.clone(), Felt::zero()),
        ]),
        HashMap::from([(
            (
                TEST_ERC20_CONTRACT_ADDRESS.clone(),
                felt_to_hash(&TEST_ERC20_ACCOUNT_BALANCE_KEY.clone()),
            ),
            Felt::from(0),
        )]),
        HashMap::from([
            (
                felt_to_hash(&TEST_ERC20_CONTRACT_CLASS_HASH),
                get_contract_class(ERC20_CONTRACT_PATH).unwrap(),
            ),
            (
                felt_to_hash(&TEST_ACCOUNT_CONTRACT_CLASS_HASH),
                get_contract_class(ACCOUNT_CONTRACT_PATH).unwrap(),
            ),
            (
                felt_to_hash(&TEST_CLASS_HASH),
                get_contract_class(TEST_CONTRACT_PATH).unwrap(),
            ),
        ]),
    )
}

fn expected_validate_call_info(
    entry_point_selector: Felt,
    calldata: Vec<Felt>,
    storage_address: Address,
) -> CallInfo {
    CallInfo {
        entry_point_type: EntryPointType::External.into(),
        entry_point_selector: entry_point_selector.into(),
        calldata,
        contract_address: storage_address,

        // Entries **not** in blockifier.
        class_hash: Some(felt_to_hash(&TEST_ACCOUNT_CONTRACT_CLASS_HASH)),
        call_type: Some(CallType::Call),

        ..Default::default()
    }
}

fn expected_fee_transfer_call_info(
    general_config: &StarknetGeneralConfig,
    account_address: &Address,
    actual_fee: u64,
) -> CallInfo {
    CallInfo {
        entry_point_type: EntryPointType::External.into(),
        entry_point_selector: TRANSFER_ENTRY_POINT_SELECTOR.clone().into(),
        calldata: vec![
            general_config.block_info().sequencer_address.0.clone(),
            actual_fee.into(),
            Felt::zero(),
        ],
        contract_address: general_config
            .starknet_os_config()
            .fee_token_address()
            .clone(),
        caller_address: account_address.clone(),
        retdata: vec![Felt::one()],
        events: vec![OrderedEvent {
            order: 0,
            keys: vec![TRANSFER_EVENT_SELECTOR.clone()],
            data: vec![
                account_address.0.clone(),
                general_config.block_info().sequencer_address.0.clone(),
                actual_fee.into(),
                Felt::zero(),
            ],
        }],

        // Entries **not** in blockifier.
        class_hash: Some(felt_to_hash(&TEST_ERC20_CONTRACT_CLASS_HASH)),
        call_type: Some(CallType::Call),
        accessed_storage_keys: HashSet::from([
            [
                7, 35, 151, 50, 8, 99, 155, 120, 57, 206, 41, 143, 127, 254, 166, 30, 63, 149, 51,
                135, 45, 239, 215, 171, 219, 145, 2, 61, 180, 101, 136, 19,
            ],
            [
                5, 158, 221, 96, 243, 245, 236, 116, 233, 4, 68, 137, 231, 149, 207, 133, 23, 150,
                101, 24, 93, 212, 49, 126, 49, 102, 131, 144, 118, 15, 48, 18,
            ],
            [
                5, 158, 221, 96, 243, 245, 236, 116, 233, 4, 68, 137, 231, 149, 207, 133, 23, 150,
                101, 24, 93, 212, 49, 126, 49, 102, 131, 144, 118, 15, 48, 17,
            ],
            [
                7, 35, 151, 50, 8, 99, 155, 120, 57, 206, 41, 143, 127, 254, 166, 30, 63, 149, 51,
                135, 45, 239, 215, 171, 219, 145, 2, 61, 180, 101, 136, 18,
            ],
        ]),
        storage_read_values: vec![Felt::zero(), Felt::zero(), Felt::zero(), Felt::zero()],

        ..Default::default()
    }
}

fn validate_final_balances<S>(
    state: &mut S,
    general_config: &StarknetGeneralConfig,
    expected_sequencer_balance: &Felt,
    erc20_account_balance_storage_key: &ClassHash,
) where
    S: State + StateReader,
{
    let account_balance = state
        .get_storage_at(&(
            general_config
                .starknet_os_config()
                .fee_token_address()
                .clone(),
            *erc20_account_balance_storage_key,
        ))
        .unwrap();
    assert_eq!(account_balance, &Felt::zero());

    let sequencer_balance = state
        .get_storage_at(&(
            general_config
                .starknet_os_config()
                .fee_token_address()
                .clone(),
            felt_to_hash(&TEST_ERC20_SEQUENCER_BALANCE_KEY),
        ))
        .unwrap();
    assert_eq!(sequencer_balance, expected_sequencer_balance);
}

#[test]
fn test_create_account_tx_test_state() {
    let (general_config, mut state) = create_account_tx_test_state().unwrap();

    assert_eq!(state, expected_state_before_tx());

    let value = state
        .get_storage_at(&(
            general_config
                .starknet_os_config()
                .fee_token_address()
                .clone(),
            felt_to_hash(&TEST_ERC20_ACCOUNT_BALANCE_KEY),
        ))
        .unwrap();
    assert_eq!(value, &*ACTUAL_FEE);

    let class_hash = state.get_class_hash_at(&TEST_CONTRACT_ADDRESS).unwrap();
    assert_eq!(class_hash, &felt_to_hash(&TEST_CLASS_HASH));

    let contract_class = state
        .get_contract_class(&felt_to_hash(&TEST_ERC20_CONTRACT_CLASS_HASH))
        .unwrap();
    assert_eq!(
        contract_class,
        get_contract_class(ERC20_CONTRACT_PATH).unwrap()
    );
}

fn invoke_tx(calldata: Vec<Felt>) -> InternalInvokeFunction {
    InternalInvokeFunction::new(
        TEST_ACCOUNT_CONTRACT_ADDRESS.clone(),
        EXECUTE_ENTRY_POINT_SELECTOR.clone(),
        2,
        calldata,
        vec![],
        StarknetChainId::TestNet.to_felt(),
        Some(Felt::zero()),
    )
    .unwrap()
}

fn expected_fee_transfer_info() -> CallInfo {
    CallInfo {
        caller_address: TEST_ACCOUNT_CONTRACT_ADDRESS.clone(),
        call_type: Some(CallType::Call),
        contract_address: Address(Felt::from(4097)),
        code_address: None,
        class_hash: Some(felt_to_hash(&TEST_ERC20_CONTRACT_CLASS_HASH)),
        entry_point_selector: Some(TRANSFER_ENTRY_POINT_SELECTOR.clone()),
        entry_point_type: Some(EntryPointType::External),
        calldata: vec![Felt::from(4096), Felt::zero(), Felt::zero()],
        retdata: vec![Felt::from(1)],
        execution_resources: ExecutionResources::default(),
        l2_to_l1_messages: vec![],
        internal_calls: vec![],
        events: vec![OrderedEvent {
            order: 0,
            keys: vec![TRANSFER_EVENT_SELECTOR.clone()],
            data: vec![
                Felt::from(257),
                Felt::from(4096),
                Felt::zero(),
                Felt::zero(),
            ],
        }],
        storage_read_values: vec![Felt::zero(), Felt::zero(), Felt::zero(), Felt::zero()],
        accessed_storage_keys: HashSet::from([
            [
                2, 162, 196, 156, 77, 186, 13, 145, 179, 79, 42, 222, 133, 212, 29, 9, 86, 31, 154,
                119, 136, 76, 21, 186, 42, 176, 242, 36, 27, 8, 13, 235,
            ],
            [
                7, 35, 151, 50, 8, 99, 155, 120, 57, 206, 41, 143, 127, 254, 166, 30, 63, 149, 51,
                135, 45, 239, 215, 171, 219, 145, 2, 61, 180, 101, 136, 19,
            ],
            [
                7, 35, 151, 50, 8, 99, 155, 120, 57, 206, 41, 143, 127, 254, 166, 30, 63, 149, 51,
                135, 45, 239, 215, 171, 219, 145, 2, 61, 180, 101, 136, 18,
            ],
            [
                2, 162, 196, 156, 77, 186, 13, 145, 179, 79, 42, 222, 133, 212, 29, 9, 86, 31, 154,
                119, 136, 76, 21, 186, 42, 176, 242, 36, 27, 8, 13, 236,
            ],
        ]),
    }
}

fn declare_tx() -> InternalDeclare {
    InternalDeclare {
        contract_class: get_contract_class(TEST_EMPTY_CONTRACT_PATH).unwrap(),
        class_hash: felt_to_hash(&TEST_EMPTY_CONTRACT_CLASS_HASH),
        sender_address: TEST_ACCOUNT_CONTRACT_ADDRESS.clone(),
        tx_type: TransactionType::Declare,
        validate_entry_point_selector: VALIDATE_DECLARE_ENTRY_POINT_SELECTOR.clone(),
        version: 1,
        max_fee: 2,
        signature: vec![],
        nonce: 0.into(),
        hash_value: 0.into(),
    }
}

fn expected_declare_fee_transfer_info() -> CallInfo {
    CallInfo {
        caller_address: TEST_ACCOUNT_CONTRACT_ADDRESS.clone(),
        call_type: Some(CallType::Call),
        contract_address: TEST_ERC20_CONTRACT_ADDRESS.clone(),
        class_hash: Some(felt_to_hash(&TEST_ERC20_CONTRACT_CLASS_HASH)),
        entry_point_selector: Some(TRANSFER_ENTRY_POINT_SELECTOR.clone()),
        entry_point_type: Some(EntryPointType::External),
        calldata: vec![TEST_SEQUENCER_ADDRESS.0.clone(), Felt::zero(), Felt::zero()],
        retdata: vec![1.into()],
        events: vec![OrderedEvent::new(
            0,
            vec![felt_str!(
                "271746229759260285552388728919865295615886751538523744128730118297934206697"
            )],
            vec![
                TEST_ACCOUNT_CONTRACT_ADDRESS.clone().0,
                TEST_SEQUENCER_ADDRESS.clone().0,
                0.into(),
                0.into(),
            ],
        )],
        storage_read_values: vec![Felt::zero(), Felt::zero(), Felt::zero(), Felt::zero()],
        accessed_storage_keys: HashSet::from([
            [
                2, 162, 196, 156, 77, 186, 13, 145, 179, 79, 42, 222, 133, 212, 29, 9, 86, 31, 154,
                119, 136, 76, 21, 186, 42, 176, 242, 36, 27, 8, 13, 236,
            ],
            [
                7, 35, 151, 50, 8, 99, 155, 120, 57, 206, 41, 143, 127, 254, 166, 30, 63, 149, 51,
                135, 45, 239, 215, 171, 219, 145, 2, 61, 180, 101, 136, 18,
            ],
            [
                7, 35, 151, 50, 8, 99, 155, 120, 57, 206, 41, 143, 127, 254, 166, 30, 63, 149, 51,
                135, 45, 239, 215, 171, 219, 145, 2, 61, 180, 101, 136, 19,
            ],
            [
                2, 162, 196, 156, 77, 186, 13, 145, 179, 79, 42, 222, 133, 212, 29, 9, 86, 31, 154,
                119, 136, 76, 21, 186, 42, 176, 242, 36, 27, 8, 13, 235,
            ],
        ]),
        ..Default::default()
    }
}

#[test]
fn test_declare_tx() {
    let (general_config, mut state) = create_account_tx_test_state().unwrap();
    assert_eq!(state, expected_state_before_tx());
    let declare_tx = declare_tx();
    // Check ContractClass is not set before the declare_tx
    assert!(state.get_contract_class(&declare_tx.class_hash).is_err());
    // Execute declare_tx
    let result = declare_tx.execute(&mut state, &general_config).unwrap();
    // Check ContractClass is set after the declare_tx
    assert!(state.get_contract_class(&declare_tx.class_hash).is_ok());

    let expected_execution_info = TransactionExecutionInfo::new(
        Some(CallInfo {
            call_type: Some(CallType::Call),
            contract_address: TEST_ACCOUNT_CONTRACT_ADDRESS.clone(),
            class_hash: Some(felt_to_hash(&TEST_ACCOUNT_CONTRACT_CLASS_HASH)),
            entry_point_selector: Some(VALIDATE_DECLARE_ENTRY_POINT_SELECTOR.clone()),
            entry_point_type: Some(EntryPointType::External),
            calldata: vec![TEST_EMPTY_CONTRACT_CLASS_HASH.clone()],
            ..Default::default()
        }),
        None,
        Some(expected_declare_fee_transfer_info()),
        0,
        HashMap::from([("l1_gas_usage".to_string(), 0)]),
        Some(TransactionType::Declare),
    );

    assert_eq!(result, expected_execution_info);
}

fn expected_execute_call_info() -> CallInfo {
    CallInfo {
        caller_address: Address(Felt::zero()),
        call_type: Some(CallType::Call),
        contract_address: TEST_ACCOUNT_CONTRACT_ADDRESS.clone(),
        code_address: None,
        class_hash: Some(felt_to_hash(&TEST_ACCOUNT_CONTRACT_CLASS_HASH.clone())),
        entry_point_selector: Some(EXECUTE_ENTRY_POINT_SELECTOR.clone()),
        entry_point_type: Some(EntryPointType::External),
        calldata: vec![
            Felt::from(256),
            Felt::from_str_radix(
                "039a1491f76903a16feed0a6433bec78de4c73194944e1118e226820ad479701",
                16,
            )
            .unwrap(),
            Felt::from(1),
            Felt::from(2),
        ],
        retdata: vec![Felt::from(2)],
        execution_resources: ExecutionResources::default(),
        l2_to_l1_messages: vec![],
        internal_calls: vec![CallInfo {
            caller_address: TEST_ACCOUNT_CONTRACT_ADDRESS.clone(),
            call_type: Some(CallType::Call),
            class_hash: Some(felt_to_hash(&TEST_CLASS_HASH.clone())),
            entry_point_selector: Some(
                Felt::from_str_radix(
                    "039a1491f76903a16feed0a6433bec78de4c73194944e1118e226820ad479701",
                    16,
                )
                .unwrap(),
            ),
            entry_point_type: Some(EntryPointType::External),
            calldata: vec![Felt::from(2)],
            retdata: vec![Felt::from(2)],
            events: vec![],
            l2_to_l1_messages: vec![],
            internal_calls: vec![],
            execution_resources: ExecutionResources::default(),
            contract_address: TEST_CONTRACT_ADDRESS.clone(),
            code_address: None,
            ..Default::default()
        }],
        events: vec![],
        ..Default::default()
    }
}

fn expected_validate_call_info_2() -> CallInfo {
    CallInfo {
        caller_address: Address(Felt::zero()),
        call_type: Some(CallType::Call),
        contract_address: TEST_ACCOUNT_CONTRACT_ADDRESS.clone(),
        class_hash: Some(felt_to_hash(&TEST_ACCOUNT_CONTRACT_CLASS_HASH.clone())),
        entry_point_selector: Some(VALIDATE_ENTRY_POINT_SELECTOR.clone()),
        entry_point_type: Some(EntryPointType::External),
        calldata: vec![
            Felt::from(256),
            Felt::from_str_radix(
                "039a1491f76903a16feed0a6433bec78de4c73194944e1118e226820ad479701",
                16,
            )
            .unwrap(),
            Felt::from(1),
            Felt::from(2),
        ],
        ..Default::default()
    }
}

fn expected_transaction_execution_info() -> TransactionExecutionInfo {
    TransactionExecutionInfo::new(
        Some(expected_validate_call_info_2()),
        Some(expected_execute_call_info()),
        Some(expected_fee_transfer_info()),
        0,
        HashMap::from([("l1_gas_usage".to_string(), 0)]),
        Some(TransactionType::InvokeFunction),
    )
}

#[test]
fn test_invoke_tx() {
    let (starknet_general_config, state) = &mut create_account_tx_test_state().unwrap();
    let Address(test_contract_address) = TEST_CONTRACT_ADDRESS.clone();
    let calldata = vec![
        test_contract_address,                                       // CONTRACT_ADDRESS
        Felt::from_bytes_be(&calculate_sn_keccak(b"return_result")), // CONTRACT FUNCTION SELECTOR
        Felt::from(1),                                               // CONTRACT_CALLDATA LEN
        Felt::from(2),                                               // CONTRACT_CALLDATA
    ];
    let invoke_tx = invoke_tx(calldata);

    // Extract invoke transaction fields for testing, as it is consumed when creating an account
    // transaction.
    let result = invoke_tx.execute(state, starknet_general_config).unwrap();
    let expected_execution_info = expected_transaction_execution_info();

    assert_eq!(result, expected_execution_info);
}

#[test]
fn test_invoke_tx_state() {
    let (starknet_general_config, state) = &mut create_account_tx_test_state().unwrap();
    let expected_initial_state = expected_state_before_tx();
    assert_eq!(state, &expected_initial_state);

    let Address(test_contract_address) = TEST_CONTRACT_ADDRESS.clone();
    let calldata = vec![
        test_contract_address,                                       // CONTRACT_ADDRESS
        Felt::from_bytes_be(&calculate_sn_keccak(b"return_result")), // CONTRACT FUNCTION SELECTOR
        Felt::from(1),                                               // CONTRACT_CALLDATA LEN
        Felt::from(2),                                               // CONTRACT_CALLDATA
    ];
    let invoke_tx = invoke_tx(calldata);

    invoke_tx.execute(state, starknet_general_config).unwrap();

    let expected_final_state = expected_state_after_tx();

    assert_eq!(*state, expected_final_state);
}

#[test]
fn test_deploy_account() {
    let (general_config, mut state) = create_account_tx_test_state().unwrap();

    let deploy_account_tx = InternalDeployAccount::new(
        felt_to_hash(&TEST_ACCOUNT_CONTRACT_CLASS_HASH),
        2,
        TRANSACTION_VERSION,
        Default::default(),
        Default::default(),
        Default::default(),
        Default::default(),
        StarknetChainId::TestNet,
    )
    .unwrap();

    state.set_storage_at(
        &(
            general_config
                .starknet_os_config()
                .fee_token_address()
                .clone(),
            felt_to_hash(&TEST_ERC20_DEPLOYED_ACCOUNT_BALANCE_KEY),
        ),
        ACTUAL_FEE.clone(),
    );

    let (state_before, state_after) = expected_deploy_account_states();

    assert_eq!(state, state_before);

    // Statement **not** in blockifier.
    state
        .cache_mut()
        .nonce_initial_values_mut()
        .insert(deploy_account_tx.contract_address().clone(), Felt::zero());

    let tx_info = deploy_account_tx
        .execute(&mut state, &general_config)
        .unwrap();

    assert_eq!(state, state_after);

    let expected_validate_call_info = expected_validate_call_info(
        VALIDATE_DEPLOY_ENTRY_POINT_SELECTOR.clone(),
        [
            Felt::from_bytes_be(deploy_account_tx.class_hash()),
            deploy_account_tx.contract_address_salt().0.clone(),
        ]
        .into_iter()
        .chain(deploy_account_tx.constructor_calldata().clone())
        .collect(),
        deploy_account_tx.contract_address().clone(),
    );

    let expected_execute_call_info = CallInfo {
        entry_point_type: EntryPointType::Constructor.into(),
        entry_point_selector: CONSTRUCTOR_ENTRY_POINT_SELECTOR.clone().into(),
        contract_address: deploy_account_tx.contract_address().clone(),

        // Entries **not** in blockifier.
        class_hash: Some(felt_to_hash(&TEST_ACCOUNT_CONTRACT_CLASS_HASH)),
        call_type: Some(CallType::Call),

        ..Default::default()
    };

    let expected_fee_transfer_call_info = expected_fee_transfer_call_info(
        &general_config,
        deploy_account_tx.contract_address(),
        ACTUAL_FEE.to_u64().unwrap(),
    );

    let expected_execution_info = TransactionExecutionInfo::new(
        expected_validate_call_info.into(),
        expected_execute_call_info.into(),
        expected_fee_transfer_call_info.into(),
        ACTUAL_FEE.to_u64().unwrap(),
        // Entry **not** in blockifier.
        // Default::default(),
        [("l1_gas_usage", 3672)]
            .into_iter()
            .map(|(k, v)| (k.to_string(), v))
            .collect(),
        TransactionType::DeployAccount.into(),
    );
    assert_eq!(tx_info, expected_execution_info);

    let nonce_from_state = state
        .get_nonce_at(deploy_account_tx.contract_address())
        .unwrap();
    assert_eq!(nonce_from_state, &Felt::one());

    let hash = &felt_to_hash(&TEST_ERC20_DEPLOYED_ACCOUNT_BALANCE_KEY);

    validate_final_balances(&mut state, &general_config, &Felt::zero(), hash);

    let class_hash_from_state = state
        .get_class_hash_at(deploy_account_tx.contract_address())
        .unwrap();
    assert_eq!(class_hash_from_state, deploy_account_tx.class_hash());
}

fn expected_deploy_account_states() -> (
    CachedState<InMemoryStateReader>,
    CachedState<InMemoryStateReader>,
) {
    let mut state_before = CachedState::new(
        InMemoryStateReader::new(
            HashMap::from([
                (
                    Address(0x101.into()),
                    felt_to_hash(&0x111.into()),
                ),
                (
                    Address(0x100.into()),
                    felt_to_hash(&0x110.into()),
                ),
                (
                    Address(0x1001.into()),
                    felt_to_hash(&0x1010.into()),
                )]),

                HashMap::from([
                    (
                        Address(0x101.into()),
                        Default::default(),
                    ),
                    (
                        Address(0x100.into()),
                        Default::default(),
                    ),
                    (
                        Address(0x1001.into()),
                        Default::default(),
                    )]),
                HashMap::from([
                    (
                        (Address(0x1001.into()),
                        felt_to_hash(&felt_str!("1192211877881866289306604115402199097887041303917861778777990838480655617515"))),
                        Felt::zero(),
                    ),
                        ]),
            HashMap::from([
                (felt_to_hash(&0x110.into()), ContractClass::try_from(PathBuf::from(TEST_CONTRACT_PATH)).unwrap()),
                (felt_to_hash(&0x111.into()), ContractClass::try_from(PathBuf::from(ACCOUNT_CONTRACT_PATH)).unwrap()),
                (felt_to_hash(&0x1010.into()), ContractClass::try_from(PathBuf::from(ERC20_CONTRACT_PATH)).unwrap()),
            ]),
        ),
        Some(ContractClassCache::new()),
    );
    state_before.set_storage_at(
        &(
            Address(0x1001.into()),
            felt_to_hash(&felt_str!(
                "2542253978940891427830343982984992363331567580652119103860970381451088310289"
            )),
        ),
        0.into(),
    );

    let mut state_after = state_before.clone();
    state_after.cache_mut().nonce_initial_values_mut().insert(
        Address(felt_str!(
            "386181506763903095743576862849245034886954647214831045800703908858571591162"
        )),
        Felt::zero(),
    );
    state_after
        .cache_mut()
        .class_hash_initial_values_mut()
        .insert(Address(0x1001.into()), felt_to_hash(&0x1010.into()));
    state_after
        .cache_mut()
        .class_hash_initial_values_mut()
        .insert(
            Address(felt_str!(
                "386181506763903095743576862849245034886954647214831045800703908858571591162"
            )),
            [0; 32],
        );
    state_after.cache_mut().storage_initial_values_mut().insert(
        (
            Address(0x1001.into()),
            felt_to_hash(&felt_str!(
                "2542253978940891427830343982984992363331567580652119103860970381451088310290"
            )),
        ),
        Felt::zero(),
    );
    state_after.cache_mut().storage_initial_values_mut().insert(
        (
            Address(0x1001.into()),
            felt_to_hash(&TEST_ERC20_BALANCE_KEY_2),
        ),
        Felt::zero(),
    );
    state_after.cache_mut().storage_initial_values_mut().insert(
        (
            Address(0x1001.into()),
            felt_to_hash(&felt_str!(
                "3229073099929281304021185011369329892856197542079132996799046100564060768274"
            )),
        ),
        Felt::zero(),
    );
    state_after.cache_mut().nonce_writes_mut().insert(
        Address(felt_str!(
            "386181506763903095743576862849245034886954647214831045800703908858571591162"
        )),
        1.into(),
    );
    state_after.cache_mut().class_hash_writes_mut().insert(
        Address(felt_str!(
            "386181506763903095743576862849245034886954647214831045800703908858571591162"
        )),
        felt_to_hash(&0x111.into()),
    );
    state_after.cache_mut().storage_writes_mut().insert(
        (
            Address(0x1001.into()),
            felt_to_hash(&felt_str!(
                "2542253978940891427830343982984992363331567580652119103860970381451088310290"
            )),
        ),
        Felt::zero(),
    );
    state_after.cache_mut().storage_writes_mut().insert(
        (
            Address(0x1001.into()),
            felt_to_hash(&felt_str!(
                "2542253978940891427830343982984992363331567580652119103860970381451088310289"
            )),
        ),
        Felt::zero(),
    );
    state_after.cache_mut().storage_writes_mut().insert(
        (
            Address(0x1001.into()),
            felt_to_hash(&TEST_ERC20_BALANCE_KEY_2),
        ),
        Felt::zero(),
    );
    state_after.cache_mut().storage_writes_mut().insert(
        (
            Address(0x1001.into()),
            felt_to_hash(&felt_str!(
                "3229073099929281304021185011369329892856197542079132996799046100564060768274"
            )),
        ),
        Felt::zero(),
    );
    state_after
        .set_contract_class(
            &felt_to_hash(&0x1010.into()),
            &ContractClass::try_from(PathBuf::from(ERC20_CONTRACT_PATH)).unwrap(),
        )
        .unwrap();
    state_after
        .set_contract_class(
            &felt_to_hash(&0x111.into()),
            &ContractClass::try_from(PathBuf::from(ACCOUNT_CONTRACT_PATH)).unwrap(),
        )
        .unwrap();

    (state_before, state_after)
}

#[test]
fn test_state_for_declare_tx() {
    let (general_config, mut state) = create_account_tx_test_state().unwrap();

    let declare_tx = declare_tx();
    // Check ContractClass is not set before the declare_tx
    assert!(state.get_contract_class(&declare_tx.class_hash).is_err());
    assert_eq!(
        state.get_nonce_at(&declare_tx.sender_address),
        Ok(&0.into())
    );
    // Execute declare_tx
    assert!(declare_tx.execute(&mut state, &general_config).is_ok());
    assert_eq!(
        state.get_nonce_at(&declare_tx.sender_address),
        Ok(&1.into())
    );

    // Check state.state_reader
    let mut state_reader = state.state_reader().clone();

    assert_eq!(
        state_reader.address_to_class_hash_mut(),
        &mut HashMap::from([
            (
                TEST_ERC20_CONTRACT_ADDRESS.clone(),
                felt_to_hash(&TEST_ERC20_CONTRACT_CLASS_HASH)
            ),
            (
                TEST_CONTRACT_ADDRESS.clone(),
                felt_to_hash(&TEST_CLASS_HASH)
            ),
            (
                TEST_ACCOUNT_CONTRACT_ADDRESS.clone(),
                felt_to_hash(&TEST_ACCOUNT_CONTRACT_CLASS_HASH)
            ),
        ]),
    );

    assert_eq!(
        state_reader.address_to_nonce_mut(),
        &mut HashMap::from([
            (TEST_ERC20_CONTRACT_ADDRESS.clone(), Felt::zero()),
            (TEST_CONTRACT_ADDRESS.clone(), Felt::zero()),
            (TEST_ACCOUNT_CONTRACT_ADDRESS.clone(), Felt::zero()),
        ]),
    );

    assert_eq!(
        state_reader.address_to_storage_mut(),
        &mut HashMap::from([(
            (
                TEST_ERC20_CONTRACT_ADDRESS.clone(),
                felt_to_hash(&TEST_ERC20_ACCOUNT_BALANCE_KEY)
            ),
            Felt::zero()
        ),]),
    );

    assert_eq!(
        state_reader.class_hash_to_contract_class_mut(),
        &mut HashMap::from([
            (
                felt_to_hash(&TEST_ERC20_CONTRACT_CLASS_HASH),
                get_contract_class(ERC20_CONTRACT_PATH).unwrap()
            ),
            (
                felt_to_hash(&TEST_CLASS_HASH),
                get_contract_class(TEST_CONTRACT_PATH).unwrap()
            ),
            (
                felt_to_hash(&TEST_ACCOUNT_CONTRACT_CLASS_HASH),
                get_contract_class(ACCOUNT_CONTRACT_PATH).unwrap()
            ),
        ])
    );

    // Check state.cache
    assert_eq!(
        state.cache(),
        &StateCache::new(
            HashMap::from([
                (
                    TEST_ACCOUNT_CONTRACT_ADDRESS.clone(),
                    felt_to_hash(&TEST_ACCOUNT_CONTRACT_CLASS_HASH)
                ),
                (
                    TEST_ERC20_CONTRACT_ADDRESS.clone(),
                    felt_to_hash(&TEST_ERC20_CONTRACT_CLASS_HASH)
                )
            ]),
            HashMap::from([(
                TEST_ACCOUNT_CONTRACT_ADDRESS.clone(),
                0.into()
            )]),
            HashMap::from([
                (
                    (
                    TEST_ERC20_CONTRACT_ADDRESS.clone(),
                    felt_to_hash(&felt_str!("3229073099929281304021185011369329892856197542079132996799046100564060768275"))
                    ),
                    0.into()
                ),
                (
                    (
                    TEST_ERC20_CONTRACT_ADDRESS.clone(),
                    felt_to_hash(&felt_str!("1192211877881866289306604115402199097887041303917861778777990838480655617516"))
                    ),
                    0.into()
                ),
                (
                    (
                    TEST_ERC20_CONTRACT_ADDRESS.clone(),
                    felt_to_hash(&TEST_ERC20_SEQUENCER_BALANCE_KEY)
                    ),
                    0.into()
                ),
                (
                    (
                    TEST_ERC20_CONTRACT_ADDRESS.clone(),
                    felt_to_hash(&TEST_ERC20_ACCOUNT_BALANCE_KEY)
                    ),
                    0.into()
                )
            ]),
            HashMap::new(),
            HashMap::from([(
                TEST_ACCOUNT_CONTRACT_ADDRESS.clone(),
                1.into()
            )]),
            HashMap::from([
                (
                    (
                    TEST_ERC20_CONTRACT_ADDRESS.clone(),
                    felt_to_hash(&felt_str!("3229073099929281304021185011369329892856197542079132996799046100564060768275"))
                    ),
                    0.into()
                ),
                (
                    (
                    TEST_ERC20_CONTRACT_ADDRESS.clone(),
                    felt_to_hash(&felt_str!("1192211877881866289306604115402199097887041303917861778777990838480655617516"))
                    ),
                    0.into()
                ),
                (
                    (
                    TEST_ERC20_CONTRACT_ADDRESS.clone(),
                    felt_to_hash(&TEST_ERC20_SEQUENCER_BALANCE_KEY)
                    ),
                    0.into() //Fee, 2 in blockifier
                ),
                (
                    (
                    TEST_ERC20_CONTRACT_ADDRESS.clone(),
                    felt_to_hash(&TEST_ERC20_ACCOUNT_BALANCE_KEY)
                    ),
                    0.into()
                ),
            ]),
        )
    );

    // Check state.contract_classes
    assert_eq!(
        state.contract_classes(),
        &Some(HashMap::from([
            (
                felt_to_hash(&TEST_EMPTY_CONTRACT_CLASS_HASH),
                get_contract_class(TEST_EMPTY_CONTRACT_PATH).unwrap()
            ),
            (
                felt_to_hash(&TEST_ERC20_CONTRACT_CLASS_HASH),
                get_contract_class(ERC20_CONTRACT_PATH).unwrap()
            ),
            (
                felt_to_hash(&TEST_ACCOUNT_CONTRACT_CLASS_HASH),
                get_contract_class(ACCOUNT_CONTRACT_PATH).unwrap()
            ),
        ]))
    );
}

#[test]
fn test_invoke_tx_wrong_call_data() {
    let (starknet_general_config, state) = &mut create_account_tx_test_state().unwrap();

    // Calldata with missing inputs
    let calldata = vec![
        TEST_CONTRACT_ADDRESS.clone().0, // CONTRACT_ADDRESS
        Felt::from_bytes_be(&calculate_sn_keccak(b"return_result")), // CONTRACT FUNCTION SELECTOR
        Felt::from(1),                   // CONTRACT_CALLDATA LEN
                                         // CONTRACT_CALLDATA
    ];
    let invoke_tx = invoke_tx(calldata);

    // Execute transaction
    let result = invoke_tx.execute(state, starknet_general_config);

    // Assert error
    assert_matches!(
        result,
        Err(TransactionError::CairoRunner(CairoRunError::VmException(
            VmException {
                inner_exc: VirtualMachineError::DiffAssertValues(..),
                ..
            }
        )))
    );
}

#[test]
fn test_invoke_tx_wrong_entrypoint() {
    let (starknet_general_config, state) = &mut create_account_tx_test_state().unwrap();
    let Address(test_contract_address) = TEST_CONTRACT_ADDRESS.clone();

    // Invoke transaction with an entrypoint that doesn't exists
    let invoke_tx = InternalInvokeFunction::new(
        TEST_ACCOUNT_CONTRACT_ADDRESS.clone(),
        // Entrypoiont that doesnt exits in the contract
        Felt::from_bytes_be(&calculate_sn_keccak(b"none_function")),
        1,
        vec![
            test_contract_address,                                       // CONTRACT_ADDRESS
            Felt::from_bytes_be(&calculate_sn_keccak(b"return_result")), // CONTRACT FUNCTION SELECTOR
            Felt::from(1),                                               // CONTRACT_CALLDATA LEN
            Felt::from(2),                                               // CONTRACT_CALLDATA
        ],
        vec![],
        StarknetChainId::TestNet.to_felt(),
        Some(Felt::zero()),
    )
    .unwrap();

    // Execute transaction
    let result = invoke_tx.execute(state, starknet_general_config);

    // Assert error
    assert_matches!(result, Err(TransactionError::EntryPointNotFound));
}

#[test]
fn test_deploy_undeclared_account() {
    let (general_config, mut state) = create_account_tx_test_state().unwrap();

    let not_deployed_class_hash = [1; 32];
    // Deploy transaction with a not_deployed_class_hash class_hash
    let deploy_account_tx = InternalDeployAccount::new(
        not_deployed_class_hash,
        2,
        TRANSACTION_VERSION,
        Default::default(),
        Default::default(),
        Default::default(),
        Default::default(),
        StarknetChainId::TestNet,
    )
    .unwrap();

    // Check not_deployed_class_hash
    assert!(state.get_contract_class(&not_deployed_class_hash).is_err());

    // Execute transaction
    let result = deploy_account_tx.execute(&mut state, &general_config);

    // Execute transaction
    assert_matches!(
        result,
        Err(TransactionError::State(StateError::MissingClassHash()))
    );
}<|MERGE_RESOLUTION|>--- conflicted
+++ resolved
@@ -1,7 +1,4 @@
-<<<<<<< HEAD
-=======
 // This module tests our code against the blockifier to ensure they work in the same way.
->>>>>>> d195b331
 use assert_matches::assert_matches;
 use cairo_rs::vm::{
     errors::{
