--- conflicted
+++ resolved
@@ -11,13 +11,9 @@
             state_api::StateReader,
             state_api_objects::BlockInfo,
         },
-<<<<<<< HEAD
         transaction::objects::{
             internal_declare::InternalDeclare, internal_invoke_function::InternalInvokeFunction,
         },
-=======
-        transaction::objects::internal_declare::InternalDeclare,
->>>>>>> 689033ee
     },
     definitions::{
         constants::{
@@ -44,17 +40,11 @@
     // Addresses.
     static ref TEST_ACCOUNT_CONTRACT_ADDRESS: Address = Address(felt_str!("257"));
     static ref TEST_CONTRACT_ADDRESS: Address = Address(felt_str!("256"));
-<<<<<<< HEAD
-    static ref TEST_ERC20_CONTRACT_ADDRESS: Address = Address(felt_str!("4097"));
-    pub static ref TEST_SEQUENCER_ADDRESS: Address =
-        Address(felt_str!("4096"));
-=======
     pub static ref TEST_SEQUENCER_ADDRESS: Address =
     Address(felt_str!("4096"));
     pub static ref TEST_ERC20_CONTRACT_ADDRESS: Address =
     Address(felt_str!("4097"));
 
->>>>>>> 689033ee
 
     // Class hashes.
     static ref TEST_ACCOUNT_CONTRACT_CLASS_HASH: Felt = felt_str!("273");
@@ -129,24 +119,10 @@
     ]);
 
     let test_erc20_account_balance_key = TEST_ERC20_ACCOUNT_BALANCE_KEY.clone();
-<<<<<<< HEAD
-    //let test_erc20_sequencer_balance_key = TEST_ERC20_SEQUENCER_BALANCE_KEY.clone();
-    let storage_view = HashMap::from([
-        // (
-        //     (test_erc20_address.clone(), test_erc20_sequencer_balance_key),
-        //     Felt::zero(),
-        // ),
-        (
-            (test_erc20_address, test_erc20_account_balance_key),
-            ACTUAL_FEE.clone(),
-        ),
-    ]);
-=======
     let storage_view = HashMap::from([(
         (test_erc20_address, test_erc20_account_balance_key),
         ACTUAL_FEE.clone(),
     )]);
->>>>>>> 689033ee
 
     let cached_state = CachedState::new(
         {
@@ -264,56 +240,6 @@
         Some(Felt::zero()),
     )
     .unwrap()
-}
-
-fn expected_state_before_tx() -> CachedState<InMemoryStateReader> {
-    let in_memory_state_reader = InMemoryStateReader::new(
-        HashMap::from([
-            (
-                TEST_CONTRACT_ADDRESS.clone(),
-                ContractState::new(felt_to_hash(&TEST_CLASS_HASH), Felt::zero(), HashMap::new()),
-            ),
-            (
-                TEST_ACCOUNT_CONTRACT_ADDRESS.clone(),
-                ContractState::new(
-                    felt_to_hash(&TEST_ACCOUNT_CONTRACT_CLASS_HASH),
-                    Felt::zero(),
-                    HashMap::new(),
-                ),
-            ),
-            (
-                TEST_ERC20_CONTRACT_ADDRESS.clone(),
-                ContractState::new(
-                    felt_to_hash(&TEST_ERC20_CONTRACT_CLASS_HASH),
-                    Felt::zero(),
-                    HashMap::from([
-                        (
-                            felt_str!("1192211877881866289306604115402199097887041303917861778777990838480655617515"),
-                            Felt::from(2),
-                        )
-                    ]),
-                ),
-            ),
-        ]),
-        HashMap::from([
-            (
-                felt_to_hash(&TEST_ERC20_CONTRACT_CLASS_HASH),
-                get_contract_class(ERC20_CONTRACT_PATH).unwrap(),
-            ),
-            (
-                felt_to_hash(&TEST_ACCOUNT_CONTRACT_CLASS_HASH),
-                get_contract_class(ACCOUNT_CONTRACT_PATH).unwrap(),
-            ),
-            (
-                felt_to_hash(&TEST_CLASS_HASH),
-                get_contract_class(TEST_CONTRACT_PATH).unwrap(),
-            ),
-        ]),
-    );
-
-    let state_cache = ContractClassCache::new();
-
-    CachedState::new(in_memory_state_reader, Some(state_cache))
 }
 
 fn expected_fee_transfer_info() -> CallInfo {
