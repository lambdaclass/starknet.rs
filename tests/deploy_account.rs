#![deny(warnings)]

use cairo_vm::felt::{felt_str, Felt252};
use num_traits::Zero;
use starknet_rs::{
    business_logic::{
        execution::objects::{CallInfo, CallType, TransactionExecutionInfo},
        fact_state::in_memory_state_reader::InMemoryStateReader,
        state::{cached_state::CachedState, state_api::State},
        transaction::objects::internal_deploy_account::InternalDeployAccount,
    },
    core::contract_address::starknet_contract_address::compute_deprecated_class_hash,
    definitions::{
        constants::CONSTRUCTOR_ENTRY_POINT_SELECTOR, general_config::StarknetChainId,
        transaction_type::TransactionType,
    },
    services::api::contract_class::{ContractClass, EntryPointType},
    utils::Address,
};
use std::path::PathBuf;

#[test]
fn internal_deploy_account() {
    let state_reader = InMemoryStateReader::default();
    let mut state = CachedState::new(state_reader, None);

    state.set_contract_classes(Default::default()).unwrap();

    let contract_class = ContractClass::try_from(PathBuf::from(
        "starknet_programs/account_without_validation.json",
    ))
    .unwrap();

<<<<<<< HEAD
    let class_hash = compute_class_hash(&contract_class).unwrap().to_be_bytes();
=======
    let class_hash = felt_to_hash(&compute_deprecated_class_hash(&contract_class).unwrap());
>>>>>>> 3b74fb37

    state
        .set_contract_class(&class_hash, &contract_class)
        .unwrap();

    let internal_deploy_account = InternalDeployAccount::new(
        class_hash,
        0,
        0,
        Felt252::zero(),
        vec![],
        vec![
            felt_str!(
                "3233776396904427614006684968846859029149676045084089832563834729503047027074"
            ),
            felt_str!(
                "707039245213420890976709143988743108543645298941971188668773816813012281203"
            ),
        ],
        Address(felt_str!(
            "2669425616857739096022668060305620640217901643963991674344872184515580705509"
        )),
        StarknetChainId::TestNet,
    )
    .unwrap();

    let tx_info = internal_deploy_account
        .execute(&mut state, &Default::default())
        .unwrap();

    assert_eq!(
        tx_info,
        TransactionExecutionInfo::new(
            None,
            Some(CallInfo {
                call_type: Some(CallType::Call),
                contract_address: Address(felt_str!(
                    "3577223136242220508961486249701638158054969090851914040041358274796489907314"
                )),
                class_hash: Some(class_hash),
                entry_point_selector: Some(CONSTRUCTOR_ENTRY_POINT_SELECTOR.clone()),
                entry_point_type: Some(EntryPointType::Constructor),
                ..Default::default()
            }),
            None,
            0,
            [
                ("pedersen_builtin", 23),
                ("range_check_builtin", 74),
                ("l1_gas_usage", 1224)
            ]
            .into_iter()
            .map(|(k, v)| (k.to_string(), v))
            .collect(),
            Some(TransactionType::DeployAccount),
        ),
    );
}<|MERGE_RESOLUTION|>--- conflicted
+++ resolved
@@ -31,11 +31,9 @@
     ))
     .unwrap();
 
-<<<<<<< HEAD
-    let class_hash = compute_class_hash(&contract_class).unwrap().to_be_bytes();
-=======
-    let class_hash = felt_to_hash(&compute_deprecated_class_hash(&contract_class).unwrap());
->>>>>>> 3b74fb37
+    let class_hash = compute_deprecated_class_hash(&contract_class)
+        .unwrap()
+        .to_be_bytes();
 
     state
         .set_contract_class(&class_hash, &contract_class)
