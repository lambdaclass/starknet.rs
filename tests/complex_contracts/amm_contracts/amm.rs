use std::collections::{HashMap, HashSet};
use std::sync::Arc;

use cairo_vm::vm::runners::builtin_runner::HASH_BUILTIN_NAME;
use cairo_vm::vm::runners::cairo_runner::ExecutionResources;
use cairo_vm::{felt::Felt252, vm::runners::builtin_runner::RANGE_CHECK_BUILTIN_NAME};
use num_traits::Zero;
use starknet_in_rust::definitions::block_context::BlockContext;
use starknet_in_rust::EntryPointType;
use starknet_in_rust::{
    execution::{CallInfo, CallType},
    services::api::contract_classes::deprecated_contract_class::ContractClass,
    state::{cached_state::CachedState, state_api::StateReader},
    state::{in_memory_state_reader::InMemoryStateReader, ExecutionResourcesManager},
    transaction::error::TransactionError,
    utils::{calculate_sn_keccak, Address},
};

use crate::complex_contracts::utils::*;

fn init_pool(
    calldata: &[Felt252],
    call_config: &mut CallConfig,
) -> Result<CallInfo, TransactionError> {
    execute_entry_point("init_pool", calldata, call_config)
}

fn get_pool_token_balance(
    calldata: &[Felt252],
    call_config: &mut CallConfig,
) -> Result<CallInfo, TransactionError> {
    execute_entry_point("get_pool_token_balance", calldata, call_config)
}

fn get_account_token_balance(
    calldata: &[Felt252],
    call_config: &mut CallConfig,
) -> Result<CallInfo, TransactionError> {
    execute_entry_point("get_account_token_balance", calldata, call_config)
}

fn add_demo_token(
    calldata: &[Felt252],
    call_config: &mut CallConfig,
) -> Result<CallInfo, TransactionError> {
    execute_entry_point("add_demo_token", calldata, call_config)
}

// Swap function to execute swap between two tokens
fn swap(calldata: &[Felt252], call_config: &mut CallConfig) -> Result<CallInfo, TransactionError> {
    execute_entry_point("swap", calldata, call_config)
}

#[test]
fn amm_init_pool_test() {
    let block_context = BlockContext::default();
<<<<<<< HEAD
    let mut state = CachedState::new(Arc::new(InMemoryStateReader::default()))
        .set_contract_classes_cache(Default::default());

=======
    let mut state = CachedState::new(Arc::new(InMemoryStateReader::default()), HashMap::new());
>>>>>>> 303a8d11
    // Deploy contract
    let (contract_address, class_hash) = deploy(
        &mut state,
        "starknet_programs/amm.json",
        &[],
        &block_context,
        None,
    )
    .unwrap();

    let calldata = [10000.into(), 10000.into()].to_vec();
    let caller_address = Address(0000.into());
    let mut resources_manager = ExecutionResourcesManager::default();

    let amm_entrypoint_selector = Felt252::from_bytes_be(&calculate_sn_keccak(b"init_pool"));
    let entry_points_by_type =
        TryInto::<ContractClass>::try_into(state.get_contract_class(&class_hash).unwrap())
            .unwrap()
            .entry_points_by_type()
            .clone();

    let accessed_storage_keys =
        get_accessed_keys("pool_balance", vec![vec![1_u8.into()], vec![2_u8.into()]]);

    let expected_call_info = CallInfo {
        caller_address: Address(0.into()),
        call_type: Some(CallType::Delegate),
        contract_address: contract_address.clone(),
        entry_point_selector: Some(amm_entrypoint_selector),
        entry_point_type: Some(EntryPointType::External),
        calldata: calldata.clone(),
        retdata: [].to_vec(),
        execution_resources: Some(ExecutionResources {
            n_steps: 232,
            n_memory_holes: 20,
            builtin_instance_counter: HashMap::from([
                (RANGE_CHECK_BUILTIN_NAME.to_string(), 14),
                (HASH_BUILTIN_NAME.to_string(), 2),
            ]),
        }),
        class_hash: Some(class_hash),
        accessed_storage_keys,
        ..Default::default()
    };

    let mut call_config = CallConfig {
        state: &mut state,
        caller_address: &caller_address,
        address: &contract_address,
        class_hash: &class_hash,
        entry_points_by_type: &entry_points_by_type,
        entry_point_type: &EntryPointType::External,
        block_context: &block_context,
        resources_manager: &mut resources_manager,
    };

    assert_eq!(
        init_pool(&calldata, &mut call_config).unwrap(),
        expected_call_info
    );
}

#[test]
fn amm_add_demo_tokens_test() {
    let block_context = BlockContext::default();
<<<<<<< HEAD
    let mut state = CachedState::new(Arc::new(InMemoryStateReader::default()))
        .set_contract_classes_cache(Default::default());

=======
    let mut state = CachedState::new(Arc::new(InMemoryStateReader::default()), HashMap::new());
>>>>>>> 303a8d11
    // Deploy contract
    let (contract_address, class_hash) = deploy(
        &mut state,
        "starknet_programs/amm.json",
        &[],
        &block_context,
        None,
    )
    .unwrap();

    let calldata = [10000.into(), 10000.into()].to_vec();
    let caller_address = Address(0000.into());
    let mut resources_manager = ExecutionResourcesManager::default();
    let entry_points_by_type =
        TryInto::<ContractClass>::try_into(state.get_contract_class(&class_hash).unwrap())
            .unwrap()
            .entry_points_by_type()
            .clone();

    let mut call_config = CallConfig {
        state: &mut state,
        caller_address: &caller_address,
        address: &contract_address,
        class_hash: &class_hash,
        entry_points_by_type: &entry_points_by_type,
        entry_point_type: &EntryPointType::External,
        block_context: &block_context,
        resources_manager: &mut resources_manager,
    };

    init_pool(&calldata, &mut call_config).unwrap();

    let calldata_add_demo_token = [100.into(), 100.into()].to_vec();

    let add_demo_token_selector = Felt252::from_bytes_be(&calculate_sn_keccak(b"add_demo_token"));

    let accessed_storage_keys_add_demo_token = get_accessed_keys(
        "account_balance",
        vec![
            vec![0_u8.into(), 1_u8.into()],
            vec![0_u8.into(), 2_u8.into()],
        ],
    );

    let expected_call_info_add_demo_token = CallInfo {
        caller_address: Address(0.into()),
        call_type: Some(CallType::Delegate),
        contract_address: contract_address.clone(),
        entry_point_selector: Some(add_demo_token_selector),
        entry_point_type: Some(EntryPointType::External),
        calldata: calldata_add_demo_token.clone(),
        execution_resources: Some(ExecutionResources {
            n_steps: 393,
            n_memory_holes: 44,
            builtin_instance_counter: HashMap::from([
                (RANGE_CHECK_BUILTIN_NAME.to_string(), 20),
                (HASH_BUILTIN_NAME.to_string(), 8),
            ]),
        }),
        class_hash: Some(class_hash),
        accessed_storage_keys: accessed_storage_keys_add_demo_token,
        storage_read_values: vec![Felt252::zero(), Felt252::zero()],
        ..Default::default()
    };

    assert_eq!(
        add_demo_token(&calldata_add_demo_token, &mut call_config).unwrap(),
        expected_call_info_add_demo_token
    );
}

#[test]
fn amm_get_pool_token_balance() {
    let block_context = BlockContext::default();
<<<<<<< HEAD
    let mut state = CachedState::new(Arc::new(InMemoryStateReader::default()))
        .set_contract_classes_cache(Default::default());

=======
    let mut state = CachedState::new(Arc::new(InMemoryStateReader::default()), HashMap::new());
>>>>>>> 303a8d11
    // Deploy contract
    let (contract_address, class_hash) = deploy(
        &mut state,
        "starknet_programs/amm.json",
        &[],
        &block_context,
        None,
    )
    .unwrap();

    let entry_points_by_type =
        TryInto::<ContractClass>::try_into(state.get_contract_class(&class_hash).unwrap())
            .unwrap()
            .entry_points_by_type()
            .clone();
    let calldata = [10000.into(), 10000.into()].to_vec();
    let caller_address = Address(0000.into());
    let mut resources_manager = ExecutionResourcesManager::default();

    let mut call_config = CallConfig {
        state: &mut state,
        caller_address: &caller_address,
        address: &contract_address,
        class_hash: &class_hash,
        entry_points_by_type: &entry_points_by_type,
        entry_point_type: &EntryPointType::External,
        block_context: &block_context,
        resources_manager: &mut resources_manager,
    };

    init_pool(&calldata, &mut call_config).unwrap();

    let calldata_get_pool_token_balance = [1.into()].to_vec();

    let get_pool_balance_selector =
        Felt252::from_bytes_be(&calculate_sn_keccak(b"get_pool_token_balance"));

    let accessed_storage_keys_get_pool_token_balance =
        get_accessed_keys("pool_balance", vec![vec![1_u8.into()]]);

    let expected_call_info_get_pool_token_balance = CallInfo {
        caller_address: Address(0.into()),
        call_type: Some(CallType::Delegate),
        contract_address: contract_address.clone(),
        entry_point_selector: Some(get_pool_balance_selector),
        entry_point_type: Some(EntryPointType::External),
        calldata: calldata_get_pool_token_balance.clone(),
        execution_resources: Some(ExecutionResources {
            n_steps: 84,
            n_memory_holes: 10,
            builtin_instance_counter: HashMap::from([
                (RANGE_CHECK_BUILTIN_NAME.to_string(), 3),
                (HASH_BUILTIN_NAME.to_string(), 1),
            ]),
        }),
        class_hash: Some(class_hash),
        accessed_storage_keys: accessed_storage_keys_get_pool_token_balance,
        storage_read_values: vec![10000.into()],
        retdata: [10000.into()].to_vec(),
        ..Default::default()
    };

    assert_eq!(
        get_pool_token_balance(&calldata_get_pool_token_balance, &mut call_config).unwrap(),
        expected_call_info_get_pool_token_balance
    );
}

#[test]
fn amm_swap_test() {
    let block_context = BlockContext::default();
<<<<<<< HEAD
    let mut state = CachedState::new(Arc::new(InMemoryStateReader::default()))
        .set_contract_classes_cache(Default::default());

=======
    let mut state = CachedState::new(Arc::new(InMemoryStateReader::default()), HashMap::new());
>>>>>>> 303a8d11
    // Deploy contract
    let (contract_address, class_hash) = deploy(
        &mut state,
        "starknet_programs/amm.json",
        &[],
        &block_context,
        None,
    )
    .unwrap();
    let entry_points_by_type =
        TryInto::<ContractClass>::try_into(state.get_contract_class(&class_hash).unwrap())
            .unwrap()
            .entry_points_by_type()
            .clone();

    let calldata = [10000.into(), 10000.into()].to_vec();
    let caller_address = Address(0000.into());
    let mut resources_manager = ExecutionResourcesManager::default();

    let mut call_config = CallConfig {
        state: &mut state,
        caller_address: &caller_address,
        address: &contract_address,
        class_hash: &class_hash,
        entry_points_by_type: &entry_points_by_type,
        entry_point_type: &EntryPointType::External,
        block_context: &block_context,
        resources_manager: &mut resources_manager,
    };

    init_pool(&calldata, &mut call_config).unwrap();

    //add tokens to user
    let calldata_add_demo_token = [100.into(), 100.into()].to_vec();
    add_demo_token(&calldata_add_demo_token, &mut call_config).unwrap();

    let calldata_swap = [1.into(), 10.into()].to_vec();

    let expected_return = [9.into()].to_vec();

    //access keys are all keys in pool balance and only this users balance but thats checked in account
    let accessed_storage_keys_pool_balance =
        get_accessed_keys("pool_balance", vec![vec![1_u8.into()], vec![2_u8.into()]]);
    //access keys balance of user. In account balance we ask for users address as key
    let accessed_storage_keys_user_balance = get_accessed_keys(
        "account_balance",
        vec![
            vec![0_u8.into(), 1_u8.into()],
            vec![0_u8.into(), 2_u8.into()],
        ],
    );

    //make the two hashsets as one
    let mut accessed_storage_keys = HashSet::new();
    accessed_storage_keys.extend(accessed_storage_keys_pool_balance);
    accessed_storage_keys.extend(accessed_storage_keys_user_balance);

    let swap_selector = Felt252::from_bytes_be(&calculate_sn_keccak(b"swap"));

    let expected_call_infoswap = CallInfo {
        caller_address: Address(0.into()),
        call_type: Some(CallType::Delegate),
        contract_address: contract_address.clone(),
        entry_point_selector: Some(swap_selector),
        entry_point_type: Some(EntryPointType::External),
        calldata: calldata_swap.clone(),
        retdata: expected_return,
        execution_resources: Some(ExecutionResources {
            n_steps: 820,
            n_memory_holes: 95,
            builtin_instance_counter: HashMap::from([
                (RANGE_CHECK_BUILTIN_NAME.to_string(), 41),
                (HASH_BUILTIN_NAME.to_string(), 14),
            ]),
        }),
        class_hash: Some(class_hash),
        accessed_storage_keys,
        storage_read_values: [
            100.into(),
            10000.into(),
            10000.into(),
            100.into(),
            100.into(),
        ]
        .to_vec(),
        ..Default::default()
    };

    assert_eq!(
        swap(&calldata_swap, &mut call_config).unwrap(),
        expected_call_infoswap
    );
}

#[test]
fn amm_init_pool_should_fail_with_amount_out_of_bounds() {
    let block_context = BlockContext::default();
<<<<<<< HEAD
    let mut state = CachedState::new(Arc::new(InMemoryStateReader::default()))
        .set_contract_classes_cache(Default::default());

=======
    let mut state = CachedState::new(Arc::new(InMemoryStateReader::default()), HashMap::new());
>>>>>>> 303a8d11
    // Deploy contract
    let (contract_address, class_hash) = deploy(
        &mut state,
        "starknet_programs/amm.json",
        &[],
        &block_context,
        None,
    )
    .unwrap();
    let entry_points_by_type =
        TryInto::<ContractClass>::try_into(state.get_contract_class(&class_hash).unwrap())
            .unwrap()
            .entry_points_by_type()
            .clone();
    let calldata = [Felt252::new(2_u32.pow(30)), Felt252::new(2_u32.pow(30))].to_vec();
    let caller_address = Address(0000.into());
    let block_context = BlockContext::default();
    let mut resources_manager = ExecutionResourcesManager::default();
    let mut call_config = CallConfig {
        state: &mut state,
        caller_address: &caller_address,
        address: &contract_address,
        class_hash: &class_hash,
        entry_points_by_type: &entry_points_by_type,
        entry_point_type: &EntryPointType::External,
        block_context: &block_context,
        resources_manager: &mut resources_manager,
    };

    assert!(init_pool(&calldata, &mut call_config).is_err());
}

#[test]
fn amm_swap_should_fail_with_unexistent_token() {
    let block_context = BlockContext::default();
<<<<<<< HEAD
    let mut state = CachedState::new(Arc::new(InMemoryStateReader::default()))
        .set_contract_classes_cache(Default::default());

=======
    let mut state = CachedState::new(Arc::new(InMemoryStateReader::default()), HashMap::new());
>>>>>>> 303a8d11
    // Deploy contract
    let (contract_address, class_hash) = deploy(
        &mut state,
        "starknet_programs/amm.json",
        &[],
        &block_context,
        None,
    )
    .unwrap();
    let entry_points_by_type =
        TryInto::<ContractClass>::try_into(state.get_contract_class(&class_hash).unwrap())
            .unwrap()
            .entry_points_by_type()
            .clone();
    let calldata = [Felt252::zero(), Felt252::new(10)].to_vec();
    let caller_address = Address(0000.into());
    let block_context = BlockContext::default();
    let mut resources_manager = ExecutionResourcesManager::default();
    let mut call_config = CallConfig {
        state: &mut state,
        caller_address: &caller_address,
        address: &contract_address,
        class_hash: &class_hash,
        entry_points_by_type: &entry_points_by_type,
        entry_point_type: &EntryPointType::External,
        block_context: &block_context,
        resources_manager: &mut resources_manager,
    };

    assert!(swap(&calldata, &mut call_config).is_err());
}

#[test]
fn amm_swap_should_fail_with_amount_out_of_bounds() {
    let block_context = BlockContext::default();
<<<<<<< HEAD
    let mut state = CachedState::new(Arc::new(InMemoryStateReader::default()))
        .set_contract_classes_cache(Default::default());

=======
    let mut state = CachedState::new(Arc::new(InMemoryStateReader::default()), HashMap::new());
>>>>>>> 303a8d11
    // Deploy contract
    let (contract_address, class_hash) = deploy(
        &mut state,
        "starknet_programs/amm.json",
        &[],
        &block_context,
        None,
    )
    .unwrap();
    let entry_points_by_type =
        TryInto::<ContractClass>::try_into(state.get_contract_class(&class_hash).unwrap())
            .unwrap()
            .entry_points_by_type()
            .clone();
    let calldata = [Felt252::new(1), Felt252::new(2_u32.pow(30))].to_vec();
    let caller_address = Address(0000.into());
    let block_context = BlockContext::default();
    let mut resources_manager = ExecutionResourcesManager::default();
    let mut call_config = CallConfig {
        state: &mut state,
        caller_address: &caller_address,
        address: &contract_address,
        class_hash: &class_hash,
        entry_points_by_type: &entry_points_by_type,
        entry_point_type: &EntryPointType::External,
        block_context: &block_context,
        resources_manager: &mut resources_manager,
    };

    assert!(swap(&calldata, &mut call_config).is_err());
}

#[test]
fn amm_swap_should_fail_when_user_does_not_have_enough_funds() {
    let block_context = BlockContext::default();
<<<<<<< HEAD
    let mut state = CachedState::new(Arc::new(InMemoryStateReader::default()))
        .set_contract_classes_cache(Default::default());

=======
    let mut state = CachedState::new(Arc::new(InMemoryStateReader::default()), HashMap::new());
>>>>>>> 303a8d11
    // Deploy contract
    let (contract_address, class_hash) = deploy(
        &mut state,
        "starknet_programs/amm.json",
        &[],
        &block_context,
        None,
    )
    .unwrap();
    let entry_points_by_type =
        TryInto::<ContractClass>::try_into(state.get_contract_class(&class_hash).unwrap())
            .unwrap()
            .entry_points_by_type()
            .clone();
    let calldata = [Felt252::new(1), Felt252::new(100)].to_vec();
    let caller_address = Address(0000.into());
    let block_context = BlockContext::default();
    let mut resources_manager = ExecutionResourcesManager::default();
    let mut call_config = CallConfig {
        state: &mut state,
        caller_address: &caller_address,
        address: &contract_address,
        class_hash: &class_hash,
        entry_points_by_type: &entry_points_by_type,
        entry_point_type: &EntryPointType::External,
        block_context: &block_context,
        resources_manager: &mut resources_manager,
    };

    init_pool(&[Felt252::new(1000), Felt252::new(1000)], &mut call_config).unwrap();
    add_demo_token(&[Felt252::new(10), Felt252::new(10)], &mut call_config).unwrap();

    assert!(swap(&calldata, &mut call_config).is_err());
}

#[test]
fn amm_get_account_token_balance_test() {
    let block_context = BlockContext::default();
<<<<<<< HEAD
    let mut state = CachedState::new(Arc::new(InMemoryStateReader::default()))
        .set_contract_classes_cache(Default::default());

=======
    let mut state = CachedState::new(Arc::new(InMemoryStateReader::default()), HashMap::new());
>>>>>>> 303a8d11
    // Deploy contract
    let (contract_address, class_hash) = deploy(
        &mut state,
        "starknet_programs/amm.json",
        &[],
        &block_context,
        None,
    )
    .unwrap();
    let entry_points_by_type =
        TryInto::<ContractClass>::try_into(state.get_contract_class(&class_hash).unwrap())
            .unwrap()
            .entry_points_by_type()
            .clone();
    //add 10 tokens of token type 1
    let caller_address = Address(0000.into());
    let calldata = [10.into(), 0.into()].to_vec();

    let block_context = BlockContext::default();
    let mut resources_manager = ExecutionResourcesManager::default();
    let mut call_config = CallConfig {
        state: &mut state,
        caller_address: &caller_address,
        address: &contract_address,
        class_hash: &class_hash,
        entry_points_by_type: &entry_points_by_type,
        entry_point_type: &EntryPointType::External,
        block_context: &block_context,
        resources_manager: &mut resources_manager,
    };

    add_demo_token(&calldata, &mut call_config).unwrap();

    let calldata_get_balance = [0000.into(), 1.into()].to_vec();
    let result = get_account_token_balance(&calldata_get_balance, &mut call_config);

    //expected return value 10
    let expected_return = [10.into()].to_vec();

    let accessed_storage_keys =
        get_accessed_keys("account_balance", vec![vec![0_u8.into(), 1_u8.into()]]);

    let get_account_token_balance_selector =
        Felt252::from_bytes_be(&calculate_sn_keccak(b"get_account_token_balance"));

    let expected_call_info_get_account_token_balance = CallInfo {
        caller_address: Address(0.into()),
        call_type: Some(CallType::Delegate),
        contract_address,
        entry_point_selector: Some(get_account_token_balance_selector),
        entry_point_type: Some(EntryPointType::External),
        calldata: calldata_get_balance,
        retdata: expected_return,
        execution_resources: Some(ExecutionResources {
            n_steps: 92,
            n_memory_holes: 11,
            builtin_instance_counter: HashMap::from([
                (RANGE_CHECK_BUILTIN_NAME.to_string(), 3),
                (HASH_BUILTIN_NAME.to_string(), 2),
            ]),
        }),
        class_hash: Some(class_hash),
        accessed_storage_keys,
        storage_read_values: [10.into()].to_vec(),
        ..Default::default()
    };

    assert_eq!(
        result.unwrap(),
        expected_call_info_get_account_token_balance
    );
}<|MERGE_RESOLUTION|>--- conflicted
+++ resolved
@@ -54,13 +54,7 @@
 #[test]
 fn amm_init_pool_test() {
     let block_context = BlockContext::default();
-<<<<<<< HEAD
-    let mut state = CachedState::new(Arc::new(InMemoryStateReader::default()))
-        .set_contract_classes_cache(Default::default());
-
-=======
-    let mut state = CachedState::new(Arc::new(InMemoryStateReader::default()), HashMap::new());
->>>>>>> 303a8d11
+    let mut state = CachedState::new(Arc::new(InMemoryStateReader::default()), HashMap::new());
     // Deploy contract
     let (contract_address, class_hash) = deploy(
         &mut state,
@@ -126,13 +120,7 @@
 #[test]
 fn amm_add_demo_tokens_test() {
     let block_context = BlockContext::default();
-<<<<<<< HEAD
-    let mut state = CachedState::new(Arc::new(InMemoryStateReader::default()))
-        .set_contract_classes_cache(Default::default());
-
-=======
-    let mut state = CachedState::new(Arc::new(InMemoryStateReader::default()), HashMap::new());
->>>>>>> 303a8d11
+    let mut state = CachedState::new(Arc::new(InMemoryStateReader::default()), HashMap::new());
     // Deploy contract
     let (contract_address, class_hash) = deploy(
         &mut state,
@@ -207,13 +195,7 @@
 #[test]
 fn amm_get_pool_token_balance() {
     let block_context = BlockContext::default();
-<<<<<<< HEAD
-    let mut state = CachedState::new(Arc::new(InMemoryStateReader::default()))
-        .set_contract_classes_cache(Default::default());
-
-=======
-    let mut state = CachedState::new(Arc::new(InMemoryStateReader::default()), HashMap::new());
->>>>>>> 303a8d11
+    let mut state = CachedState::new(Arc::new(InMemoryStateReader::default()), HashMap::new());
     // Deploy contract
     let (contract_address, class_hash) = deploy(
         &mut state,
@@ -285,13 +267,7 @@
 #[test]
 fn amm_swap_test() {
     let block_context = BlockContext::default();
-<<<<<<< HEAD
-    let mut state = CachedState::new(Arc::new(InMemoryStateReader::default()))
-        .set_contract_classes_cache(Default::default());
-
-=======
-    let mut state = CachedState::new(Arc::new(InMemoryStateReader::default()), HashMap::new());
->>>>>>> 303a8d11
+    let mut state = CachedState::new(Arc::new(InMemoryStateReader::default()), HashMap::new());
     // Deploy contract
     let (contract_address, class_hash) = deploy(
         &mut state,
@@ -389,13 +365,7 @@
 #[test]
 fn amm_init_pool_should_fail_with_amount_out_of_bounds() {
     let block_context = BlockContext::default();
-<<<<<<< HEAD
-    let mut state = CachedState::new(Arc::new(InMemoryStateReader::default()))
-        .set_contract_classes_cache(Default::default());
-
-=======
-    let mut state = CachedState::new(Arc::new(InMemoryStateReader::default()), HashMap::new());
->>>>>>> 303a8d11
+    let mut state = CachedState::new(Arc::new(InMemoryStateReader::default()), HashMap::new());
     // Deploy contract
     let (contract_address, class_hash) = deploy(
         &mut state,
@@ -431,13 +401,7 @@
 #[test]
 fn amm_swap_should_fail_with_unexistent_token() {
     let block_context = BlockContext::default();
-<<<<<<< HEAD
-    let mut state = CachedState::new(Arc::new(InMemoryStateReader::default()))
-        .set_contract_classes_cache(Default::default());
-
-=======
-    let mut state = CachedState::new(Arc::new(InMemoryStateReader::default()), HashMap::new());
->>>>>>> 303a8d11
+    let mut state = CachedState::new(Arc::new(InMemoryStateReader::default()), HashMap::new());
     // Deploy contract
     let (contract_address, class_hash) = deploy(
         &mut state,
@@ -473,13 +437,7 @@
 #[test]
 fn amm_swap_should_fail_with_amount_out_of_bounds() {
     let block_context = BlockContext::default();
-<<<<<<< HEAD
-    let mut state = CachedState::new(Arc::new(InMemoryStateReader::default()))
-        .set_contract_classes_cache(Default::default());
-
-=======
-    let mut state = CachedState::new(Arc::new(InMemoryStateReader::default()), HashMap::new());
->>>>>>> 303a8d11
+    let mut state = CachedState::new(Arc::new(InMemoryStateReader::default()), HashMap::new());
     // Deploy contract
     let (contract_address, class_hash) = deploy(
         &mut state,
@@ -515,13 +473,7 @@
 #[test]
 fn amm_swap_should_fail_when_user_does_not_have_enough_funds() {
     let block_context = BlockContext::default();
-<<<<<<< HEAD
-    let mut state = CachedState::new(Arc::new(InMemoryStateReader::default()))
-        .set_contract_classes_cache(Default::default());
-
-=======
-    let mut state = CachedState::new(Arc::new(InMemoryStateReader::default()), HashMap::new());
->>>>>>> 303a8d11
+    let mut state = CachedState::new(Arc::new(InMemoryStateReader::default()), HashMap::new());
     // Deploy contract
     let (contract_address, class_hash) = deploy(
         &mut state,
@@ -560,13 +512,7 @@
 #[test]
 fn amm_get_account_token_balance_test() {
     let block_context = BlockContext::default();
-<<<<<<< HEAD
-    let mut state = CachedState::new(Arc::new(InMemoryStateReader::default()))
-        .set_contract_classes_cache(Default::default());
-
-=======
-    let mut state = CachedState::new(Arc::new(InMemoryStateReader::default()), HashMap::new());
->>>>>>> 303a8d11
+    let mut state = CachedState::new(Arc::new(InMemoryStateReader::default()), HashMap::new());
     // Deploy contract
     let (contract_address, class_hash) = deploy(
         &mut state,
