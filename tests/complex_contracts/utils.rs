#![deny(warnings)]

use cairo_vm::felt::Felt252;
use num_traits::Zero;
use starknet_contract_class::{ContractEntryPoint, EntryPointType};
use starknet_crypto::{pedersen_hash, FieldElement};
use starknet_rs::{
    business_logic::{
        execution::{
            execution_entry_point::ExecutionEntryPoint, CallInfo, CallType,
            TransactionExecutionContext,
        },
        state::{
            cached_state::CachedState, in_memory_state_reader::InMemoryStateReader,
            state_api::State, ExecutionResourcesManager,
        },
        transaction::{error::TransactionError, Deploy},
    },
    definitions::{constants::TRANSACTION_VERSION, general_config::BlockContext},
    services::api::contract_classes::deprecated_contract_class::ContractClass,
    utils::{calculate_sn_keccak, Address},
};
use std::{
    collections::{HashMap, HashSet},
    path::PathBuf,
};

pub struct CallConfig<'a> {
    pub state: &'a mut CachedState<InMemoryStateReader>,
    pub caller_address: &'a Address,
    pub address: &'a Address,
    pub class_hash: &'a [u8; 32],
    pub entry_points_by_type: &'a HashMap<EntryPointType, Vec<ContractEntryPoint>>,
    pub entry_point_type: &'a EntryPointType,
    pub block_context: &'a BlockContext,
    pub resources_manager: &'a mut ExecutionResourcesManager,
}

pub fn get_accessed_keys(variable_name: &str, fields: Vec<Vec<FieldElement>>) -> HashSet<[u8; 32]> {
    let variable_hash = calculate_sn_keccak(variable_name.as_bytes());
    let variable_hash = FieldElement::from_bytes_be(&variable_hash).unwrap();

    let keys = fields
        .iter()
        .map(|field| {
            field
                .iter()
                .fold(variable_hash, |hash, f| pedersen_hash(&hash, f))
        })
        .collect::<Vec<FieldElement>>();

    let mut accessed_storage_keys: HashSet<[u8; 32]> = HashSet::new();

    if keys.is_empty() {
        accessed_storage_keys.insert(variable_hash.to_bytes_be());
    }
    for key in keys {
        accessed_storage_keys.insert(key.to_bytes_be());
    }

    accessed_storage_keys
}

pub fn get_entry_points(
    function_name: &str,
    entry_point_type: &EntryPointType,
    address: &Address,
    class_hash: &[u8; 32],
    calldata: &[Felt252],
    caller_address: &Address,
) -> (ExecutionEntryPoint, Felt252) {
    //* ------------------------------------
    //*    Create entry point selector
    //* ------------------------------------
    let entrypoint_selector =
        Felt252::from_bytes_be(&calculate_sn_keccak(function_name.as_bytes()));

    //* ------------------------------------
    //*    Create execution entry point
    //* ------------------------------------

    (
        ExecutionEntryPoint::new(
            address.clone(),
            calldata.to_vec(),
            entrypoint_selector.clone(),
            caller_address.clone(),
            *entry_point_type,
            Some(CallType::Delegate),
            Some(*class_hash),
            0,
        ),
        entrypoint_selector,
    )
}

pub fn execute_entry_point(
    function_name: &str,
    calldata: &[Felt252],
    call_config: &mut CallConfig,
) -> Result<CallInfo, TransactionError> {
    // Entry point for init pool
    let (exec_entry_point, _) = get_entry_points(
        function_name,
        call_config.entry_point_type,
        call_config.address,
        call_config.class_hash,
        calldata,
        call_config.caller_address,
    );

    //* --------------------
    //*   Execute contract
    //* ---------------------
    let tx_execution_context = TransactionExecutionContext::new(
        Address(0.into()),
        Felt252::zero(),
        Vec::new(),
        0,
        10.into(),
<<<<<<< HEAD
        call_config.block_context.invoke_tx_max_n_steps(),
        TRANSACTION_VERSION,
=======
        call_config.general_config.invoke_tx_max_n_steps(),
        TRANSACTION_VERSION.clone(),
>>>>>>> 9593c1b4
    );

    exec_entry_point.execute(
        call_config.state,
        call_config.block_context,
        call_config.resources_manager,
        &tx_execution_context,
        false,
    )
}

pub fn deploy(
    state: &mut CachedState<InMemoryStateReader>,
    path: &str,
    calldata: &[Felt252],
    block_context: &BlockContext,
    hash_value: Option<Felt252>,
) -> Result<(Address, [u8; 32]), TransactionError> {
    let path = PathBuf::from(path);
    let contract_class = ContractClass::try_from(path).unwrap();

    let internal_deploy = Deploy::new(
        Address(0.into()),
        contract_class.clone(),
        calldata.to_vec(),
        0.into(),
        0.into(),
        hash_value,
    )?;
    let class_hash = internal_deploy.class_hash();
    state.set_contract_class(&class_hash, &contract_class)?;

    let tx_execution_info = internal_deploy.apply(state, block_context)?;

    let call_info = tx_execution_info.call_info.unwrap();
    let contract_address = call_info.contract_address;
    let class_hash = call_info.class_hash.unwrap();

    Ok((contract_address, class_hash))
}<|MERGE_RESOLUTION|>--- conflicted
+++ resolved
@@ -118,13 +118,8 @@
         Vec::new(),
         0,
         10.into(),
-<<<<<<< HEAD
         call_config.block_context.invoke_tx_max_n_steps(),
-        TRANSACTION_VERSION,
-=======
-        call_config.general_config.invoke_tx_max_n_steps(),
         TRANSACTION_VERSION.clone(),
->>>>>>> 9593c1b4
     );
 
     exec_entry_point.execute(
