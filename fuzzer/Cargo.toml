[package]
name = "fuzzer"
version = "0.1.0"
edition = "2021"

# See more keys and their definitions at https://doc.rust-lang.org/cargo/reference/manifest.html

[dependencies]
honggfuzz = "0.5.55"
starknet_in_rust = { path = "../" }
<<<<<<< HEAD
num-traits = "0.2.15"
starknet_api = "0.1.0"
=======
num-traits = { workspace = true }
lambda_starknet_api = { workspace = true }
>>>>>>> 3af21ba2
serde_json = { version = "1.0", features = ["arbitrary_precision"] }
tempfile = "3.2.0"
cairo-vm = { workspace=true, features = ["cairo-1-hints"]}
starknet-contract-class = { path = "../crates/starknet-contract-class/" }<|MERGE_RESOLUTION|>--- conflicted
+++ resolved
@@ -8,13 +8,8 @@
 [dependencies]
 honggfuzz = "0.5.55"
 starknet_in_rust = { path = "../" }
-<<<<<<< HEAD
-num-traits = "0.2.15"
-starknet_api = "0.1.0"
-=======
 num-traits = { workspace = true }
-lambda_starknet_api = { workspace = true }
->>>>>>> 3af21ba2
+starknet_api = { workspace = true }
 serde_json = { version = "1.0", features = ["arbitrary_precision"] }
 tempfile = "3.2.0"
 cairo-vm = { workspace=true, features = ["cairo-1-hints"]}
