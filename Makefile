.PHONY: build check clean clippy compile-cairo compile-starknet coverage deps deps-macos remove-venv test heaptrack	


OS := $(shell uname)
ifeq ($(OS), Darwin)
	CFLAGS  += -I/opt/homebrew/opt/gmp/include
	LDFLAGS += -L/opt/homebrew/opt/gmp/lib
endif


CAIRO_SOURCES=$(wildcard cairo_programs/*.cairo)
CAIRO_TARGETS=$(patsubst %.cairo,%.json,$(CAIRO_SOURCES))

STARKNET_SOURCES=$(wildcard starknet_programs/*.cairo)
STARKNET_TARGETS=$(patsubst %.cairo,%.json,$(STARKNET_SOURCES))


#
# VENV rules.
#

deps-venv:
	pip install \
		fastecdsa \
		typeguard==2.13.0 \
<<<<<<< HEAD
		cairo-lang==0.10.3 \
		openzeppelin-cairo-contracts
=======
		maturin \
		cairo-lang==0.10.3
>>>>>>> 2ee14704

compile-cairo: $(CAIRO_TARGETS)
compile-starknet: $(STARKNET_TARGETS)

cairo_programs/%.json: cairo_programs/%.cairo
	. starknet-venv/bin/activate && cd cairo_programs/ && cairo-compile $(shell grep "^// @compile-flags += .*$$" $< | cut -c 22-) ../$< --output ../$@ || rm ../$@

starknet_programs/%.json: starknet_programs/%.cairo
	. starknet-venv/bin/activate && cd starknet_programs/ && starknet-compile $(shell grep "^// @compile-flags += .*$$" $< | cut -c 22-) ../$< --output ../$@ || rm ../$@


#
# Normal rules.
#

build:
	cargo build --release

check:
	cargo check

deps:
	cargo install cargo-tarpaulin --version 0.23.1
	cargo install flamegraph --version 0.6.2
	python3 -m venv starknet-venv
	. starknet-venv/bin/activate && $(MAKE) deps-venv


clean:
	-rm -rf starknet-venv/
	-rm -f cairo_programs/*.json
	-rm -f starknet_programs/*.json
	-rm -f tests/*.json

clippy:
	cargo clippy --all-targets -- -D warnings

test: compile-cairo compile-starknet
	cargo test

py-test: compile-cairo compile-starknet
	. starknet-venv/bin/activate
	cargo test -p starknet-rs-py --no-default-features --features embedded-python

coverage: compile-cairo compile-starknet
	cargo tarpaulin
	-rm -f default.profraw

heaptrack:
	./scripts/heaptrack.sh

flamegraph: compile-cairo compile-starknet
	CARGO_PROFILE_RELEASE_DEBUG=true cargo flamegraph --root --bench internals<|MERGE_RESOLUTION|>--- conflicted
+++ resolved
@@ -23,13 +23,9 @@
 	pip install \
 		fastecdsa \
 		typeguard==2.13.0 \
-<<<<<<< HEAD
-		cairo-lang==0.10.3 \
 		openzeppelin-cairo-contracts
-=======
 		maturin \
 		cairo-lang==0.10.3
->>>>>>> 2ee14704
 
 compile-cairo: $(CAIRO_TARGETS)
 compile-starknet: $(STARKNET_TARGETS)
