[package]
name = "starknet-rs-cli"
version = "0.1.0"
edition = "2021"

[features]
default = ["with_mimalloc"]
with_mimalloc = ["mimalloc"]

[dependencies]
cairo-lang-starknet = { git = "https://github.com/starkware-libs/cairo", rev = "4afacfd574de1121d61dea28f8c73e1516c7e07d"}
cairo-lang-casm = { git = "https://github.com/starkware-libs/cairo", rev = "4afacfd574de1121d61dea28f8c73e1516c7e07d"}
<<<<<<< HEAD
cairo-vm = { git = "https://github.com/lambdaclass/cairo-rs", features = ["cairo-1-hints"], rev = "de6a2327b7e629336bc2431787c8e28c3b0f1349"  }
=======
cairo-vm = { workspace=true, features = ["cairo-1-hints"] }
>>>>>>> eff565ce
getset = "0.1.2"
lazy_static = "1.4.0"
num-bigint = { version = "0.4", features = ["serde"] }
num-integer = "0.1.45"
num-traits = "0.2.15"
serde = { version = "1.0.152", features = ["derive"] }
serde_json = { version = "1.0", features = ["arbitrary_precision"] }
sha3 = "0.10.1"
starknet_api = { git = "https://github.com/starkware-libs/starknet-api", rev="a891109", features = [
    "testing",
] }
starknet-crypto = "0.4.3"
thiserror = "1.0.32"
clap = { version = "4.1.8", features = ["derive"] }
actix-web = "4.3.1"
awc = "3.1.1"
mimalloc = { version = "0.1.29", default-features = false, optional = true }
hex = "0.4.3"
cargo-llvm-cov = "0.5.14"
starknet-rs = { path = "..", version = "0.1.0" }
starknet-contract-class = { path = "../crates/starknet-contract-class" }

[dev-dependencies]
assert_matches = "1.5.0"
coverage-helper = "0.1.0"<|MERGE_RESOLUTION|>--- conflicted
+++ resolved
@@ -10,11 +10,7 @@
 [dependencies]
 cairo-lang-starknet = { git = "https://github.com/starkware-libs/cairo", rev = "4afacfd574de1121d61dea28f8c73e1516c7e07d"}
 cairo-lang-casm = { git = "https://github.com/starkware-libs/cairo", rev = "4afacfd574de1121d61dea28f8c73e1516c7e07d"}
-<<<<<<< HEAD
 cairo-vm = { git = "https://github.com/lambdaclass/cairo-rs", features = ["cairo-1-hints"], rev = "de6a2327b7e629336bc2431787c8e28c3b0f1349"  }
-=======
-cairo-vm = { workspace=true, features = ["cairo-1-hints"] }
->>>>>>> eff565ce
 getset = "0.1.2"
 lazy_static = "1.4.0"
 num-bigint = { version = "0.4", features = ["serde"] }
