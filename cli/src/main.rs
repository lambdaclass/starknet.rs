use actix_web::{post, web, App, HttpResponse, HttpServer};
use cairo_vm::felt::Felt252;
use clap::{Args, Parser, Subcommand};
use num_traits::{Num, Zero};
use serde::{Deserialize, Serialize};
use starknet_in_rust::{
    core::{
        contract_address::compute_deprecated_class_hash,
        errors::{contract_address_errors::ContractAddressError, state_errors::StateError},
        transaction_hash::{
            calculate_declare_transaction_hash, calculate_deploy_transaction_hash,
            calculate_transaction_hash_common, TransactionHashPrefix,
        },
    },
    definitions::{
        block_context::BlockContext,
        constants::{DECLARE_VERSION, TRANSACTION_VERSION},
    },
    execution::{
        execution_entry_point::{ExecutionEntryPoint, ExecutionResult},
        TransactionExecutionContext,
    },
    hash_utils::calculate_contract_address,
    parser_errors::ParserError,
    serde_structs::read_abi,
    services::api::contract_classes::{
        compiled_class::CompiledClass, deprecated_contract_class::ContractClass,
    },
    state::{cached_state::CachedState, state_api::State},
    state::{in_memory_state_reader::InMemoryStateReader, ExecutionResourcesManager},
    transaction::{error::TransactionError, InvokeFunction},
    utils::{felt_to_hash, string_to_hash, Address},
};
use std::{
    collections::HashMap,
    path::PathBuf,
    sync::{Arc, Mutex},
};

#[derive(Parser)]
struct Cli {
    #[command(subcommand)]
    command: Commands,
}

#[derive(Subcommand)]
enum Commands {
    Declare(DeclareArgs),
    Deploy(DeployArgs),
    Invoke(InvokeArgs),
    Call(CallArgs),
    #[command(name = "starknet_in_rust")]
    Devnet(DevnetArgs),
}

#[derive(Args, Serialize, Deserialize)]
pub struct DeclareArgs {
    #[arg(long)]
    contract: PathBuf,
}

#[derive(Args, Serialize, Deserialize)]
struct DeployArgs {
    #[arg(long = "class_hash")]
    class_hash: String,
    #[arg(long, default_value = "1111")]
    salt: i32,
    #[arg(long, num_args=1.., value_delimiter = ' ')]
    inputs: Option<Vec<i32>>,
}

#[derive(Args, Serialize, Deserialize)]
struct InvokeArgs {
    #[arg(long)]
    address: String,
    #[arg(long)]
    abi: PathBuf,
    #[arg(long)]
    function: String,
    #[arg(long, num_args=1.., value_delimiter = ' ')]
    inputs: Option<Vec<i32>>,
    #[arg(long)]
    hash: Option<String>,
}

#[derive(Args, Serialize, Deserialize)]
struct CallArgs {
    #[arg(long)]
    address: String,
    #[arg(long)]
    abi: PathBuf,
    #[arg(long)]
    function: String,
    #[arg(long, num_args=1.., value_delimiter = ' ')]
    inputs: Option<Vec<i32>>,
}

#[derive(Args)]
struct DevnetArgs {
    #[arg(long, default_value = "7878")]
    port: u16,
}

struct AppState {
    cached_state: Mutex<CachedState<InMemoryStateReader>>,
}

fn declare_parser(
    cached_state: &mut CachedState<InMemoryStateReader>,
    args: &DeclareArgs,
) -> Result<(Felt252, Felt252), ParserError> {
    let contract_class =
        ContractClass::from_path(&args.contract).map_err(ContractAddressError::Program)?;
    let class_hash = compute_deprecated_class_hash(&contract_class)?;
    cached_state.set_contract_class(
        &felt_to_hash(&class_hash),
        &CompiledClass::Deprecated(Arc::new(contract_class.clone())),
    )?;

    let tx_hash = calculate_declare_transaction_hash(
        &contract_class,
        Felt252::zero(),
        &Address(0.into()),
        0,
        DECLARE_VERSION.clone(),
        Felt252::zero(),
    )?;
    Ok((class_hash, tx_hash))
}

fn deploy_parser(
    cached_state: &mut CachedState<InMemoryStateReader>,
    args: &DeployArgs,
) -> Result<(Felt252, Felt252), ParserError> {
    let constructor_calldata = match &args.inputs {
        Some(vec) => vec.iter().map(|&n| n.into()).collect(),
        None => Vec::new(),
    };
    let address = calculate_contract_address(
        &args.salt.into(),
        &Felt252::from_str_radix(&args.class_hash[2..], 16)
            .map_err(|_| ParserError::ParseFelt(args.class_hash.clone()))?,
        &constructor_calldata,
        Address(0.into()),
    )?;

    cached_state.deploy_contract(Address(address.clone()), string_to_hash(&args.class_hash))?;
    let tx_hash = calculate_deploy_transaction_hash(
        0.into(),
        &Address(address.clone()),
        &constructor_calldata,
        Felt252::zero(),
    )?;
    Ok((address, tx_hash))
}

fn invoke_parser(
    cached_state: &mut CachedState<InMemoryStateReader>,
    args: &InvokeArgs,
) -> Result<(Felt252, Felt252), ParserError> {
    let contract_address = Address(
        Felt252::from_str_radix(&args.address[2..], 16)
            .map_err(|_| ParserError::ParseFelt(args.address.clone()))?,
    );
    let class_hash = cached_state.get_class_hash_at(&contract_address)?;
    let contract_class: ContractClass = cached_state
        .get_contract_class(&class_hash)?
        .try_into()
        .map_err(StateError::from)?;
    let function_entrypoint_indexes = read_abi(&args.abi);
    let transaction_hash = args.hash.clone().map(|f| {
        Felt252::from_str_radix(&f, 16)
            .map_err(|_| ParserError::ParseFelt(f.clone()))
            .unwrap()
    });
    let entry_points_by_type = contract_class.entry_points_by_type().clone();
    let (entry_point_index, entry_point_type) = function_entrypoint_indexes
        .get(&args.function)
        .ok_or_else(|| ParserError::FunctionEntryPoint(args.function.clone()))?;

    let entrypoint_selector = entry_points_by_type
        .get(entry_point_type)
        .ok_or(ParserError::EntryPointType(*entry_point_type))?
        .get(*entry_point_index)
        .ok_or(ParserError::EntryPointIndex(*entry_point_index))?
        .selector()
        .clone();

    let calldata = match &args.inputs {
        Some(vec) => vec.iter().map(|&n| n.into()).collect(),
        None => Vec::new(),
    };
    let internal_invoke = InvokeFunction::new_with_tx_hash(
        contract_address.clone(),
        entrypoint_selector.clone(),
        0,
        TRANSACTION_VERSION.clone(),
        calldata.clone(),
        vec![],
        Some(Felt252::zero()),
        transaction_hash.unwrap(),
    )?;
    let _tx_info = internal_invoke.apply(cached_state, &BlockContext::default(), 0)?;

    let tx_hash = calculate_transaction_hash_common(
        TransactionHashPrefix::Invoke,
        TRANSACTION_VERSION.clone(),
        &contract_address,
        entrypoint_selector,
        &calldata,
        0,
        Felt252::zero(),
        &[],
    )?;

    Ok((contract_address.0, tx_hash))
}

fn call_parser(
    cached_state: &mut CachedState<InMemoryStateReader>,
    args: &CallArgs,
) -> Result<Vec<Felt252>, ParserError> {
    let contract_address = Address(
        Felt252::from_str_radix(&args.address[2..], 16)
            .map_err(|_| ParserError::ParseFelt(args.address.clone()))?,
    );
    let class_hash = cached_state.get_class_hash_at(&contract_address)?;
    let contract_class: ContractClass = cached_state
        .get_contract_class(&class_hash)?
        .try_into()
        .map_err(StateError::from)?;
    let function_entrypoint_indexes = read_abi(&args.abi);
    let entry_points_by_type = contract_class.entry_points_by_type().clone();
    let (entry_point_index, entry_point_type) = function_entrypoint_indexes
        .get(&args.function)
        .ok_or_else(|| ParserError::FunctionEntryPoint(args.function.clone()))?;

    let entrypoint_selector = entry_points_by_type
        .get(entry_point_type)
        .ok_or(ParserError::EntryPointType(*entry_point_type))?
        .get(*entry_point_index)
        .ok_or(ParserError::EntryPointIndex(*entry_point_index))?
        .selector()
        .clone();
    let caller_address = Address(0.into());
    let calldata = match &args.inputs {
        Some(vec) => vec.iter().map(|&n| n.into()).collect(),
        None => Vec::new(),
    };
    let execution_entry_point = ExecutionEntryPoint::new(
        contract_address,
        calldata,
        entrypoint_selector,
        caller_address,
        *entry_point_type,
        None,
        None,
        0,
    );
    let block_context = BlockContext::default();
    let ExecutionResult { call_info, .. } = execution_entry_point.execute(
        cached_state,
        &block_context,
        &mut ExecutionResourcesManager::default(),
        &mut TransactionExecutionContext::default(),
        false,
        block_context.invoke_tx_max_n_steps(),
    )?;

    let call_info = call_info.ok_or(TransactionError::CallInfoIsNone)?;

    Ok(call_info.retdata)
}

async fn devnet_parser(devnet_args: &DevnetArgs) -> Result<(), ParserError> {
    start_devnet(devnet_args.port).await?;
    Ok(())
}

#[post("/declare")]
async fn declare_req(data: web::Data<AppState>, args: web::Json<DeclareArgs>) -> HttpResponse {
    let mut cached_state = data.cached_state.lock().unwrap();
    match declare_parser(&mut cached_state, &args) {
        Ok(t) => HttpResponse::Ok().json(t),
        Err(e) => HttpResponse::ExpectationFailed().body(e.to_string()),
    }
}

#[post("/deploy")]
async fn deploy_req(data: web::Data<AppState>, args: web::Json<DeployArgs>) -> HttpResponse {
    let mut cached_state = data.cached_state.lock().unwrap();
    match deploy_parser(&mut cached_state, &args) {
        Ok(t) => HttpResponse::Ok().json(t),
        Err(e) => HttpResponse::ExpectationFailed().body(e.to_string()),
    }
}

#[post("/invoke")]
async fn invoke_req(data: web::Data<AppState>, args: web::Json<InvokeArgs>) -> HttpResponse {
    let mut cached_state = data.cached_state.lock().unwrap();
    match invoke_parser(&mut cached_state, &args) {
        Ok(t) => HttpResponse::Ok().json(t),
        Err(e) => HttpResponse::ExpectationFailed().body(e.to_string()),
    }
}

#[post("/call")]
async fn call_req(data: web::Data<AppState>, args: web::Json<CallArgs>) -> HttpResponse {
    println!("call received");
    let mut cached_state = data.cached_state.lock().unwrap();
    match call_parser(&mut cached_state, &args) {
        Ok(t) => HttpResponse::Ok().json(t),
        Err(e) => HttpResponse::ExpectationFailed().body(e.to_string()),
    }
}

pub async fn start_devnet(port: u16) -> Result<(), std::io::Error> {
    let state = CachedState::<InMemoryStateReader>::new(Arc::new(InMemoryStateReader::default()))
        .set_contract_classes_cache(HashMap::new());
    let cached_state = web::Data::new(AppState {
<<<<<<< HEAD
        cached_state: Mutex::new(state),
=======
        cached_state: Mutex::new(CachedState::<InMemoryStateReader>::new(
            Arc::new(InMemoryStateReader::default()),
            HashMap::new(),
        )),
>>>>>>> 303a8d11
    });

    HttpServer::new(move || {
        App::new()
            .app_data(cached_state.clone())
            .service(declare_req)
            .service(deploy_req)
            .service(invoke_req)
            .service(call_req)
    })
    .bind(("127.0.0.1", port))?
    .run()
    .await
}

#[actix_web::main]
async fn main() -> Result<(), ParserError> {
    let cli = Cli::parse();
    match &cli.command {
        Commands::Declare(declare_args) => {
            let response = awc::Client::new()
                .post("http://127.0.0.1:7878/declare")
                .send_json(&declare_args)
                .await;
            match response {
                Ok(mut resp) => {
                    match resp.json::<(Felt252, Felt252)>().await {
                        Ok(body) => println!("Declare transaction was sent.\nContract class hash: 0x{:x}\nTransaction hash: 0x{:x}", body.0.to_biguint(), body.1.to_biguint()),
                        Err(e) => println!("{e}")
                    }
                },
                Err(ref e) => println!("{e}"),
            };
            Ok(())
        }
        Commands::Deploy(deploy_args) => {
            let response = awc::Client::new()
                .post("http://127.0.0.1:7878/deploy")
                .send_json(&deploy_args)
                .await;
            match response {
                Ok(mut resp) => {
                    match resp.json::<(Felt252, Felt252)>().await {
                        Ok(body) => println!("Invoke transaction for contract deployment was sent.\nContract address: 0x{:x}\nTransaction hash: 0x{:x}", body.0.to_biguint(), body.1.to_biguint()),
                        Err(e) => println!("{e}")
                    }
                },
                Err(ref e) => println!("{e}"),
            };
            Ok(())
        }
        Commands::Invoke(invoke_args) => {
            let response = awc::Client::new()
                .post("http://127.0.0.1:7878/invoke")
                .send_json(&invoke_args)
                .await;
            match response {
                Ok(mut resp) => {
                    match resp.json::<(Felt252, Felt252)>().await {
                        Ok(body) => println!("Invoke transaction was sent.\nContract address: 0x{:x}\nTransaction hash: 0x{:x}", body.0.to_biguint(), body.1.to_biguint()),
                        Err(e) => println!("{e}")
                    }
                },
                Err(ref e) => println!("{e}"),
            };
            Ok(())
        }
        Commands::Call(call_args) => {
            let response = awc::Client::new()
                .post("http://127.0.0.1:7878/call")
                .send_json(&call_args)
                .await;
            match response {
                Ok(mut resp) => match resp.json::<Vec<Felt252>>().await {
                    Ok(body) => println!(
                        "{}",
                        body.iter()
                            .fold(String::new(), |acc, arg| acc + &format!("{arg}"))
                    ),
                    Err(e) => println!("{e}"),
                },
                Err(ref e) => println!("{e}"),
            };
            Ok(())
        }
        Commands::Devnet(devnet_args) => devnet_parser(devnet_args).await,
    }?;
    Ok(())
}<|MERGE_RESOLUTION|>--- conflicted
+++ resolved
@@ -315,17 +315,11 @@
 }
 
 pub async fn start_devnet(port: u16) -> Result<(), std::io::Error> {
-    let state = CachedState::<InMemoryStateReader>::new(Arc::new(InMemoryStateReader::default()))
-        .set_contract_classes_cache(HashMap::new());
     let cached_state = web::Data::new(AppState {
-<<<<<<< HEAD
-        cached_state: Mutex::new(state),
-=======
         cached_state: Mutex::new(CachedState::<InMemoryStateReader>::new(
             Arc::new(InMemoryStateReader::default()),
             HashMap::new(),
         )),
->>>>>>> 303a8d11
     });
 
     HttpServer::new(move || {
